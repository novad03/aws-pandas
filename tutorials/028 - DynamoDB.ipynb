--- conflicted
+++ resolved
@@ -39,12 +39,8 @@
     "from pathlib import Path\n",
     "\n",
     "import awswrangler as wr\n",
-<<<<<<< HEAD
-    "import pandas as pd"
-=======
     "import pandas as pd\n",
     "from boto3.dynamodb.conditions import Attr, Key"
->>>>>>> a414e7d0
    ]
   },
   {
@@ -173,31 +169,6 @@
    ]
   },
   {
-<<<<<<< HEAD
-   "cell_type": "code",
-   "execution_count": 28,
-=======
-   "attachments": {},
-   "cell_type": "markdown",
-   "metadata": {},
-   "source": [
-    "### Read PartiQL"
-   ]
-  },
-  {
-   "cell_type": "code",
-   "execution_count": null,
-   "metadata": {},
-   "outputs": [],
-   "source": [
-    "# PartiQL Query\n",
-    "wr.dynamodb.read_partiql_query(\n",
-    "    query=f\"SELECT * FROM {table_name} WHERE title=? AND year=?\",\n",
-    "    parameters=[\"Snatch\", 2000],\n",
-    ")"
-   ]
-  },
-  {
    "attachments": {},
    "cell_type": "markdown",
    "metadata": {},
@@ -222,21 +193,20 @@
    ]
   },
   {
-   "cell_type": "markdown",
-   "metadata": {},
-   "source": [
-    "## Executing statements"
+   "attachments": {},
+   "cell_type": "markdown",
+   "metadata": {},
+   "source": [
+    "### Read PartiQL"
    ]
   },
   {
    "cell_type": "code",
    "execution_count": 29,
->>>>>>> a414e7d0
    "metadata": {},
    "outputs": [
     {
      "data": {
-<<<<<<< HEAD
       "text/html": [
        "<div>\n",
        "<style scoped>\n",
@@ -278,24 +248,15 @@
       ]
      },
      "execution_count": 28,
-=======
-      "text/plain": [
-       "[]"
-      ]
-     },
-     "execution_count": 29,
->>>>>>> a414e7d0
      "metadata": {},
      "output_type": "execute_result"
     }
    ],
    "source": [
-<<<<<<< HEAD
-    "df = wr.dynamodb.read_partiql_query(\n",
+    "wr.dynamodb.read_partiql_query(\n",
     "    query=f\"SELECT * FROM {table_name} WHERE title=? AND year=?\",\n",
     "    parameters=[\"Snatch\", 2000],\n",
-    ")\n",
-    "df.head()"
+    ")"
    ]
   },
   {
@@ -322,8 +283,6 @@
     }
    ],
    "source": [
-=======
->>>>>>> a414e7d0
     "title = \"The Lord of the Rings: The Fellowship of the Ring\"\n",
     "year = datetime.now().year\n",
     "genre = \"epic\"\n",
