--- conflicted
+++ resolved
@@ -28,15 +28,9 @@
 
 boto3 = "^1.24.11"
 botocore = "^1.27.11"
-<<<<<<< HEAD
-pandas = "^1.4.2"
+pandas = "^1.2.0, <=1.5.1, !=1.5.0" # Exclusion per: https://github.com/aws/aws-sdk-pandas/issues/1678
 numpy = "^1.22.4"
 pyarrow = ">=6.0.0, <8.1.0"
-=======
-pandas = "^1.2.0, <=1.5.1, !=1.5.0" # Exclusion per: https://github.com/aws/aws-sdk-pandas/issues/1678
-numpy = "^1.21.0"
-pyarrow = ">=2.0.0, <8.1.0"
->>>>>>> 4799c45d
 redshift-connector = "~2.0.889"
 pymysql = "^1.0.0"
 pg8000 = "^1.29.0"
