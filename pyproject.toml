--- conflicted
+++ resolved
@@ -1,10 +1,6 @@
 [tool.poetry]
 name = "awswrangler"
-<<<<<<< HEAD
 version = "3.0.0a2"
-=======
-version = "2.17.0"
->>>>>>> b30f414f
 description = "Pandas on AWS."
 authors = ["Amazon Web Services"]
 license = "Apache License 2.0"
@@ -30,19 +26,11 @@
 [tool.poetry.dependencies]
 python = ">=3.8, <3.11"
 
-<<<<<<< HEAD
-boto3 = "^1.24.7"
-botocore = "^1.27.7"
+boto3 = "^1.24.11"
+botocore = "^1.27.11"
 pandas = "^1.4.2"
 numpy = "^1.22.4"
 pyarrow = "^6.0.0"
-=======
-boto3 = "^1.24.11"
-botocore = "^1.27.11"
-pandas = "^1.2.0"
-numpy = "^1.21.0"
-pyarrow = ">=2.0.0, <8.1.0"
->>>>>>> b30f414f
 redshift-connector = "~2.0.889"
 pymysql = "^1.0.0"
 pg8000 = "^1.29.0"
@@ -50,17 +38,10 @@
 requests-aws4auth = "^1.1.1"
 jsonpath-ng = "^1.5.3"
 progressbar2 = "^4.0.0"
-<<<<<<< HEAD
 opensearch-py = "^2.0.0"
 gremlinpython = "^3.5.2"
 backoff = ">=2.0.0,<3.0.0"
 SPARQLWrapper = { version = "^2.0.0", optional = true }
-=======
-opensearch-py = ">=1,<3"
-gremlinpython = "^3.5.2"
-backoff = ">=1.11.1,<3.0.0"
-SPARQLWrapper = { version = ">=1.8.5,<3.0.0", optional = true }
->>>>>>> b30f414f
 pyodbc = { version = "~4.0.32", optional = true }
 modin = { version = "^0.14.0", optional = true }
 ray = { version = "^1.13.0", extras = ["default", "data"], optional = true}
@@ -87,13 +68,8 @@
 pytest = "^7.1.2"
 pytest-cov = "^3.0.0"
 pytest-rerunfailures = "^10.2"
-<<<<<<< HEAD
-pytest-xdist = "^2.4.0"
-pytest-timeout = "^2.0.0"
-=======
 pytest-xdist = "^2.5.0"
 pytest-timeout = "^2.1.0"
->>>>>>> b30f414f
 pydot = "^1.4.2"
 sphinx = "^5.0.0"
 sphinx-bootstrap-theme = "^0.8.0"
