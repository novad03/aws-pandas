# This file is automatically @generated by Poetry and should not be changed by hand.

[[package]]
name = "attrs"
version = "22.2.0"
description = "Classes Without Boilerplate"
category = "main"
optional = false
python-versions = ">=3.6"
files = [
    {file = "attrs-22.2.0-py3-none-any.whl", hash = "sha256:29e95c7f6778868dbd49170f98f8818f78f3dc5e0e37c0b1f474e3561b240836"},
    {file = "attrs-22.2.0.tar.gz", hash = "sha256:c9227bfc2f01993c03f68db37d1d15c9690188323c067c641f1a35ca58185f99"},
]

[package.extras]
cov = ["attrs[tests]", "coverage-enable-subprocess", "coverage[toml] (>=5.3)"]
dev = ["attrs[docs,tests]"]
docs = ["furo", "myst-parser", "sphinx", "sphinx-notfound-page", "sphinxcontrib-towncrier", "towncrier", "zope.interface"]
tests = ["attrs[tests-no-zope]", "zope.interface"]
tests-no-zope = ["cloudpickle", "cloudpickle", "hypothesis", "hypothesis", "mypy (>=0.971,<0.990)", "mypy (>=0.971,<0.990)", "pympler", "pympler", "pytest (>=4.3.0)", "pytest (>=4.3.0)", "pytest-mypy-plugins", "pytest-mypy-plugins", "pytest-xdist[psutil]", "pytest-xdist[psutil]"]

[[package]]
name = "aws-cdk-asset-awscli-v1"
<<<<<<< HEAD
version = "2.2.61"
=======
version = "2.2.63"
>>>>>>> 55716aaf
description = "A library that contains the AWS CLI for use in Lambda Layers"
category = "main"
optional = false
python-versions = "~=3.7"
files = [
    {file = "aws-cdk.asset-awscli-v1-2.2.63.tar.gz", hash = "sha256:76154ade5391f8927c932b609028b28426af34215f144d07576ba35e4eca9442"},
    {file = "aws_cdk.asset_awscli_v1-2.2.63-py3-none-any.whl", hash = "sha256:1ad1d5b7287097f6546902801a40f39b6580c99e5d0eb07dfc5e8ddf428167b0"},
]

[package.dependencies]
jsii = ">=1.74.0,<2.0.0"
publication = ">=0.0.3"
typeguard = ">=2.13.3,<2.14.0"

[[package]]
name = "aws-cdk-asset-kubectl-v20"
version = "2.1.1"
description = "A library that contains kubectl for use in Lambda Layers"
category = "main"
optional = false
python-versions = "~=3.7"
files = [
    {file = "aws-cdk.asset-kubectl-v20-2.1.1.tar.gz", hash = "sha256:9834cdb150c5590aea4e5eba6de2a89b4c60617451181c524810c5a75154565c"},
    {file = "aws_cdk.asset_kubectl_v20-2.1.1-py3-none-any.whl", hash = "sha256:a2fad1a5a35a94a465efe60859f91e45dacc33261fb9bbf1cf9bbc6e2f70e9d6"},
]

[package.dependencies]
jsii = ">=1.70.0,<2.0.0"
publication = ">=0.0.3"
typeguard = ">=2.13.3,<2.14.0"

[[package]]
name = "aws-cdk-asset-node-proxy-agent-v5"
<<<<<<< HEAD
version = "2.0.50"
=======
version = "2.0.52"
>>>>>>> 55716aaf
description = "@aws-cdk/asset-node-proxy-agent-v5"
category = "main"
optional = false
python-versions = "~=3.7"
files = [
    {file = "aws-cdk.asset-node-proxy-agent-v5-2.0.52.tar.gz", hash = "sha256:1346ce52303e8b8c7c88ce16599a36d947e9546fc6cae0965182594d7b0e600d"},
    {file = "aws_cdk.asset_node_proxy_agent_v5-2.0.52-py3-none-any.whl", hash = "sha256:1a08b261ea2bf10f07fe89a7502686e6be2adea636e6bb1ee1f56b678231fe02"},
]

[package.dependencies]
jsii = ">=1.74.0,<2.0.0"
publication = ">=0.0.3"
typeguard = ">=2.13.3,<2.14.0"

[[package]]
name = "aws-cdk-aws-glue-alpha"
version = "2.64.0a0"
description = "The CDK Construct Library for AWS::Glue"
category = "main"
optional = false
python-versions = "~=3.7"
files = [
    {file = "aws-cdk.aws-glue-alpha-2.64.0a0.tar.gz", hash = "sha256:55025850692af379e7f0b25e4483330b0b993b606379283079b2d93b604abc4b"},
    {file = "aws_cdk.aws_glue_alpha-2.64.0a0-py3-none-any.whl", hash = "sha256:b6bcf4ea25d24b508e95c64e46fa2c495039bd7273c71fa1eba322890e6138c0"},
]

[package.dependencies]
aws-cdk-lib = ">=2.64.0,<3.0.0"
constructs = ">=10.0.0,<11.0.0"
jsii = ">=1.74.0,<2.0.0"
publication = ">=0.0.3"
typeguard = ">=2.13.3,<2.14.0"

[[package]]
name = "aws-cdk-aws-neptune-alpha"
version = "2.64.0a0"
description = "The CDK Construct Library for AWS::Neptune"
category = "main"
optional = false
python-versions = "~=3.7"
files = [
    {file = "aws-cdk.aws-neptune-alpha-2.64.0a0.tar.gz", hash = "sha256:4ba7b56cdb7a98992b1f18b7aaead21884f65fc9a249531f86c2b9d551948a75"},
    {file = "aws_cdk.aws_neptune_alpha-2.64.0a0-py3-none-any.whl", hash = "sha256:560d95f153035ab909d0bdb1e9416a4506c43bfa113dc07776300f5a84d353e2"},
]

[package.dependencies]
aws-cdk-lib = ">=2.64.0,<3.0.0"
constructs = ">=10.0.0,<11.0.0"
jsii = ">=1.74.0,<2.0.0"
publication = ">=0.0.3"
typeguard = ">=2.13.3,<2.14.0"

[[package]]
name = "aws-cdk-aws-redshift-alpha"
version = "2.64.0a0"
description = "The CDK Construct Library for AWS::Redshift"
category = "main"
optional = false
python-versions = "~=3.7"
files = [
    {file = "aws-cdk.aws-redshift-alpha-2.64.0a0.tar.gz", hash = "sha256:7540d16f511d50d1ae0e475237f785c63b3c903c269f25a07e4a9adf8a6a4cd4"},
    {file = "aws_cdk.aws_redshift_alpha-2.64.0a0-py3-none-any.whl", hash = "sha256:903a72918623e079e13af311f88dd7180c926017ed2e9ca12047e9a14bbba15b"},
]

[package.dependencies]
aws-cdk-lib = ">=2.64.0,<3.0.0"
constructs = ">=10.0.0,<11.0.0"
jsii = ">=1.74.0,<2.0.0"
publication = ">=0.0.3"
typeguard = ">=2.13.3,<2.14.0"

[[package]]
name = "aws-cdk-lib"
version = "2.64.0"
description = "Version 2 of the AWS Cloud Development Kit library"
category = "main"
optional = false
python-versions = "~=3.7"
files = [
    {file = "aws-cdk-lib-2.64.0.tar.gz", hash = "sha256:e21210765b362a0b8a7052fce7bd3a574ea5355a7e763e190c5051ee33b4868a"},
    {file = "aws_cdk_lib-2.64.0-py3-none-any.whl", hash = "sha256:e2de0a80eff201d2eb5326beffa5fb564231ae44eb08ed2b6d4da0c6a324e0e5"},
]

[package.dependencies]
"aws-cdk.asset-awscli-v1" = ">=2.2.52,<3.0.0"
"aws-cdk.asset-kubectl-v20" = ">=2.1.1,<3.0.0"
"aws-cdk.asset-node-proxy-agent-v5" = ">=2.0.42,<3.0.0"
constructs = ">=10.0.0,<11.0.0"
jsii = ">=1.74.0,<2.0.0"
publication = ">=0.0.3"
typeguard = ">=2.13.3,<2.14.0"

[[package]]
name = "cattrs"
version = "22.2.0"
description = "Composable complex class support for attrs and dataclasses."
category = "main"
optional = false
python-versions = ">=3.7"
files = [
    {file = "cattrs-22.2.0-py3-none-any.whl", hash = "sha256:bc12b1f0d000b9f9bee83335887d532a1d3e99a833d1bf0882151c97d3e68c21"},
    {file = "cattrs-22.2.0.tar.gz", hash = "sha256:f0eed5642399423cf656e7b66ce92cdc5b963ecafd041d1b24d136fdde7acf6d"},
]

[package.dependencies]
attrs = ">=20"
exceptiongroup = {version = "*", markers = "python_version < \"3.11\""}
typing_extensions = {version = "*", markers = "python_version < \"3.8\""}

[[package]]
name = "constructs"
<<<<<<< HEAD
version = "10.1.244"
=======
version = "10.1.246"
>>>>>>> 55716aaf
description = "A programming model for software-defined state"
category = "main"
optional = false
python-versions = "~=3.7"
files = [
    {file = "constructs-10.1.246-py3-none-any.whl", hash = "sha256:f07c7c4aa2d22ff960a9f51f7011030b4a3d8cc6df0e0a84e30ea63c2c8c8456"},
    {file = "constructs-10.1.246.tar.gz", hash = "sha256:26d0b017eef92bde3ece7454b524dddc051425819c59932ebe3c1ff6f9e1cb4a"},
]

[package.dependencies]
jsii = ">=1.74.0,<2.0.0"
publication = ">=0.0.3"
typeguard = ">=2.13.3,<2.14.0"

[[package]]
name = "exceptiongroup"
version = "1.1.0"
description = "Backport of PEP 654 (exception groups)"
category = "main"
optional = false
python-versions = ">=3.7"
files = [
    {file = "exceptiongroup-1.1.0-py3-none-any.whl", hash = "sha256:327cbda3da756e2de031a3107b81ab7b3770a602c4d16ca618298c526f4bec1e"},
    {file = "exceptiongroup-1.1.0.tar.gz", hash = "sha256:bcb67d800a4497e1b404c2dd44fca47d3b7a5e5433dbab67f96c1a685cdfdf23"},
]

[package.extras]
test = ["pytest (>=6)"]

[[package]]
name = "jsii"
version = "1.74.0"
description = "Python client for jsii runtime"
category = "main"
optional = false
python-versions = "~=3.7"
files = [
    {file = "jsii-1.74.0-py3-none-any.whl", hash = "sha256:ee76781fe66106c367fbb3bb383db4f5e9b8ff3d3c4c0f34624c050211f040be"},
    {file = "jsii-1.74.0.tar.gz", hash = "sha256:575131396ad34f8f6e9f2604953ecbf4f3368625656a828b13089e4abb81b443"},
]

[package.dependencies]
attrs = ">=21.2,<23.0"
cattrs = ">=1.8,<22.3"
publication = ">=0.0.3"
python-dateutil = "*"
typeguard = ">=2.13.3,<2.14.0"
typing-extensions = ">=3.7,<5.0"

[[package]]
name = "publication"
version = "0.0.3"
description = "Publication helps you maintain public-api-friendly modules by preventing unintentional access to private implementation details via introspection."
category = "main"
optional = false
python-versions = "*"
files = [
    {file = "publication-0.0.3-py2.py3-none-any.whl", hash = "sha256:0248885351febc11d8a1098d5c8e3ab2dabcf3e8c0c96db1e17ecd12b53afbe6"},
    {file = "publication-0.0.3.tar.gz", hash = "sha256:68416a0de76dddcdd2930d1c8ef853a743cc96c82416c4e4d3b5d901c6276dc4"},
]

[[package]]
name = "python-dateutil"
version = "2.8.2"
description = "Extensions to the standard Python datetime module"
category = "main"
optional = false
python-versions = "!=3.0.*,!=3.1.*,!=3.2.*,>=2.7"
files = [
    {file = "python-dateutil-2.8.2.tar.gz", hash = "sha256:0123cacc1627ae19ddf3c27a5de5bd67ee4586fbdd6440d9748f8abb483d3e86"},
    {file = "python_dateutil-2.8.2-py2.py3-none-any.whl", hash = "sha256:961d03dc3453ebbc59dbdea9e4e11c5651520a876d0f4db161e8674aae935da9"},
]

[package.dependencies]
six = ">=1.5"

[[package]]
name = "six"
version = "1.16.0"
description = "Python 2 and 3 compatibility utilities"
category = "main"
optional = false
python-versions = ">=2.7, !=3.0.*, !=3.1.*, !=3.2.*"
files = [
    {file = "six-1.16.0-py2.py3-none-any.whl", hash = "sha256:8abb2f1d86890a2dfb989f9a77cfcfd3e47c2a354b01111771326f8aa26e0254"},
    {file = "six-1.16.0.tar.gz", hash = "sha256:1e61c37477a1626458e36f7b1d82aa5c9b094fa4802892072e49de9c60c4c926"},
]

[[package]]
name = "typeguard"
version = "2.13.3"
description = "Run-time type checker for Python"
category = "main"
optional = false
python-versions = ">=3.5.3"
files = [
    {file = "typeguard-2.13.3-py3-none-any.whl", hash = "sha256:5e3e3be01e887e7eafae5af63d1f36c849aaa94e3a0112097312aabfa16284f1"},
    {file = "typeguard-2.13.3.tar.gz", hash = "sha256:00edaa8da3a133674796cf5ea87d9f4b4c367d77476e185e80251cc13dfbb8c4"},
]

[package.extras]
doc = ["sphinx-autodoc-typehints (>=1.2.0)", "sphinx-rtd-theme"]
test = ["mypy", "pytest", "typing-extensions"]

[[package]]
name = "typing-extensions"
version = "4.4.0"
description = "Backported and Experimental Type Hints for Python 3.7+"
category = "main"
optional = false
python-versions = ">=3.7"
files = [
    {file = "typing_extensions-4.4.0-py3-none-any.whl", hash = "sha256:16fa4864408f655d35ec496218b85f79b3437c829e93320c7c9215ccfd92489e"},
    {file = "typing_extensions-4.4.0.tar.gz", hash = "sha256:1511434bb92bf8dd198c12b1cc812e800d4181cfcb867674e0f8279cc93087aa"},
]

[metadata]
<<<<<<< HEAD
lock-version = "1.1"
python-versions = ">=3.7.1, <4.0"
content-hash = "8f7100684e1214435a61573f9f5d13d9e773f6e22508a3da7afb21cc2c70de96"

[metadata.files]
attrs = [
    {file = "attrs-22.2.0-py3-none-any.whl", hash = "sha256:29e95c7f6778868dbd49170f98f8818f78f3dc5e0e37c0b1f474e3561b240836"},
    {file = "attrs-22.2.0.tar.gz", hash = "sha256:c9227bfc2f01993c03f68db37d1d15c9690188323c067c641f1a35ca58185f99"},
]
aws-cdk-asset-awscli-v1 = [
    {file = "aws-cdk.asset-awscli-v1-2.2.61.tar.gz", hash = "sha256:2cf2e4907c1b1316529bf93c841095be824c60b80761cbec509d329834cbc9f9"},
    {file = "aws_cdk.asset_awscli_v1-2.2.61-py3-none-any.whl", hash = "sha256:fb1fd91512a4d72594f490bd96a346d791d51dfbe80363496c411c5a8214012a"},
]
aws-cdk-asset-kubectl-v20 = [
    {file = "aws-cdk.asset-kubectl-v20-2.1.1.tar.gz", hash = "sha256:9834cdb150c5590aea4e5eba6de2a89b4c60617451181c524810c5a75154565c"},
    {file = "aws_cdk.asset_kubectl_v20-2.1.1-py3-none-any.whl", hash = "sha256:a2fad1a5a35a94a465efe60859f91e45dacc33261fb9bbf1cf9bbc6e2f70e9d6"},
]
aws-cdk-asset-node-proxy-agent-v5 = [
    {file = "aws-cdk.asset-node-proxy-agent-v5-2.0.50.tar.gz", hash = "sha256:e60f1e28530756704fa6224d896c16561580590db5a2c6a8ee59424c3b163f48"},
    {file = "aws_cdk.asset_node_proxy_agent_v5-2.0.50-py3-none-any.whl", hash = "sha256:4961e06d3b18be718585bd56921b20f9648aed6d9a20cae7c0f2d73340dde0be"},
]
aws-cdk-aws-glue-alpha = [
    {file = "aws-cdk.aws-glue-alpha-2.63.2a0.tar.gz", hash = "sha256:18d149b1fd7d3c90e610d8d7e2601aa82931d80ecca2c19cbaf975cb8b3999d5"},
    {file = "aws_cdk.aws_glue_alpha-2.63.2a0-py3-none-any.whl", hash = "sha256:f9d9c0344933f02e8beccfb9b90de65f46e9dd6224074ddd7a8353821ee3d058"},
]
aws-cdk-aws-neptune-alpha = [
    {file = "aws-cdk.aws-neptune-alpha-2.63.2a0.tar.gz", hash = "sha256:1058266520197a27b9cfe8a715f4d1b8521262a75dc6f0f45c162e56a05b60a0"},
    {file = "aws_cdk.aws_neptune_alpha-2.63.2a0-py3-none-any.whl", hash = "sha256:f64eac842917ac009e084ee12e84d47e251946a8dfecca31a4af4f5893928917"},
]
aws-cdk-aws-redshift-alpha = [
    {file = "aws-cdk.aws-redshift-alpha-2.63.2a0.tar.gz", hash = "sha256:1153fb2324b37f6d6e5515e35842ae28844f0e310abd6562f82a82e573ee92fb"},
    {file = "aws_cdk.aws_redshift_alpha-2.63.2a0-py3-none-any.whl", hash = "sha256:44ecc0c9fd30da786bbb14533359e1d0a7b3757c58a65c55336bfc12d3c9dd42"},
]
aws-cdk-lib = [
    {file = "aws-cdk-lib-2.63.2.tar.gz", hash = "sha256:d84a352e817992727f0519240cf51c911fd4e30bc4d166ecb01552ac93eed795"},
    {file = "aws_cdk_lib-2.63.2-py3-none-any.whl", hash = "sha256:07e3151fbf962e6fe8c5e7c73701e810bc8fe927ab6391370510ee3a0665562f"},
]
cattrs = [
    {file = "cattrs-22.2.0-py3-none-any.whl", hash = "sha256:bc12b1f0d000b9f9bee83335887d532a1d3e99a833d1bf0882151c97d3e68c21"},
    {file = "cattrs-22.2.0.tar.gz", hash = "sha256:f0eed5642399423cf656e7b66ce92cdc5b963ecafd041d1b24d136fdde7acf6d"},
]
constructs = [
    {file = "constructs-10.1.244-py3-none-any.whl", hash = "sha256:cb095f49622fc6a2ad4fccb4270c76b7849a7f57c29024b2a0c1233057a67b1d"},
    {file = "constructs-10.1.244.tar.gz", hash = "sha256:cc0da824d4eeee35f849149900669eee93c493341b33000b45de37150d4f20ea"},
]
exceptiongroup = [
    {file = "exceptiongroup-1.1.0-py3-none-any.whl", hash = "sha256:327cbda3da756e2de031a3107b81ab7b3770a602c4d16ca618298c526f4bec1e"},
    {file = "exceptiongroup-1.1.0.tar.gz", hash = "sha256:bcb67d800a4497e1b404c2dd44fca47d3b7a5e5433dbab67f96c1a685cdfdf23"},
]
jsii = [
    {file = "jsii-1.74.0-py3-none-any.whl", hash = "sha256:ee76781fe66106c367fbb3bb383db4f5e9b8ff3d3c4c0f34624c050211f040be"},
    {file = "jsii-1.74.0.tar.gz", hash = "sha256:575131396ad34f8f6e9f2604953ecbf4f3368625656a828b13089e4abb81b443"},
]
publication = [
    {file = "publication-0.0.3-py2.py3-none-any.whl", hash = "sha256:0248885351febc11d8a1098d5c8e3ab2dabcf3e8c0c96db1e17ecd12b53afbe6"},
    {file = "publication-0.0.3.tar.gz", hash = "sha256:68416a0de76dddcdd2930d1c8ef853a743cc96c82416c4e4d3b5d901c6276dc4"},
]
python-dateutil = [
    {file = "python-dateutil-2.8.2.tar.gz", hash = "sha256:0123cacc1627ae19ddf3c27a5de5bd67ee4586fbdd6440d9748f8abb483d3e86"},
    {file = "python_dateutil-2.8.2-py2.py3-none-any.whl", hash = "sha256:961d03dc3453ebbc59dbdea9e4e11c5651520a876d0f4db161e8674aae935da9"},
]
six = [
    {file = "six-1.16.0-py2.py3-none-any.whl", hash = "sha256:8abb2f1d86890a2dfb989f9a77cfcfd3e47c2a354b01111771326f8aa26e0254"},
    {file = "six-1.16.0.tar.gz", hash = "sha256:1e61c37477a1626458e36f7b1d82aa5c9b094fa4802892072e49de9c60c4c926"},
]
typeguard = [
    {file = "typeguard-2.13.3-py3-none-any.whl", hash = "sha256:5e3e3be01e887e7eafae5af63d1f36c849aaa94e3a0112097312aabfa16284f1"},
    {file = "typeguard-2.13.3.tar.gz", hash = "sha256:00edaa8da3a133674796cf5ea87d9f4b4c367d77476e185e80251cc13dfbb8c4"},
]
typing-extensions = [
    {file = "typing_extensions-4.4.0-py3-none-any.whl", hash = "sha256:16fa4864408f655d35ec496218b85f79b3437c829e93320c7c9215ccfd92489e"},
    {file = "typing_extensions-4.4.0.tar.gz", hash = "sha256:1511434bb92bf8dd198c12b1cc812e800d4181cfcb867674e0f8279cc93087aa"},
]
=======
lock-version = "2.0"
python-versions = ">=3.7.1, <3.11"
content-hash = "cf03dc1ae6da1111d662ceaaa808517e2329a591443238c2d66174493ef36d77"
>>>>>>> 55716aaf
<|MERGE_RESOLUTION|>--- conflicted
+++ resolved
@@ -21,11 +21,7 @@
 
 [[package]]
 name = "aws-cdk-asset-awscli-v1"
-<<<<<<< HEAD
-version = "2.2.61"
-=======
 version = "2.2.63"
->>>>>>> 55716aaf
 description = "A library that contains the AWS CLI for use in Lambda Layers"
 category = "main"
 optional = false
@@ -59,11 +55,7 @@
 
 [[package]]
 name = "aws-cdk-asset-node-proxy-agent-v5"
-<<<<<<< HEAD
-version = "2.0.50"
-=======
 version = "2.0.52"
->>>>>>> 55716aaf
 description = "@aws-cdk/asset-node-proxy-agent-v5"
 category = "main"
 optional = false
@@ -175,11 +167,7 @@
 
 [[package]]
 name = "constructs"
-<<<<<<< HEAD
-version = "10.1.244"
-=======
 version = "10.1.246"
->>>>>>> 55716aaf
 description = "A programming model for software-defined state"
 category = "main"
 optional = false
@@ -291,13 +279,8 @@
 category = "main"
 optional = false
 python-versions = ">=3.7"
-files = [
-    {file = "typing_extensions-4.4.0-py3-none-any.whl", hash = "sha256:16fa4864408f655d35ec496218b85f79b3437c829e93320c7c9215ccfd92489e"},
-    {file = "typing_extensions-4.4.0.tar.gz", hash = "sha256:1511434bb92bf8dd198c12b1cc812e800d4181cfcb867674e0f8279cc93087aa"},
-]
 
 [metadata]
-<<<<<<< HEAD
 lock-version = "1.1"
 python-versions = ">=3.7.1, <4.0"
 content-hash = "8f7100684e1214435a61573f9f5d13d9e773f6e22508a3da7afb21cc2c70de96"
@@ -371,8 +354,8 @@
     {file = "typing_extensions-4.4.0-py3-none-any.whl", hash = "sha256:16fa4864408f655d35ec496218b85f79b3437c829e93320c7c9215ccfd92489e"},
     {file = "typing_extensions-4.4.0.tar.gz", hash = "sha256:1511434bb92bf8dd198c12b1cc812e800d4181cfcb867674e0f8279cc93087aa"},
 ]
-=======
+
+[metadata]
 lock-version = "2.0"
 python-versions = ">=3.7.1, <3.11"
-content-hash = "cf03dc1ae6da1111d662ceaaa808517e2329a591443238c2d66174493ef36d77"
->>>>>>> 55716aaf
+content-hash = "cf03dc1ae6da1111d662ceaaa808517e2329a591443238c2d66174493ef36d77"