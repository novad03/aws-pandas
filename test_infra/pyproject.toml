--- conflicted
+++ resolved
@@ -1,10 +1,6 @@
 [tool.poetry]
 name = "awswrangler - test infrastructure"
-<<<<<<< HEAD
 version = "3.0.0a2"
-=======
-version = "2.17.0"
->>>>>>> b30f414f
 description = "CDK test infrastructure for AWS"
 authors = ["Amazon Web Services"]
 license = "Apache License 2.0"
