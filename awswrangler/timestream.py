--- conflicted
+++ resolved
@@ -51,15 +51,9 @@
     measure_types: List[str],
     version: int,
     batch: List[Any],
-<<<<<<< HEAD
     measure_name: Optional[str] = None,
 ) -> List[Dict[str, str]]:
     timestream_client = timestream_client if timestream_client else _utils.client(service_name="timestream-write")
-=======
-    timestream_client: boto3.client,
-    measure_name: Optional[str] = None,
-) -> List[Dict[str, str]]:
->>>>>>> e35ec1d3
     try:
         time_loc = 0
         measure_cols_loc = 1
@@ -312,7 +306,6 @@
     _logger.debug("measure_types: %s", measure_types)
     cols_names: List[str] = [time_col] + measure_cols_names + dimensions_cols
     _logger.debug("cols_names: %s", cols_names)
-<<<<<<< HEAD
     dfs = _utils.split_pandas_frame(df.loc[:, cols_names], _utils.ensure_cpu_count(use_threads=use_threads))
     _logger.debug("len(dfs): %s", len(dfs))
 
@@ -334,24 +327,6 @@
                 )
                 for df in dfs
             ]
-=======
-    batches: List[List[Any]] = _utils.chunkify(lst=_df2list(df=df[cols_names]), max_length=100)
-    _logger.debug("len(batches): %s", len(batches))
-    with concurrent.futures.ThreadPoolExecutor(max_workers=num_threads) as executor:
-        res: List[List[Any]] = list(
-            executor.map(
-                _write_batch,
-                itertools.repeat(database),
-                itertools.repeat(table),
-                itertools.repeat(cols_names),
-                itertools.repeat(measure_cols_names),
-                itertools.repeat(measure_types),
-                itertools.repeat(version),
-                batches,
-                itertools.repeat(timestream_client),
-                itertools.repeat(measure_name),
-            )
->>>>>>> e35ec1d3
         )
     )
     return _flatten_list(ray_get(errors))
