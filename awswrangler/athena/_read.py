"""Amazon Athena Module gathering all read_sql_* function."""

# pylint: disable=too-many-lines
import csv
import logging
import sys
import uuid
from typing import Any, Dict, Iterator, List, Literal, Optional, Union, cast, overload

import boto3
import botocore.exceptions
import pandas as pd

from awswrangler import _utils, catalog, exceptions, s3, typing
from awswrangler._config import apply_configs
from awswrangler._data_types import cast_pandas_with_athena_types
from awswrangler._sql_formatter import _process_sql_params
from awswrangler.athena._utils import (
    _QUERY_WAIT_POLLING_DELAY,
    _apply_query_metadata,
    _empty_dataframe_response,
    _get_query_metadata,
    _get_s3_output,
    _get_workgroup_config,
    _QueryMetadata,
    _start_query_execution,
    _WorkGroupConfig,
    create_ctas_table,
)

from ._cache import _cache_manager, _CacheInfo, _check_for_cached_results

_logger: logging.Logger = logging.getLogger(__name__)


def _extract_ctas_manifest_paths(path: str, boto3_session: Optional[boto3.Session] = None) -> List[str]:
    """Get the list of paths of the generated files."""
    bucket_name, key_path = _utils.parse_path(path)
    client_s3 = _utils.client(service_name="s3", session=boto3_session)
    body: bytes = client_s3.get_object(Bucket=bucket_name, Key=key_path)["Body"].read()
    return [x for x in body.decode("utf-8").split("\n") if x != ""]


def _fix_csv_types_generator(
    dfs: Iterator[pd.DataFrame], parse_dates: List[str], binaries: List[str]
) -> Iterator[pd.DataFrame]:
    """Apply data types cast to a Pandas DataFrames Generator."""
    for df in dfs:
        yield _fix_csv_types(df=df, parse_dates=parse_dates, binaries=binaries)


def _add_query_metadata_generator(
    dfs: Iterator[pd.DataFrame], query_metadata: _QueryMetadata
) -> Iterator[pd.DataFrame]:
    """Add Query Execution metadata to every DF in iterator."""
    for df in dfs:
        df = _apply_query_metadata(df=df, query_metadata=query_metadata)
        yield df


def _fix_csv_types(df: pd.DataFrame, parse_dates: List[str], binaries: List[str]) -> pd.DataFrame:
    """Apply data types cast to a Pandas DataFrames."""
    if len(df.index) > 0:
        for col in parse_dates:
            df[col] = df[col].dt.date.replace(to_replace={pd.NaT: None})
        for col in binaries:
            df[col] = df[col].str.encode(encoding="utf-8")
    return df


def _delete_after_iterate(
    dfs: Iterator[pd.DataFrame],
    paths: List[str],
    use_threads: Union[bool, int],
    boto3_session: Optional[boto3.Session],
    s3_additional_kwargs: Optional[Dict[str, str]],
) -> Iterator[pd.DataFrame]:
    for df in dfs:
        yield df
    s3.delete_objects(
        path=paths, use_threads=use_threads, boto3_session=boto3_session, s3_additional_kwargs=s3_additional_kwargs
    )


def _fetch_parquet_result(
    query_metadata: _QueryMetadata,
    keep_files: bool,
    categories: Optional[List[str]],
    chunksize: Optional[int],
    use_threads: Union[bool, int],
    boto3_session: Optional[boto3.Session],
    s3_additional_kwargs: Optional[Dict[str, Any]],
    temp_table_fqn: Optional[str] = None,
    pyarrow_additional_kwargs: Optional[Dict[str, Any]] = None,
) -> Union[pd.DataFrame, Iterator[pd.DataFrame]]:
    ret: Union[pd.DataFrame, Iterator[pd.DataFrame]]
    chunked: Union[bool, int] = False if chunksize is None else chunksize
    _logger.debug("chunked: %s", chunked)
    if query_metadata.manifest_location is None:
        return _empty_dataframe_response(bool(chunked), query_metadata)
    manifest_path: str = query_metadata.manifest_location
    metadata_path: str = manifest_path.replace("-manifest.csv", ".metadata")
    _logger.debug("manifest_path: %s", manifest_path)
    _logger.debug("metadata_path: %s", metadata_path)
    paths: List[str] = _extract_ctas_manifest_paths(path=manifest_path, boto3_session=boto3_session)
    if not paths:
        if not temp_table_fqn:
            raise exceptions.EmptyDataFrame("Query would return untyped, empty dataframe.")

        database, temp_table_name = map(lambda x: x.replace('"', ""), temp_table_fqn.split("."))
        dtype_dict = catalog.get_table_types(database=database, table=temp_table_name, boto3_session=boto3_session)
        if dtype_dict is None:
            raise exceptions.ResourceDoesNotExist(f"Temp table {temp_table_fqn} not found.")

        df = pd.DataFrame(columns=list(dtype_dict.keys()))
        df = cast_pandas_with_athena_types(df=df, dtype=dtype_dict)
        df = _apply_query_metadata(df=df, query_metadata=query_metadata)

        if chunked:
            return (df,)

        return df

    if not pyarrow_additional_kwargs:
        pyarrow_additional_kwargs = {}
        if categories:
            pyarrow_additional_kwargs["categories"] = categories

    ret = s3.read_parquet(
        path=paths,
        use_threads=use_threads,
        boto3_session=boto3_session,
        chunked=chunked,
        pyarrow_additional_kwargs=pyarrow_additional_kwargs,
    )

    if chunked is False:
        ret = _apply_query_metadata(df=ret, query_metadata=query_metadata)
    else:
        ret = _add_query_metadata_generator(dfs=ret, query_metadata=query_metadata)
    paths_delete: List[str] = paths + [manifest_path, metadata_path]
    _logger.debug("type(ret): %s", type(ret))
    if chunked is False:
        if keep_files is False:
            s3.delete_objects(
                path=paths_delete,
                use_threads=use_threads,
                boto3_session=boto3_session,
                s3_additional_kwargs=s3_additional_kwargs,
            )
        return ret
    if keep_files is False:
        return _delete_after_iterate(
            dfs=ret,
            paths=paths_delete,
            use_threads=use_threads,
            boto3_session=boto3_session,
            s3_additional_kwargs=s3_additional_kwargs,
        )
    return ret


def _fetch_csv_result(
    query_metadata: _QueryMetadata,
    keep_files: bool,
    chunksize: Optional[int],
    use_threads: Union[bool, int],
    boto3_session: Optional[boto3.Session],
    s3_additional_kwargs: Optional[Dict[str, Any]],
) -> Union[pd.DataFrame, Iterator[pd.DataFrame]]:
    _chunksize: Optional[int] = chunksize if isinstance(chunksize, int) else None
    _logger.debug("_chunksize: %s", _chunksize)
    if query_metadata.output_location is None or query_metadata.output_location.endswith(".csv") is False:
        chunked = _chunksize is not None
        return _empty_dataframe_response(chunked, query_metadata)
    path: str = query_metadata.output_location
    _logger.debug("Start CSV reading from %s", path)
    ret = s3.read_csv(
        path=[path],
        dtype=query_metadata.dtype,
        parse_dates=query_metadata.parse_timestamps,
        converters=query_metadata.converters,
        quoting=csv.QUOTE_ALL,
        keep_default_na=False,
        na_values=["", "NaN"],
        chunksize=_chunksize,
        skip_blank_lines=False,
        use_threads=False,
        boto3_session=boto3_session,
    )
    _logger.debug("Start type casting...")
    _logger.debug(type(ret))
    if _chunksize is None:
        df = _fix_csv_types(df=ret, parse_dates=query_metadata.parse_dates, binaries=query_metadata.binaries)
        df = _apply_query_metadata(df=df, query_metadata=query_metadata)
        if keep_files is False:
            s3.delete_objects(
                path=[path, f"{path}.metadata"],
                use_threads=use_threads,
                boto3_session=boto3_session,
                s3_additional_kwargs=s3_additional_kwargs,
            )
        return df
    dfs = _fix_csv_types_generator(dfs=ret, parse_dates=query_metadata.parse_dates, binaries=query_metadata.binaries)
    dfs = _add_query_metadata_generator(dfs=dfs, query_metadata=query_metadata)
    if keep_files is False:
        return _delete_after_iterate(
            dfs=dfs,
            paths=[path, f"{path}.metadata"],
            use_threads=use_threads,
            boto3_session=boto3_session,
            s3_additional_kwargs=s3_additional_kwargs,
        )
    return dfs


def _resolve_query_with_cache(
    cache_info: _CacheInfo,
    categories: Optional[List[str]],
    chunksize: Optional[Union[int, bool]],
    use_threads: Union[bool, int],
    athena_query_wait_polling_delay: float,
    session: Optional[boto3.Session],
    s3_additional_kwargs: Optional[Dict[str, Any]],
    pyarrow_additional_kwargs: Optional[Dict[str, Any]] = None,
) -> Union[pd.DataFrame, Iterator[pd.DataFrame]]:
    """Fetch cached data and return it as a pandas DataFrame (or list of DataFrames)."""
    _logger.debug("cache_info:\n%s", cache_info)
    if cache_info.query_execution_id is None:
        raise RuntimeError("Trying to resolve with cache but w/o any query execution ID.")
    query_metadata: _QueryMetadata = _get_query_metadata(
        query_execution_id=cache_info.query_execution_id,
        boto3_session=session,
        categories=categories,
        query_execution_payload=cache_info.query_execution_payload,
        metadata_cache_manager=_cache_manager,
        athena_query_wait_polling_delay=athena_query_wait_polling_delay,
    )
    if cache_info.file_format == "parquet":
        return _fetch_parquet_result(
            query_metadata=query_metadata,
            keep_files=True,
            categories=categories,
            chunksize=chunksize,
            use_threads=use_threads,
            boto3_session=session,
            s3_additional_kwargs=s3_additional_kwargs,
            pyarrow_additional_kwargs=pyarrow_additional_kwargs,
        )
    if cache_info.file_format == "csv":
        return _fetch_csv_result(
            query_metadata=query_metadata,
            keep_files=True,
            chunksize=chunksize,
            use_threads=use_threads,
            boto3_session=session,
            s3_additional_kwargs=s3_additional_kwargs,
        )
    raise exceptions.InvalidArgumentValue(f"Invalid data type: {cache_info.file_format}.")


def _resolve_query_without_cache_ctas(
    sql: str,
    database: Optional[str],
    data_source: Optional[str],
    s3_output: Optional[str],
    keep_files: bool,
    chunksize: Union[int, bool, None],
    categories: Optional[List[str]],
    encryption: Optional[str],
    workgroup: Optional[str],
    kms_key: Optional[str],
    alt_database: Optional[str],
    name: Optional[str],
    ctas_bucketing_info: Optional[typing.BucketingInfoTuple],
    ctas_write_compression: Optional[str],
    athena_query_wait_polling_delay: float,
    use_threads: Union[bool, int],
    s3_additional_kwargs: Optional[Dict[str, Any]],
    boto3_session: Optional[boto3.Session],
    pyarrow_additional_kwargs: Optional[Dict[str, Any]] = None,
) -> Union[pd.DataFrame, Iterator[pd.DataFrame]]:
    ctas_query_info: Dict[str, Union[str, _QueryMetadata]] = create_ctas_table(
        sql=sql,
        database=database,
        ctas_table=name,
        ctas_database=alt_database,
        bucketing_info=ctas_bucketing_info,
        data_source=data_source,
        s3_output=s3_output,
        workgroup=workgroup,
        encryption=encryption,
        write_compression=ctas_write_compression,
        kms_key=kms_key,
        wait=True,
        athena_query_wait_polling_delay=athena_query_wait_polling_delay,
        boto3_session=boto3_session,
    )
    fully_qualified_name: str = f'"{ctas_query_info["ctas_database"]}"."{ctas_query_info["ctas_table"]}"'
    ctas_query_metadata = cast(_QueryMetadata, ctas_query_info["ctas_query_metadata"])
    _logger.debug("ctas_query_metadata: %s", ctas_query_metadata)
    return _fetch_parquet_result(
        query_metadata=ctas_query_metadata,
        keep_files=keep_files,
        categories=categories,
        chunksize=chunksize,
        use_threads=use_threads,
        s3_additional_kwargs=s3_additional_kwargs,
        boto3_session=boto3_session,
        temp_table_fqn=fully_qualified_name,
        pyarrow_additional_kwargs=pyarrow_additional_kwargs,
    )


def _resolve_query_without_cache_unload(
    sql: str,
    file_format: str,
    compression: Optional[str],
    field_delimiter: Optional[str],
    partitioned_by: Optional[List[str]],
    database: Optional[str],
    data_source: Optional[str],
    s3_output: Optional[str],
    keep_files: bool,
    chunksize: Union[int, bool, None],
    categories: Optional[List[str]],
    encryption: Optional[str],
    kms_key: Optional[str],
    workgroup: Optional[str],
    use_threads: Union[bool, int],
    athena_query_wait_polling_delay: float,
    s3_additional_kwargs: Optional[Dict[str, Any]],
    boto3_session: Optional[boto3.Session],
    pyarrow_additional_kwargs: Optional[Dict[str, Any]] = None,
) -> Union[pd.DataFrame, Iterator[pd.DataFrame]]:
    query_metadata = _unload(
        sql=sql,
        path=s3_output,
        file_format=file_format,
        compression=compression,
        field_delimiter=field_delimiter,
        partitioned_by=partitioned_by,
        workgroup=workgroup,
        database=database,
        encryption=encryption,
        kms_key=kms_key,
        boto3_session=boto3_session,
        data_source=data_source,
        athena_query_wait_polling_delay=athena_query_wait_polling_delay,
    )
    if file_format == "PARQUET":
        return _fetch_parquet_result(
            query_metadata=query_metadata,
            keep_files=keep_files,
            categories=categories,
            chunksize=chunksize,
            use_threads=use_threads,
            s3_additional_kwargs=s3_additional_kwargs,
            boto3_session=boto3_session,
            pyarrow_additional_kwargs=pyarrow_additional_kwargs,
        )
    raise exceptions.InvalidArgumentValue("Only PARQUET file format is supported when unload_approach=True.")


def _resolve_query_without_cache_regular(
    sql: str,
    database: Optional[str],
    data_source: Optional[str],
    s3_output: Optional[str],
    keep_files: bool,
    chunksize: Union[int, bool, None],
    categories: Optional[List[str]],
    encryption: Optional[str],
    workgroup: Optional[str],
    kms_key: Optional[str],
    use_threads: Union[bool, int],
    athena_query_wait_polling_delay: float,
    s3_additional_kwargs: Optional[Dict[str, Any]],
    boto3_session: Optional[boto3.Session],
) -> Union[pd.DataFrame, Iterator[pd.DataFrame]]:
    wg_config: _WorkGroupConfig = _get_workgroup_config(session=boto3_session, workgroup=workgroup)
    s3_output = _get_s3_output(s3_output=s3_output, wg_config=wg_config, boto3_session=boto3_session)
    s3_output = s3_output[:-1] if s3_output[-1] == "/" else s3_output
    _logger.debug("sql: %s", sql)
    query_id: str = _start_query_execution(
        sql=sql,
        wg_config=wg_config,
        database=database,
        data_source=data_source,
        s3_output=s3_output,
        workgroup=workgroup,
        encryption=encryption,
        kms_key=kms_key,
        boto3_session=boto3_session,
    )
    _logger.debug("query_id: %s", query_id)
    query_metadata: _QueryMetadata = _get_query_metadata(
        query_execution_id=query_id,
        boto3_session=boto3_session,
        categories=categories,
        metadata_cache_manager=_cache_manager,
        athena_query_wait_polling_delay=athena_query_wait_polling_delay,
    )
    return _fetch_csv_result(
        query_metadata=query_metadata,
        keep_files=keep_files,
        chunksize=chunksize,
        use_threads=use_threads,
        boto3_session=boto3_session,
        s3_additional_kwargs=s3_additional_kwargs,
    )


def _resolve_query_without_cache(
    # pylint: disable=too-many-branches,too-many-locals,too-many-return-statements,too-many-statements
    sql: str,
    database: str,
    data_source: Optional[str],
    ctas_approach: bool,
    unload_approach: bool,
    unload_parameters: Optional[typing.AthenaUNLOADSettings],
    categories: Optional[List[str]],
    chunksize: Union[int, bool, None],
    s3_output: Optional[str],
    workgroup: Optional[str],
    encryption: Optional[str],
    kms_key: Optional[str],
    keep_files: bool,
    ctas_database: Optional[str],
    ctas_temp_table_name: Optional[str],
    ctas_bucketing_info: Optional[typing.BucketingInfoTuple],
    ctas_write_compression: Optional[str],
    athena_query_wait_polling_delay: float,
    use_threads: Union[bool, int],
    s3_additional_kwargs: Optional[Dict[str, Any]],
    boto3_session: Optional[boto3.Session],
    pyarrow_additional_kwargs: Optional[Dict[str, Any]] = None,
) -> Union[pd.DataFrame, Iterator[pd.DataFrame]]:
    """
    Execute a query in Athena and returns results as DataFrame, back to `read_sql_query`.

    Usually called by `read_sql_query` when using cache is not possible.
    """
    if ctas_approach is True:
        if ctas_temp_table_name is not None:
            name: str = catalog.sanitize_table_name(ctas_temp_table_name)
        else:
            name = f"temp_table_{uuid.uuid4().hex}"
        try:
            return _resolve_query_without_cache_ctas(
                sql=sql,
                database=database,
                data_source=data_source,
                s3_output=s3_output,
                keep_files=keep_files,
                chunksize=chunksize,
                categories=categories,
                encryption=encryption,
                workgroup=workgroup,
                kms_key=kms_key,
                alt_database=ctas_database,
                name=name,
                ctas_bucketing_info=ctas_bucketing_info,
                ctas_write_compression=ctas_write_compression,
                athena_query_wait_polling_delay=athena_query_wait_polling_delay,
                use_threads=use_threads,
                s3_additional_kwargs=s3_additional_kwargs,
                boto3_session=boto3_session,
                pyarrow_additional_kwargs=pyarrow_additional_kwargs,
            )
        finally:
            catalog.delete_table_if_exists(database=ctas_database or database, table=name, boto3_session=boto3_session)
    elif unload_approach is True:
        if unload_parameters is None:
            unload_parameters = {}
        return _resolve_query_without_cache_unload(
            sql=sql,
            file_format=unload_parameters.get("file_format") or "PARQUET",
            compression=unload_parameters.get("compression"),
            field_delimiter=unload_parameters.get("field_delimiter"),
            partitioned_by=unload_parameters.get("partitioned_by"),
            database=database,
            data_source=data_source,
            s3_output=s3_output,
            keep_files=keep_files,
            chunksize=chunksize,
            categories=categories,
            encryption=encryption,
            kms_key=kms_key,
            workgroup=workgroup,
            use_threads=use_threads,
            athena_query_wait_polling_delay=athena_query_wait_polling_delay,
            s3_additional_kwargs=s3_additional_kwargs,
            boto3_session=boto3_session,
            pyarrow_additional_kwargs=pyarrow_additional_kwargs,
        )
    return _resolve_query_without_cache_regular(
        sql=sql,
        database=database,
        data_source=data_source,
        s3_output=s3_output,
        keep_files=keep_files,
        chunksize=chunksize,
        categories=categories,
        encryption=encryption,
        workgroup=workgroup,
        kms_key=kms_key,
        use_threads=use_threads,
        athena_query_wait_polling_delay=athena_query_wait_polling_delay,
        s3_additional_kwargs=s3_additional_kwargs,
        boto3_session=boto3_session,
    )


def _unload(
    sql: str,
    path: Optional[str],
    file_format: str,
    compression: Optional[str],
    field_delimiter: Optional[str],
    partitioned_by: Optional[List[str]],
    workgroup: Optional[str],
    database: Optional[str],
    encryption: Optional[str],
    kms_key: Optional[str],
    boto3_session: Optional[boto3.Session],
    data_source: Optional[str],
    athena_query_wait_polling_delay: float,
) -> _QueryMetadata:
    wg_config: _WorkGroupConfig = _get_workgroup_config(session=boto3_session, workgroup=workgroup)
    s3_output: str = _get_s3_output(s3_output=path, wg_config=wg_config, boto3_session=boto3_session)
    s3_output = s3_output[:-1] if s3_output[-1] == "/" else s3_output
    # Athena does not enforce a Query Result Location for UNLOAD. Thus, the workgroup output location
    # is only used if no path is supplied.
    if not path:
        path = s3_output

    # Set UNLOAD parameters
    unload_parameters = f"  format='{file_format}'"
    if compression:
        unload_parameters += f"  , compression='{compression}'"
    if field_delimiter:
        unload_parameters += f"  , field_delimiter='{field_delimiter}'"
    if partitioned_by:
        unload_parameters += f"  , partitioned_by=ARRAY{partitioned_by}"

    sql = f"UNLOAD ({sql}) " f"TO '{path}' " f"WITH ({unload_parameters})"
    _logger.debug("sql: %s", sql)
    try:
        query_id: str = _start_query_execution(
            sql=sql,
            workgroup=workgroup,
            wg_config=wg_config,
            database=database,
            data_source=data_source,
            s3_output=s3_output,
            encryption=encryption,
            kms_key=kms_key,
            boto3_session=boto3_session,
        )
    except botocore.exceptions.ClientError as ex:
        msg: str = str(ex)
        error = ex.response["Error"]
        if error["Code"] == "InvalidRequestException":
            raise exceptions.InvalidArgumentValue(f"Exception parsing query. Root error message: {msg}")
        raise ex
    _logger.debug("query_id: %s", query_id)
    try:
        query_metadata: _QueryMetadata = _get_query_metadata(
            query_execution_id=query_id,
            boto3_session=boto3_session,
            metadata_cache_manager=_cache_manager,
            athena_query_wait_polling_delay=athena_query_wait_polling_delay,
        )
    except exceptions.QueryFailed as ex:
        msg = str(ex)
        if "Column name" in msg and "specified more than once" in msg:
            raise exceptions.InvalidArgumentValue(
                f"Please, define distinct names for your columns. Root error message: {msg}"
            )
        if "Column name not specified" in msg:
            raise exceptions.InvalidArgumentValue(
                "Please, define all columns names in your query. (E.g. 'SELECT MAX(col1) AS max_col1, ...')"
            )
        if "Column type is unknown" in msg:
            raise exceptions.InvalidArgumentValue(
                "Please, don't leave undefined columns types in your query. You can cast to ensure it. "
                "(E.g. 'SELECT CAST(NULL AS INTEGER) AS MY_COL, ...')"
            )
        raise ex
    return query_metadata


@overload
def get_query_results(
    query_execution_id: str,
    use_threads: Union[bool, int] = ...,
    boto3_session: Optional[boto3.Session] = ...,
    categories: Optional[List[str]] = ...,
    chunksize: Union[None, Literal[False]] = ...,
    s3_additional_kwargs: Optional[Dict[str, Any]] = ...,
    pyarrow_additional_kwargs: Optional[Dict[str, Any]] = ...,
) -> pd.DataFrame:
    ...


@overload
def get_query_results(
    query_execution_id: str,
    *,
    use_threads: Union[bool, int] = ...,
    boto3_session: Optional[boto3.Session] = ...,
    categories: Optional[List[str]] = ...,
    chunksize: Literal[True],
    s3_additional_kwargs: Optional[Dict[str, Any]] = ...,
    pyarrow_additional_kwargs: Optional[Dict[str, Any]] = ...,
) -> Iterator[pd.DataFrame]:
    ...


@overload
def get_query_results(
    query_execution_id: str,
    *,
    use_threads: Union[bool, int] = ...,
    boto3_session: Optional[boto3.Session] = ...,
    categories: Optional[List[str]] = ...,
    chunksize: bool,
    s3_additional_kwargs: Optional[Dict[str, Any]] = ...,
    pyarrow_additional_kwargs: Optional[Dict[str, Any]] = ...,
) -> Union[pd.DataFrame, Iterator[pd.DataFrame]]:
    ...


@overload
def get_query_results(
    query_execution_id: str,
    *,
    use_threads: Union[bool, int] = ...,
    boto3_session: Optional[boto3.Session] = ...,
    categories: Optional[List[str]] = ...,
    chunksize: int,
    s3_additional_kwargs: Optional[Dict[str, Any]] = ...,
    pyarrow_additional_kwargs: Optional[Dict[str, Any]] = ...,
) -> Iterator[pd.DataFrame]:
    ...


@apply_configs
def get_query_results(
    query_execution_id: str,
    use_threads: Union[bool, int] = True,
    boto3_session: Optional[boto3.Session] = None,
    categories: Optional[List[str]] = None,
    chunksize: Optional[Union[int, bool]] = None,
    s3_additional_kwargs: Optional[Dict[str, Any]] = None,
    pyarrow_additional_kwargs: Optional[Dict[str, Any]] = None,
    athena_query_wait_polling_delay: float = _QUERY_WAIT_POLLING_DELAY,
) -> Union[pd.DataFrame, Iterator[pd.DataFrame]]:
    """Get AWS Athena SQL query results as a Pandas DataFrame.

    Parameters
    ----------
    query_execution_id : str
        SQL query's execution_id on AWS Athena.
    use_threads : bool, int
        True to enable concurrent requests, False to disable multiple threads.
        If enabled os.cpu_count() will be used as the max number of threads.
        If integer is provided, specified number is used.
    boto3_session : boto3.Session(), optional
        Boto3 Session. The default boto3 session will be used if boto3_session receive None.
    categories: List[str], optional
        List of columns names that should be returned as pandas.Categorical.
        Recommended for memory restricted environments.
    chunksize : Union[int, bool], optional
        If passed will split the data in a Iterable of DataFrames (Memory friendly).
        If `True` awswrangler iterates on the data by files in the most efficient way without guarantee of chunksize.
        If an `INTEGER` is passed awswrangler will iterate on the data by number of rows igual the received INTEGER.
    s3_additional_kwargs : Optional[Dict[str, Any]]
        Forwarded to botocore requests.
        e.g. s3_additional_kwargs={'RequestPayer': 'requester'}
    pyarrow_additional_kwargs : Optional[Dict[str, Any]]
<<<<<<< HEAD
        Forwarded to `to_pandas` method converting from PyArrow tables to Pandas DataFrame.
        Valid values include "split_blocks", "self_destruct", "ignore_metadata".
        e.g. pyarrow_additional_kwargs={'split_blocks': True}.
=======
        Forward to the ParquetFile class or converting an Arrow table to Pandas, currently only an
        "coerce_int96_timestamp_unit" or "timestamp_as_object" argument will be considered. If reading parquet
        files where you cannot convert a timestamp to pandas Timestamp[ns] consider setting timestamp_as_object=True,
        to allow for timestamp units larger than "ns". If reading parquet data that still uses INT96 (like Athena
        outputs) you can use coerce_int96_timestamp_unit to specify what timestamp unit to encode INT96 to (by default
        this is "ns", if you know the output parquet came from a system that encodes timestamp to a particular unit
        then set this to that same unit e.g. coerce_int96_timestamp_unit="ms").
    athena_query_wait_polling_delay: float, default: 0.25 seconds
        Interval in seconds for how often the function will check if the Athena query has completed.
>>>>>>> b3d85e14

    Returns
    -------
    Union[pd.DataFrame, Iterator[pd.DataFrame]]
        Pandas DataFrame or Generator of Pandas DataFrames if chunksize is passed.

    Examples
    --------
    >>> import awswrangler as wr
    >>> res = wr.athena.get_query_results(
    ...     query_execution_id="cbae5b41-8103-4709-95bb-887f88edd4f2"
    ... )

    """
    query_metadata: _QueryMetadata = _get_query_metadata(
        query_execution_id=query_execution_id,
        boto3_session=boto3_session,
        categories=categories,
        metadata_cache_manager=_cache_manager,
        athena_query_wait_polling_delay=athena_query_wait_polling_delay,
    )
    client_athena = _utils.client(service_name="athena", session=boto3_session)
    query_info = client_athena.get_query_execution(QueryExecutionId=query_execution_id)["QueryExecution"]
    statement_type: Optional[str] = query_info.get("StatementType")
    if (statement_type == "DDL" and query_info["Query"].startswith("CREATE TABLE")) or (
        statement_type == "DML" and query_info["Query"].startswith("UNLOAD")
    ):
        return _fetch_parquet_result(
            query_metadata=query_metadata,
            keep_files=True,
            categories=categories,
            chunksize=chunksize,
            use_threads=use_threads,
            boto3_session=boto3_session,
            s3_additional_kwargs=s3_additional_kwargs,
            pyarrow_additional_kwargs=pyarrow_additional_kwargs,
        )
    if statement_type == "DML" and not query_info["Query"].startswith("INSERT"):
        return _fetch_csv_result(
            query_metadata=query_metadata,
            keep_files=True,
            chunksize=chunksize,
            use_threads=use_threads,
            boto3_session=boto3_session,
            s3_additional_kwargs=s3_additional_kwargs,
        )
    raise exceptions.UndetectedType(f"""Unable to get results for: {query_info["Query"]}.""")


@overload
def read_sql_query(  # pylint: disable=too-many-arguments
    sql: str,
    database: str,
    ctas_approach: bool = ...,
    unload_approach: bool = ...,
    ctas_parameters: Optional[typing.AthenaCTASSettings] = ...,
    unload_parameters: Optional[typing.AthenaUNLOADSettings] = ...,
    categories: Optional[List[str]] = ...,
    chunksize: Union[None, Literal[False]] = ...,
    s3_output: Optional[str] = ...,
    workgroup: Optional[str] = ...,
    encryption: Optional[str] = ...,
    kms_key: Optional[str] = ...,
    keep_files: bool = ...,
    use_threads: Union[bool, int] = ...,
    boto3_session: Optional[boto3.Session] = ...,
    athena_cache_settings: Optional[typing.AthenaCacheSettings] = ...,
    data_source: Optional[str] = ...,
    params: Optional[Dict[str, Any]] = ...,
    s3_additional_kwargs: Optional[Dict[str, Any]] = ...,
    pyarrow_additional_kwargs: Optional[Dict[str, Any]] = ...,
) -> pd.DataFrame:
    ...


@overload
def read_sql_query(
    sql: str,
    database: str,
    *,
    ctas_approach: bool = ...,
    unload_approach: bool = ...,
    ctas_parameters: Optional[typing.AthenaCTASSettings] = ...,
    unload_parameters: Optional[typing.AthenaUNLOADSettings] = ...,
    categories: Optional[List[str]] = ...,
    chunksize: Literal[True],
    s3_output: Optional[str] = ...,
    workgroup: Optional[str] = ...,
    encryption: Optional[str] = ...,
    kms_key: Optional[str] = ...,
    keep_files: bool = ...,
    use_threads: Union[bool, int] = ...,
    boto3_session: Optional[boto3.Session] = ...,
    athena_cache_settings: Optional[typing.AthenaCacheSettings] = ...,
    data_source: Optional[str] = ...,
    params: Optional[Dict[str, Any]] = ...,
    s3_additional_kwargs: Optional[Dict[str, Any]] = ...,
    pyarrow_additional_kwargs: Optional[Dict[str, Any]] = ...,
) -> Iterator[pd.DataFrame]:
    ...


@overload
def read_sql_query(
    sql: str,
    database: str,
    *,
    ctas_approach: bool = ...,
    unload_approach: bool = ...,
    ctas_parameters: Optional[typing.AthenaCTASSettings] = ...,
    unload_parameters: Optional[typing.AthenaUNLOADSettings] = ...,
    categories: Optional[List[str]] = ...,
    chunksize: bool,
    s3_output: Optional[str] = ...,
    workgroup: Optional[str] = ...,
    encryption: Optional[str] = ...,
    kms_key: Optional[str] = ...,
    keep_files: bool = ...,
    use_threads: Union[bool, int] = ...,
    boto3_session: Optional[boto3.Session] = ...,
    athena_cache_settings: Optional[typing.AthenaCacheSettings] = ...,
    data_source: Optional[str] = ...,
    params: Optional[Dict[str, Any]] = ...,
    s3_additional_kwargs: Optional[Dict[str, Any]] = ...,
    pyarrow_additional_kwargs: Optional[Dict[str, Any]] = ...,
) -> Union[pd.DataFrame, Iterator[pd.DataFrame]]:
    ...


@overload
def read_sql_query(
    sql: str,
    database: str,
    *,
    ctas_approach: bool = ...,
    unload_approach: bool = ...,
    ctas_parameters: Optional[typing.AthenaCTASSettings] = ...,
    unload_parameters: Optional[typing.AthenaUNLOADSettings] = ...,
    categories: Optional[List[str]] = ...,
    chunksize: int,
    s3_output: Optional[str] = ...,
    workgroup: Optional[str] = ...,
    encryption: Optional[str] = ...,
    kms_key: Optional[str] = ...,
    keep_files: bool = ...,
    use_threads: Union[bool, int] = ...,
    boto3_session: Optional[boto3.Session] = ...,
    athena_cache_settings: Optional[typing.AthenaCacheSettings] = ...,
    data_source: Optional[str] = ...,
    params: Optional[Dict[str, Any]] = ...,
    s3_additional_kwargs: Optional[Dict[str, Any]] = ...,
    pyarrow_additional_kwargs: Optional[Dict[str, Any]] = ...,
) -> Iterator[pd.DataFrame]:
    ...


@overload
def read_sql_query(
    sql: str,
    database: str,
    *,
    ctas_approach: bool = ...,
    unload_approach: bool = ...,
    ctas_parameters: Optional[typing.AthenaCTASSettings] = ...,
    unload_parameters: Optional[typing.AthenaUNLOADSettings] = ...,
    categories: Optional[List[str]] = ...,
    chunksize: Optional[Union[int, bool]],
    s3_output: Optional[str] = ...,
    workgroup: Optional[str] = ...,
    encryption: Optional[str] = ...,
    kms_key: Optional[str] = ...,
    keep_files: bool = ...,
    use_threads: Union[bool, int] = ...,
    boto3_session: Optional[boto3.Session] = ...,
    athena_cache_settings: Optional[typing.AthenaCacheSettings] = ...,
    data_source: Optional[str] = ...,
    params: Optional[Dict[str, Any]] = ...,
    s3_additional_kwargs: Optional[Dict[str, Any]] = ...,
    pyarrow_additional_kwargs: Optional[Dict[str, Any]] = ...,
) -> Union[pd.DataFrame, Iterator[pd.DataFrame]]:
    ...


@apply_configs
def read_sql_query(  # pylint: disable=too-many-arguments,too-many-locals
    sql: str,
    database: str,
    ctas_approach: bool = True,
    unload_approach: bool = False,
    ctas_parameters: Optional[typing.AthenaCTASSettings] = None,
    unload_parameters: Optional[typing.AthenaUNLOADSettings] = None,
    categories: Optional[List[str]] = None,
    chunksize: Optional[Union[int, bool]] = None,
    s3_output: Optional[str] = None,
    workgroup: Optional[str] = None,
    encryption: Optional[str] = None,
    kms_key: Optional[str] = None,
    keep_files: bool = True,
    use_threads: Union[bool, int] = True,
    boto3_session: Optional[boto3.Session] = None,
    athena_cache_settings: Optional[typing.AthenaCacheSettings] = None,
    data_source: Optional[str] = None,
    athena_query_wait_polling_delay: float = _QUERY_WAIT_POLLING_DELAY,
    params: Optional[Dict[str, Any]] = None,
    s3_additional_kwargs: Optional[Dict[str, Any]] = None,
    pyarrow_additional_kwargs: Optional[Dict[str, Any]] = None,
) -> Union[pd.DataFrame, Iterator[pd.DataFrame]]:
    """Execute any SQL query on AWS Athena and return the results as a Pandas DataFrame.

    **Related tutorial:**

<<<<<<< HEAD
    - `Amazon Athena <https://aws-sdk-pandas.readthedocs.io/en/3.0.0rc2/
      tutorials/006%20-%20Amazon%20Athena.html>`_
    - `Athena Cache <https://aws-sdk-pandas.readthedocs.io/en/3.0.0rc2/
      tutorials/019%20-%20Athena%20Cache.html>`_
    - `Global Configurations <https://aws-sdk-pandas.readthedocs.io/en/3.0.0rc2/
=======
    - `Amazon Athena <https://aws-sdk-pandas.readthedocs.io/en/2.20.0/
      tutorials/006%20-%20Amazon%20Athena.html>`_
    - `Athena Cache <https://aws-sdk-pandas.readthedocs.io/en/2.20.0/
      tutorials/019%20-%20Athena%20Cache.html>`_
    - `Global Configurations <https://aws-sdk-pandas.readthedocs.io/en/2.20.0/
>>>>>>> b3d85e14
      tutorials/021%20-%20Global%20Configurations.html>`_

    **There are three approaches available through ctas_approach and unload_approach parameters:**

    **1** - ctas_approach=True (Default):

    Wrap the query with a CTAS and then reads the table data as parquet directly from s3.

    PROS:

    - Faster for mid and big result sizes.
    - Can handle some level of nested types.

    CONS:

    - Requires create/delete table permissions on Glue.
    - Does not support timestamp with time zone
    - Does not support columns with repeated names.
    - Does not support columns with undefined data types.
    - A temporary table will be created and then deleted immediately.
    - Does not support custom data_source/catalog_id.

    **2** - unload_approach=True and ctas_approach=False:

    Does an UNLOAD query on Athena and parse the Parquet result on s3.

    PROS:

    - Faster for mid and big result sizes.
    - Can handle some level of nested types.
    - Does not modify Glue Data Catalog

    CONS:

    - Output S3 path must be empty.
    - Does not support timestamp with time zone.
    - Does not support columns with repeated names.
    - Does not support columns with undefined data types.

    **3** - ctas_approach=False:

    Does a regular query on Athena and parse the regular CSV result on s3.

    PROS:

    - Faster for small result sizes (less latency).
    - Does not require create/delete table permissions on Glue
    - Supports timestamp with time zone.
    - Support custom data_source/catalog_id.

    CONS:

    - Slower for big results (But stills faster than other libraries that uses the regular Athena's API)
    - Does not handle nested types at all.

    Note
    ----
    The resulting DataFrame (or every DataFrame in the returned Iterator for chunked queries) have a
    `query_metadata` attribute, which brings the query result metadata returned by
    `Boto3/Athena <https://boto3.amazonaws.com/v1/documentation/api/latest/reference/services
    /athena.html#Athena.Client.get_query_execution>`_ .

    For a practical example check out the
<<<<<<< HEAD
    `related tutorial <https://aws-sdk-pandas.readthedocs.io/en/3.0.0rc2/
=======
    `related tutorial <https://aws-sdk-pandas.readthedocs.io/en/2.20.0/
>>>>>>> b3d85e14
    tutorials/024%20-%20Athena%20Query%20Metadata.html>`_!


    Note
    ----
    Valid encryption modes: [None, 'SSE_S3', 'SSE_KMS'].

    `P.S. 'CSE_KMS' is not supported.`

    Note
    ----
    Create the default Athena bucket if it doesn't exist and s3_output is None.

    (E.g. s3://aws-athena-query-results-ACCOUNT-REGION/)

    Note
    ----
    `chunksize` argument (Memory Friendly) (i.e batching):

    Return an Iterable of DataFrames instead of a regular DataFrame.

    There are two batching strategies:

    - If **chunksize=True**, a new DataFrame will be returned for each file in the query result.

    - If **chunksize=INTEGER**, awswrangler will iterate on the data by number of rows igual the received INTEGER.

    `P.S.` `chunksize=True` is faster and uses less memory while `chunksize=INTEGER` is more precise
    in number of rows for each Dataframe.

    `P.P.S.` If `ctas_approach=False` and `chunksize=True`, you will always receive an iterator with a
    single DataFrame because regular Athena queries only produces a single output file.

    Note
    ----
    In case of `use_threads=True` the number of threads
    that will be spawned will be gotten from os.cpu_count().

    Parameters
    ----------
    sql : str
        SQL query.
    database : str
        AWS Glue/Athena database name - It is only the origin database from where the query will be launched.
        You can still using and mixing several databases writing the full table name within the sql
        (e.g. `database.table`).
    ctas_approach: bool
        Wraps the query using a CTAS, and read the resulted parquet data on S3.
        If false, read the regular CSV on S3.
    unload_approach: bool
        Wraps the query using UNLOAD, and read the results from S3.
        Only PARQUET format is supported.
    ctas_parameters: typing.AthenaCTASSettings, optional
        Params of the CTAS such as database, temp_table_name, bucketing_info, and compression.
    unload_parameters : typing.AthenaUNLOADSettings, optional
        Params of the UNLOAD such as format, compression, field_delimiter, and partitioned_by.
    categories: List[str], optional
        List of columns names that should be returned as pandas.Categorical.
        Recommended for memory restricted environments.
    chunksize : Union[int, bool], optional
        If passed will split the data in a Iterable of DataFrames (Memory friendly).
        If `True` awswrangler iterates on the data by files in the most efficient way without guarantee of chunksize.
        If an `INTEGER` is passed awswrangler will iterate on the data by number of rows igual the received INTEGER.
    s3_output : str, optional
        Amazon S3 path.
    workgroup : str, optional
        Athena workgroup.
    encryption : str, optional
        Valid values: [None, 'SSE_S3', 'SSE_KMS']. Notice: 'CSE_KMS' is not supported.
    kms_key : str, optional
        For SSE-KMS, this is the KMS key ARN or ID.
    keep_files : bool
        Whether staging files produced by Athena are retained. 'True' by default.
    use_threads : bool, int
        True to enable concurrent requests, False to disable multiple threads.
        If enabled os.cpu_count() will be used as the max number of threads.
        If integer is provided, specified number is used.
    boto3_session : boto3.Session(), optional
        Boto3 Session. The default boto3 session will be used if boto3_session receive None.
    athena_cache_settings: typing.AthenaCacheSettings, optional
        Params of the Athena cache settings such as max_cache_seconds, max_cache_query_inspections,
        max_remote_cache_entries, and max_local_cache_entries.
        AthenaCacheSettings is a `TypedDict`, meaning the passed parameter can be instantiated either as an
        instance of AthenaCacheSettings or as a regular Python dict.
        If cached results are valid, awswrangler ignores the `ctas_approach`, `s3_output`, `encryption`, `kms_key`,
        `keep_files` and `ctas_temp_table_name` params.
        If reading cached data fails for any reason, execution falls back to the usual query run path.
    data_source : str, optional
        Data Source / Catalog name. If None, 'AwsDataCatalog' will be used by default.
    athena_query_wait_polling_delay: float, default: 0.25 seconds
        Interval in seconds for how often the function will check if the Athena query has completed.
    params: Dict[str, any], optional
        Dict of parameters that will be used for constructing the SQL query. Only named parameters are supported.
        The dict needs to contain the information in the form {'name': 'value'} and the SQL query needs to contain
        `:name`. Note that for varchar columns and similar, you must surround the value in single quotes.
    s3_additional_kwargs : Optional[Dict[str, Any]]
        Forwarded to botocore requests.
        e.g. s3_additional_kwargs={'RequestPayer': 'requester'}
    pyarrow_additional_kwargs : Optional[Dict[str, Any]]
        Forwarded to `to_pandas` method converting from PyArrow tables to Pandas DataFrame.
        Valid values include "split_blocks", "self_destruct", "ignore_metadata".
        e.g. pyarrow_additional_kwargs={'split_blocks': True}.

    Returns
    -------
    Union[pd.DataFrame, Iterator[pd.DataFrame]]
        Pandas DataFrame or Generator of Pandas DataFrames if chunksize is passed.

    Examples
    --------
    >>> import awswrangler as wr
    >>> df = wr.athena.read_sql_query(sql="...", database="...")
    >>> scanned_bytes = df.query_metadata["Statistics"]["DataScannedInBytes"]

    >>> import awswrangler as wr
    >>> df = wr.athena.read_sql_query(
    ...     sql="SELECT * FROM my_table WHERE name=:name AND city=:city",
    ...     params={"name": "filtered_name", "city": "filtered_city"}
    ... )

    >>> import awswrangler as wr
    >>> df = wr.athena.read_sql_query(
    ...     sql="...",
    ...     database="...",
    ...     athena_cache_settings={
    ...          "max_cache_seconds": 90,
    ...     },
    ... )

    """
    if ctas_approach and data_source not in (None, "AwsDataCatalog"):
        raise exceptions.InvalidArgumentCombination(
            "Queries with ctas_approach=True (default) does not support "
            "data_source values different than None and 'AwsDataCatalog'. "
            "Please check the related tutorial for more details "
            "(https://github.com/aws/aws-sdk-pandas/blob/main/"
            "tutorials/006%20-%20Amazon%20Athena.ipynb)"
        )
    if ctas_approach and unload_approach:
        raise exceptions.InvalidArgumentCombination("Only one of ctas_approach=True or unload_approach=True is allowed")
    if unload_parameters and unload_parameters.get("file_format") not in (None, "PARQUET"):
        raise exceptions.InvalidArgumentCombination("Only PARQUET file format is supported if unload_approach=True")
    chunksize = sys.maxsize if ctas_approach is False and chunksize is True else chunksize

    athena_cache_settings = athena_cache_settings if athena_cache_settings else {}
    max_cache_seconds = athena_cache_settings.get("max_cache_seconds", 0)
    max_cache_query_inspections = athena_cache_settings.get("max_cache_query_inspections", 50)
    max_remote_cache_entries = athena_cache_settings.get("max_remote_cache_entries", 50)
    max_local_cache_entries = athena_cache_settings.get("max_local_cache_entries", 100)

    # Substitute query parameters
    sql = _process_sql_params(sql, params)

    max_remote_cache_entries = min(max_remote_cache_entries, max_local_cache_entries)

    _cache_manager.max_cache_size = max_local_cache_entries
    cache_info: _CacheInfo = _check_for_cached_results(
        sql=sql,
        boto3_session=boto3_session,
        workgroup=workgroup,
        max_cache_seconds=max_cache_seconds,
        max_cache_query_inspections=max_cache_query_inspections,
        max_remote_cache_entries=max_remote_cache_entries,
    )
    _logger.debug("cache_info:\n%s", cache_info)
    if cache_info.has_valid_cache is True:
        _logger.debug("Valid cache found. Retrieving...")
        try:
            return _resolve_query_with_cache(
                cache_info=cache_info,
                categories=categories,
                chunksize=chunksize,
                use_threads=use_threads,
                session=boto3_session,
                athena_query_wait_polling_delay=athena_query_wait_polling_delay,
                s3_additional_kwargs=s3_additional_kwargs,
                pyarrow_additional_kwargs=pyarrow_additional_kwargs,
            )
        except Exception as e:  # pylint: disable=broad-except
            _logger.error(e)  # if there is anything wrong with the cache, just fallback to the usual path
            _logger.debug("Corrupted cache. Continuing to execute query...")

    ctas_parameters = ctas_parameters if ctas_parameters else {}
    ctas_database = ctas_parameters.get("database")
    ctas_temp_table_name = ctas_parameters.get("temp_table_name")
    ctas_bucketing_info = ctas_parameters.get("bucketing_info")
    ctas_write_compression = ctas_parameters.get("compression")

    return _resolve_query_without_cache(
        sql=sql,
        database=database,
        data_source=data_source,
        ctas_approach=ctas_approach,
        unload_approach=unload_approach,
        unload_parameters=unload_parameters,
        categories=categories,
        chunksize=chunksize,
        s3_output=s3_output,
        workgroup=workgroup,
        encryption=encryption,
        kms_key=kms_key,
        keep_files=keep_files,
        ctas_database=ctas_database,
        ctas_temp_table_name=ctas_temp_table_name,
        ctas_bucketing_info=ctas_bucketing_info,
        ctas_write_compression=ctas_write_compression,
        athena_query_wait_polling_delay=athena_query_wait_polling_delay,
        use_threads=use_threads,
        s3_additional_kwargs=s3_additional_kwargs,
        boto3_session=boto3_session,
        pyarrow_additional_kwargs=pyarrow_additional_kwargs,
    )


@overload
def read_sql_table(
    table: str,
    database: str,
    *,
    unload_approach: bool = ...,
    unload_parameters: Optional[typing.AthenaUNLOADSettings] = ...,
    ctas_approach: bool = ...,
    ctas_parameters: Optional[typing.AthenaCTASSettings] = ...,
    categories: Optional[List[str]] = ...,
    chunksize: Union[None, Literal[False]] = ...,
    s3_output: Optional[str] = ...,
    workgroup: Optional[str] = ...,
    encryption: Optional[str] = ...,
    kms_key: Optional[str] = ...,
    keep_files: bool = ...,
    use_threads: Union[bool, int] = ...,
    boto3_session: Optional[boto3.Session] = ...,
    athena_cache_settings: Optional[typing.AthenaCacheSettings] = ...,
    data_source: Optional[str] = ...,
    s3_additional_kwargs: Optional[Dict[str, Any]] = ...,
    pyarrow_additional_kwargs: Optional[Dict[str, Any]] = ...,
) -> pd.DataFrame:
    ...


@overload
def read_sql_table(
    table: str,
    database: str,
    *,
    unload_approach: bool = ...,
    unload_parameters: Optional[typing.AthenaUNLOADSettings] = ...,
    ctas_approach: bool = ...,
    ctas_parameters: Optional[typing.AthenaCTASSettings] = ...,
    categories: Optional[List[str]] = ...,
    chunksize: Literal[True],
    s3_output: Optional[str] = ...,
    workgroup: Optional[str] = ...,
    encryption: Optional[str] = ...,
    kms_key: Optional[str] = ...,
    keep_files: bool = ...,
    use_threads: Union[bool, int] = ...,
    boto3_session: Optional[boto3.Session] = ...,
    athena_cache_settings: Optional[typing.AthenaCacheSettings] = ...,
    data_source: Optional[str] = ...,
    s3_additional_kwargs: Optional[Dict[str, Any]] = ...,
    pyarrow_additional_kwargs: Optional[Dict[str, Any]] = ...,
) -> Iterator[pd.DataFrame]:
    ...


@overload
def read_sql_table(
    table: str,
    database: str,
    *,
    unload_approach: bool = ...,
    unload_parameters: Optional[typing.AthenaUNLOADSettings] = ...,
    ctas_approach: bool = ...,
    ctas_parameters: Optional[typing.AthenaCTASSettings] = ...,
    categories: Optional[List[str]] = ...,
    chunksize: bool,
    s3_output: Optional[str] = ...,
    workgroup: Optional[str] = ...,
    encryption: Optional[str] = ...,
    kms_key: Optional[str] = ...,
    keep_files: bool = ...,
    use_threads: Union[bool, int] = ...,
    boto3_session: Optional[boto3.Session] = ...,
    athena_cache_settings: Optional[typing.AthenaCacheSettings] = ...,
    data_source: Optional[str] = ...,
    s3_additional_kwargs: Optional[Dict[str, Any]] = ...,
    pyarrow_additional_kwargs: Optional[Dict[str, Any]] = ...,
) -> Union[pd.DataFrame, Iterator[pd.DataFrame]]:
    ...


@overload
def read_sql_table(
    table: str,
    database: str,
    *,
    unload_approach: bool = ...,
    unload_parameters: Optional[typing.AthenaUNLOADSettings] = ...,
    ctas_approach: bool = ...,
    ctas_parameters: Optional[typing.AthenaCTASSettings] = ...,
    categories: Optional[List[str]] = ...,
    chunksize: int,
    s3_output: Optional[str] = ...,
    workgroup: Optional[str] = ...,
    encryption: Optional[str] = ...,
    kms_key: Optional[str] = ...,
    keep_files: bool = ...,
    use_threads: Union[bool, int] = ...,
    boto3_session: Optional[boto3.Session] = ...,
    athena_cache_settings: Optional[typing.AthenaCacheSettings] = ...,
    data_source: Optional[str] = ...,
    s3_additional_kwargs: Optional[Dict[str, Any]] = ...,
    pyarrow_additional_kwargs: Optional[Dict[str, Any]] = ...,
) -> Iterator[pd.DataFrame]:
    ...


@overload
def read_sql_table(
    table: str,
    database: str,
    *,
    unload_approach: bool = ...,
    unload_parameters: Optional[typing.AthenaUNLOADSettings] = ...,
    ctas_approach: bool = ...,
    ctas_parameters: Optional[typing.AthenaCTASSettings] = ...,
    categories: Optional[List[str]] = ...,
    chunksize: Optional[Union[int, bool]],
    s3_output: Optional[str] = ...,
    workgroup: Optional[str] = ...,
    encryption: Optional[str] = ...,
    kms_key: Optional[str] = ...,
    keep_files: bool = ...,
    use_threads: Union[bool, int] = ...,
    boto3_session: Optional[boto3.Session] = ...,
    athena_cache_settings: Optional[typing.AthenaCacheSettings] = ...,
    data_source: Optional[str] = ...,
    s3_additional_kwargs: Optional[Dict[str, Any]] = ...,
    pyarrow_additional_kwargs: Optional[Dict[str, Any]] = ...,
) -> Union[pd.DataFrame, Iterator[pd.DataFrame]]:
    ...


@apply_configs
def read_sql_table(
    table: str,
    database: str,
    unload_approach: bool = False,
    unload_parameters: Optional[typing.AthenaUNLOADSettings] = None,
    ctas_approach: bool = True,
    ctas_parameters: Optional[typing.AthenaCTASSettings] = None,
    categories: Optional[List[str]] = None,
    chunksize: Optional[Union[int, bool]] = None,
    s3_output: Optional[str] = None,
    workgroup: Optional[str] = None,
    encryption: Optional[str] = None,
    kms_key: Optional[str] = None,
    keep_files: bool = True,
    use_threads: Union[bool, int] = True,
    boto3_session: Optional[boto3.Session] = None,
    athena_cache_settings: Optional[typing.AthenaCacheSettings] = None,
    data_source: Optional[str] = None,
    s3_additional_kwargs: Optional[Dict[str, Any]] = None,
    pyarrow_additional_kwargs: Optional[Dict[str, Any]] = None,
) -> Union[pd.DataFrame, Iterator[pd.DataFrame]]:
    """Extract the full table AWS Athena and return the results as a Pandas DataFrame.

    **Related tutorial:**

<<<<<<< HEAD
    - `Amazon Athena <https://aws-sdk-pandas.readthedocs.io/en/3.0.0rc2/
      tutorials/006%20-%20Amazon%20Athena.html>`_
    - `Athena Cache <https://aws-sdk-pandas.readthedocs.io/en/3.0.0rc2/
      tutorials/019%20-%20Athena%20Cache.html>`_
    - `Global Configurations <https://aws-sdk-pandas.readthedocs.io/en/3.0.0rc2/
=======
    - `Amazon Athena <https://aws-sdk-pandas.readthedocs.io/en/2.20.0/
      tutorials/006%20-%20Amazon%20Athena.html>`_
    - `Athena Cache <https://aws-sdk-pandas.readthedocs.io/en/2.20.0/
      tutorials/019%20-%20Athena%20Cache.html>`_
    - `Global Configurations <https://aws-sdk-pandas.readthedocs.io/en/2.20.0/
>>>>>>> b3d85e14
      tutorials/021%20-%20Global%20Configurations.html>`_

    **There are two approaches to be defined through ctas_approach parameter:**

    **1** - ctas_approach=True (Default):

    Wrap the query with a CTAS and then reads the table data as parquet directly from s3.

    PROS:

    - Faster for mid and big result sizes.
    - Can handle some level of nested types.

    CONS:

    - Requires create/delete table permissions on Glue.
    - Does not support timestamp with time zone
    - Does not support columns with repeated names.
    - Does not support columns with undefined data types.
    - A temporary table will be created and then deleted immediately.

    **2** - ctas_approach=False:

    Does a regular query on Athena and parse the regular CSV result on s3.

    PROS:

    - Faster for small result sizes (less latency).
    - Does not require create/delete table permissions on Glue
    - Supports timestamp with time zone.

    CONS:

    - Slower for big results (But stills faster than other libraries that uses the regular Athena's API)
    - Does not handle nested types at all.

    Note
    ----
    The resulting DataFrame (or every DataFrame in the returned Iterator for chunked queries) have a
    `query_metadata` attribute, which brings the query result metadata returned by
    `Boto3/Athena <https://boto3.amazonaws.com/v1/documentation/api/latest/reference/services
    /athena.html#Athena.Client.get_query_execution>`_ .

    For a practical example check out the
<<<<<<< HEAD
    `related tutorial <https://aws-sdk-pandas.readthedocs.io/en/3.0.0rc2/
=======
    `related tutorial <https://aws-sdk-pandas.readthedocs.io/en/2.20.0/
>>>>>>> b3d85e14
    tutorials/024%20-%20Athena%20Query%20Metadata.html>`_!


    Note
    ----
    Valid encryption modes: [None, 'SSE_S3', 'SSE_KMS'].

    `P.S. 'CSE_KMS' is not supported.`

    Note
    ----
    Create the default Athena bucket if it doesn't exist and s3_output is None.

    (E.g. s3://aws-athena-query-results-ACCOUNT-REGION/)

    Note
    ----
    `chunksize` argument (Memory Friendly) (i.e batching):

    Return an Iterable of DataFrames instead of a regular DataFrame.

    There are two batching strategies:

    - If **chunksize=True**, a new DataFrame will be returned for each file in the query result.

    - If **chunksize=INTEGER**, awswrangler will iterate on the data by number of rows igual the received INTEGER.

    `P.S.` `chunksize=True` is faster and uses less memory while `chunksize=INTEGER` is more precise
    in number of rows for each Dataframe.

    `P.P.S.` If `ctas_approach=False` and `chunksize=True`, you will always receive an interador with a
    single DataFrame because regular Athena queries only produces a single output file.

    Note
    ----
    In case of `use_threads=True` the number of threads
    that will be spawned will be gotten from os.cpu_count().

    Parameters
    ----------
    table : str
        Table name.
    database : str
        AWS Glue/Athena database name.
    ctas_approach: bool
        Wraps the query using a CTAS, and read the resulted parquet data on S3.
        If false, read the regular CSV on S3.
    unload_approach: bool
        Wraps the query using UNLOAD, and read the results from S3.
        Only PARQUET format is supported.
    ctas_parameters: typing.AthenaCTASSettings, optional
        Params of the CTAS such as database, temp_table_name, bucketing_info, and compression.
    unload_parameters : typing.AthenaUNLOADSettings, optional
        Params of the UNLOAD such as format, compression, field_delimiter, and partitioned_by.
    categories: List[str], optional
        List of columns names that should be returned as pandas.Categorical.
        Recommended for memory restricted environments.
    chunksize : Union[int, bool], optional
        If passed will split the data in a Iterable of DataFrames (Memory friendly).
        If `True` awswrangler iterates on the data by files in the most efficient way without guarantee of chunksize.
        If an `INTEGER` is passed awswrangler will iterate on the data by number of rows igual the received INTEGER.
    s3_output : str, optional
        AWS S3 path.
    workgroup : str, optional
        Athena workgroup.
    encryption : str, optional
        Valid values: [None, 'SSE_S3', 'SSE_KMS']. Notice: 'CSE_KMS' is not supported.
    kms_key : str, optional
        For SSE-KMS, this is the KMS key ARN or ID.
    keep_files : bool
        Should awswrangler delete or keep the staging files produced by Athena?
    ctas_database : str, optional
        The name of the alternative database where the CTAS temporary table is stored.
        If None, the default `database` is used.
    ctas_temp_table_name : str, optional
        The name of the temporary table and also the directory name on S3 where the CTAS result is stored.
        If None, it will use the follow random pattern: `f"temp_table_{uuid.uuid4().hex}"`.
        On S3 this directory will be under under the pattern: `f"{s3_output}/{ctas_temp_table_name}/"`.
    ctas_bucketing_info: Tuple[List[str], int], optional
        Tuple consisting of the column names used for bucketing as the first element and the number of buckets as the
        second element.
        Only `str`, `int` and `bool` are supported as column data types for bucketing.
    ctas_write_compression: str, optional
        Write compression for the temporary table where the CTAS result is stored.
        Corresponds to the `write_compression` parameters for CREATE TABLE AS statement in Athena.
    use_threads : bool, int
        True to enable concurrent requests, False to disable multiple threads.
        If enabled os.cpu_count() will be used as the max number of threads.
        If integer is provided, specified number is used.
    boto3_session : boto3.Session(), optional
        Boto3 Session. The default boto3 session will be used if boto3_session receive None.
    athena_cache_settings: typing.AthenaCacheSettings, optional
        Params of the Athena cache settings such as max_cache_seconds, max_cache_query_inspections,
        max_remote_cache_entries, and max_local_cache_entries.
        AthenaCacheSettings is a `TypedDict`, meaning the passed parameter can be instantiated either as an
        instance of AthenaCacheSettings or as a regular Python dict.
        If cached results are valid, awswrangler ignores the `ctas_approach`, `s3_output`, `encryption`, `kms_key`,
        `keep_files` and `ctas_temp_table_name` params.
        If reading cached data fails for any reason, execution falls back to the usual query run path.
    data_source : str, optional
        Data Source / Catalog name. If None, 'AwsDataCatalog' will be used by default.
    s3_additional_kwargs : Optional[Dict[str, Any]]
        Forwarded to botocore requests.
        e.g. s3_additional_kwargs={'RequestPayer': 'requester'}
    pyarrow_additional_kwargs : Optional[Dict[str, Any]]
        Forwarded to `to_pandas` method converting from PyArrow tables to Pandas DataFrame.
        Valid values include "split_blocks", "self_destruct", "ignore_metadata".
        e.g. pyarrow_additional_kwargs={'split_blocks': True}.

    Returns
    -------
    Union[pd.DataFrame, Iterator[pd.DataFrame]]
        Pandas DataFrame or Generator of Pandas DataFrames if chunksize is passed.

    Examples
    --------
    >>> import awswrangler as wr
    >>> df = wr.athena.read_sql_table(table="...", database="...")
    >>> scanned_bytes = df.query_metadata["Statistics"]["DataScannedInBytes"]

    """
    table = catalog.sanitize_table_name(table=table)

    return read_sql_query(
        sql=f'SELECT * FROM "{table}"',
        database=database,
        ctas_approach=ctas_approach,
        unload_approach=unload_approach,
        ctas_parameters=ctas_parameters,
        unload_parameters=unload_parameters,
        categories=categories,
        chunksize=chunksize,
        s3_output=s3_output,
        workgroup=workgroup,
        encryption=encryption,
        kms_key=kms_key,
        keep_files=keep_files,
        use_threads=use_threads,
        boto3_session=boto3_session,
        athena_cache_settings=athena_cache_settings,
        data_source=data_source,
        s3_additional_kwargs=s3_additional_kwargs,
        pyarrow_additional_kwargs=pyarrow_additional_kwargs,
    )


@apply_configs
def unload(
    sql: str,
    path: str,
    database: str,
    file_format: str = "PARQUET",
    compression: Optional[str] = None,
    field_delimiter: Optional[str] = None,
    partitioned_by: Optional[List[str]] = None,
    workgroup: Optional[str] = None,
    encryption: Optional[str] = None,
    kms_key: Optional[str] = None,
    boto3_session: Optional[boto3.Session] = None,
    data_source: Optional[str] = None,
    params: Optional[Dict[str, Any]] = None,
    athena_query_wait_polling_delay: float = _QUERY_WAIT_POLLING_DELAY,
) -> _QueryMetadata:
    """Write query results from a SELECT statement to the specified data format using UNLOAD.

    https://docs.aws.amazon.com/athena/latest/ug/unload.html

    Parameters
    ----------
    sql : str
        SQL query.
    path : str, optional
        Amazon S3 path.
    database : str
        AWS Glue/Athena database name - It is only the origin database from where the query will be launched.
        You can still using and mixing several databases writing the full table name within the sql
        (e.g. `database.table`).
    file_format : str
        File format of the output. Possible values are ORC, PARQUET, AVRO, JSON, or TEXTFILE
    compression : Optional[str]
        This option is specific to the ORC and Parquet formats. For ORC, possible values are lz4, snappy, zlib, or zstd.
        For Parquet, possible values are gzip or snappy. For ORC, the default is zlib, and for Parquet,
        the default is gzip.
    field_delimiter : str
        A single-character field delimiter for files in CSV, TSV, and other text formats.
    partitioned_by : Optional[List[str]]
        An array list of columns by which the output is partitioned.
    workgroup : str, optional
        Athena workgroup.
    encryption : str, optional
        Valid values: [None, 'SSE_S3', 'SSE_KMS']. Notice: 'CSE_KMS' is not supported.
    kms_key : str, optional
        For SSE-KMS, this is the KMS key ARN or ID.
    boto3_session : boto3.Session(), optional
        Boto3 Session. The default boto3 session will be used if boto3_session receive None.
    data_source : str, optional
        Data Source / Catalog name. If None, 'AwsDataCatalog' will be used by default.
    params: Dict[str, any], optional
        Dict of parameters that will be used for constructing the SQL query. Only named parameters are supported.
        The dict needs to contain the information in the form {'name': 'value'} and the SQL query needs to contain
<<<<<<< HEAD
        `:name`. Note that for varchar columns and similar, you must surround the value in single quotes.
=======
        `:name;`. Note that for varchar columns and similar, you must surround the value in single quotes.
    athena_query_wait_polling_delay: float, default: 0.25 seconds
        Interval in seconds for how often the function will check if the Athena query has completed.
>>>>>>> b3d85e14

    Returns
    -------
    _QueryMetadata
        Query metadata including query execution id, dtypes, manifest & output location.

    Examples
    --------
    >>> import awswrangler as wr
    >>> res = wr.athena.unload(
    ...     sql="SELECT * FROM my_table WHERE name=:name AND city=:city",
    ...     params={"name": "filtered_name", "city": "filtered_city"}
    ... )

    """
    # Substitute query parameters
    sql = _process_sql_params(sql, params)

    return _unload(
        sql=sql,
        path=path,
        file_format=file_format,
        compression=compression,
        field_delimiter=field_delimiter,
        partitioned_by=partitioned_by,
        workgroup=workgroup,
        database=database,
        encryption=encryption,
        kms_key=kms_key,
        athena_query_wait_polling_delay=athena_query_wait_polling_delay,
        boto3_session=boto3_session,
        data_source=data_source,
    )<|MERGE_RESOLUTION|>--- conflicted
+++ resolved
@@ -680,21 +680,11 @@
         Forwarded to botocore requests.
         e.g. s3_additional_kwargs={'RequestPayer': 'requester'}
     pyarrow_additional_kwargs : Optional[Dict[str, Any]]
-<<<<<<< HEAD
         Forwarded to `to_pandas` method converting from PyArrow tables to Pandas DataFrame.
         Valid values include "split_blocks", "self_destruct", "ignore_metadata".
         e.g. pyarrow_additional_kwargs={'split_blocks': True}.
-=======
-        Forward to the ParquetFile class or converting an Arrow table to Pandas, currently only an
-        "coerce_int96_timestamp_unit" or "timestamp_as_object" argument will be considered. If reading parquet
-        files where you cannot convert a timestamp to pandas Timestamp[ns] consider setting timestamp_as_object=True,
-        to allow for timestamp units larger than "ns". If reading parquet data that still uses INT96 (like Athena
-        outputs) you can use coerce_int96_timestamp_unit to specify what timestamp unit to encode INT96 to (by default
-        this is "ns", if you know the output parquet came from a system that encodes timestamp to a particular unit
-        then set this to that same unit e.g. coerce_int96_timestamp_unit="ms").
     athena_query_wait_polling_delay: float, default: 0.25 seconds
         Interval in seconds for how often the function will check if the Athena query has completed.
->>>>>>> b3d85e14
 
     Returns
     -------
@@ -763,6 +753,7 @@
     boto3_session: Optional[boto3.Session] = ...,
     athena_cache_settings: Optional[typing.AthenaCacheSettings] = ...,
     data_source: Optional[str] = ...,
+    athena_query_wait_polling_delay: float = ...,
     params: Optional[Dict[str, Any]] = ...,
     s3_additional_kwargs: Optional[Dict[str, Any]] = ...,
     pyarrow_additional_kwargs: Optional[Dict[str, Any]] = ...,
@@ -790,6 +781,7 @@
     boto3_session: Optional[boto3.Session] = ...,
     athena_cache_settings: Optional[typing.AthenaCacheSettings] = ...,
     data_source: Optional[str] = ...,
+    athena_query_wait_polling_delay: float = ...,
     params: Optional[Dict[str, Any]] = ...,
     s3_additional_kwargs: Optional[Dict[str, Any]] = ...,
     pyarrow_additional_kwargs: Optional[Dict[str, Any]] = ...,
@@ -817,6 +809,7 @@
     boto3_session: Optional[boto3.Session] = ...,
     athena_cache_settings: Optional[typing.AthenaCacheSettings] = ...,
     data_source: Optional[str] = ...,
+    athena_query_wait_polling_delay: float = ...,
     params: Optional[Dict[str, Any]] = ...,
     s3_additional_kwargs: Optional[Dict[str, Any]] = ...,
     pyarrow_additional_kwargs: Optional[Dict[str, Any]] = ...,
@@ -844,6 +837,7 @@
     boto3_session: Optional[boto3.Session] = ...,
     athena_cache_settings: Optional[typing.AthenaCacheSettings] = ...,
     data_source: Optional[str] = ...,
+    athena_query_wait_polling_delay: float = ...,
     params: Optional[Dict[str, Any]] = ...,
     s3_additional_kwargs: Optional[Dict[str, Any]] = ...,
     pyarrow_additional_kwargs: Optional[Dict[str, Any]] = ...,
@@ -871,6 +865,7 @@
     boto3_session: Optional[boto3.Session] = ...,
     athena_cache_settings: Optional[typing.AthenaCacheSettings] = ...,
     data_source: Optional[str] = ...,
+    athena_query_wait_polling_delay: float = ...,
     params: Optional[Dict[str, Any]] = ...,
     s3_additional_kwargs: Optional[Dict[str, Any]] = ...,
     pyarrow_additional_kwargs: Optional[Dict[str, Any]] = ...,
@@ -906,19 +901,11 @@
 
     **Related tutorial:**
 
-<<<<<<< HEAD
     - `Amazon Athena <https://aws-sdk-pandas.readthedocs.io/en/3.0.0rc2/
       tutorials/006%20-%20Amazon%20Athena.html>`_
     - `Athena Cache <https://aws-sdk-pandas.readthedocs.io/en/3.0.0rc2/
       tutorials/019%20-%20Athena%20Cache.html>`_
     - `Global Configurations <https://aws-sdk-pandas.readthedocs.io/en/3.0.0rc2/
-=======
-    - `Amazon Athena <https://aws-sdk-pandas.readthedocs.io/en/2.20.0/
-      tutorials/006%20-%20Amazon%20Athena.html>`_
-    - `Athena Cache <https://aws-sdk-pandas.readthedocs.io/en/2.20.0/
-      tutorials/019%20-%20Athena%20Cache.html>`_
-    - `Global Configurations <https://aws-sdk-pandas.readthedocs.io/en/2.20.0/
->>>>>>> b3d85e14
       tutorials/021%20-%20Global%20Configurations.html>`_
 
     **There are three approaches available through ctas_approach and unload_approach parameters:**
@@ -982,11 +969,7 @@
     /athena.html#Athena.Client.get_query_execution>`_ .
 
     For a practical example check out the
-<<<<<<< HEAD
     `related tutorial <https://aws-sdk-pandas.readthedocs.io/en/3.0.0rc2/
-=======
-    `related tutorial <https://aws-sdk-pandas.readthedocs.io/en/2.20.0/
->>>>>>> b3d85e14
     tutorials/024%20-%20Athena%20Query%20Metadata.html>`_!
 
 
@@ -1357,19 +1340,11 @@
 
     **Related tutorial:**
 
-<<<<<<< HEAD
     - `Amazon Athena <https://aws-sdk-pandas.readthedocs.io/en/3.0.0rc2/
       tutorials/006%20-%20Amazon%20Athena.html>`_
     - `Athena Cache <https://aws-sdk-pandas.readthedocs.io/en/3.0.0rc2/
       tutorials/019%20-%20Athena%20Cache.html>`_
     - `Global Configurations <https://aws-sdk-pandas.readthedocs.io/en/3.0.0rc2/
-=======
-    - `Amazon Athena <https://aws-sdk-pandas.readthedocs.io/en/2.20.0/
-      tutorials/006%20-%20Amazon%20Athena.html>`_
-    - `Athena Cache <https://aws-sdk-pandas.readthedocs.io/en/2.20.0/
-      tutorials/019%20-%20Athena%20Cache.html>`_
-    - `Global Configurations <https://aws-sdk-pandas.readthedocs.io/en/2.20.0/
->>>>>>> b3d85e14
       tutorials/021%20-%20Global%20Configurations.html>`_
 
     **There are two approaches to be defined through ctas_approach parameter:**
@@ -1414,11 +1389,7 @@
     /athena.html#Athena.Client.get_query_execution>`_ .
 
     For a practical example check out the
-<<<<<<< HEAD
     `related tutorial <https://aws-sdk-pandas.readthedocs.io/en/3.0.0rc2/
-=======
-    `related tutorial <https://aws-sdk-pandas.readthedocs.io/en/2.20.0/
->>>>>>> b3d85e14
     tutorials/024%20-%20Athena%20Query%20Metadata.html>`_!
 
 
@@ -1619,13 +1590,9 @@
     params: Dict[str, any], optional
         Dict of parameters that will be used for constructing the SQL query. Only named parameters are supported.
         The dict needs to contain the information in the form {'name': 'value'} and the SQL query needs to contain
-<<<<<<< HEAD
         `:name`. Note that for varchar columns and similar, you must surround the value in single quotes.
-=======
-        `:name;`. Note that for varchar columns and similar, you must surround the value in single quotes.
     athena_query_wait_polling_delay: float, default: 0.25 seconds
         Interval in seconds for how often the function will check if the Athena query has completed.
->>>>>>> b3d85e14
 
     Returns
     -------
