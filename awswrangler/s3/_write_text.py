"""Amazon S3 Text Write Module (PRIVATE)."""

import csv
import logging
import uuid
from distutils.version import LooseVersion
from typing import Any, Dict, List, Optional, Tuple, Union

import boto3
import pandas as pd
from pandas.io.common import infer_compression

from awswrangler import _data_types, _utils, catalog, exceptions, lakeformation
from awswrangler._config import apply_configs, config
from awswrangler.s3._delete import delete_objects
from awswrangler.s3._fs import open_s3_object
from awswrangler.s3._write import _COMPRESSION_2_EXT, _apply_dtype, _sanitize, _validate_args
from awswrangler.s3._write_dataset import _to_dataset

if config.distributed:
    from modin.pandas import DataFrame as ModinDataFrame


_logger: logging.Logger = logging.getLogger(__name__)


def _to_pandas(df: pd.DataFrame) -> pd.DataFrame:
    if config.distributed and isinstance(df, ModinDataFrame):
        return df._to_pandas()  # pylint: disable=protected-access
    return df


def _get_write_details(path: str, pandas_kwargs: Dict[str, Any]) -> Tuple[str, Optional[str], Optional[str]]:
    if pandas_kwargs.get("compression", "infer") == "infer":
        pandas_kwargs["compression"] = infer_compression(path, compression="infer")
    mode: str = "w" if pandas_kwargs.get("compression") is None else "wb"
    encoding: Optional[str] = pandas_kwargs.get("encoding", "utf-8")
    newline: Optional[str] = pandas_kwargs.get("lineterminator", "")
    return mode, encoding, newline


def _to_text(
    df: pd.DataFrame,
    file_format: str,
    use_threads: Union[bool, int],
    boto3_session: Optional[boto3.Session],
    s3_additional_kwargs: Optional[Dict[str, str]],
    path: Optional[str] = None,
    path_root: Optional[str] = None,
    filename_prefix: Optional[str] = uuid.uuid4().hex,
    **pandas_kwargs: Any,
) -> List[str]:
    if df.empty is True:
        raise exceptions.EmptyDataFrame("DataFrame cannot be empty.")
    if path is None and path_root is not None:
        file_path: str = (
            f"{path_root}{filename_prefix}.{file_format}{_COMPRESSION_2_EXT.get(pandas_kwargs.get('compression'))}"
        )
    elif path is not None and path_root is None:
        file_path = path
    else:
        raise RuntimeError("path and path_root received at the same time.")

    mode, encoding, newline = _get_write_details(path=file_path, pandas_kwargs=pandas_kwargs)
    with open_s3_object(
        path=file_path,
        mode=mode,
        use_threads=use_threads,
        s3_additional_kwargs=s3_additional_kwargs,
        boto3_session=boto3_session,
        encoding=encoding,
        newline=newline,
    ) as f:
        _logger.debug("pandas_kwargs: %s", pandas_kwargs)
        if file_format == "csv":
            df.to_csv(f, mode=mode, **pandas_kwargs)
        elif file_format == "json":
            df.to_json(f, **pandas_kwargs)
    return [file_path]


@apply_configs
def to_csv(  # pylint: disable=too-many-arguments,too-many-locals,too-many-statements,too-many-branches
    df: pd.DataFrame,
    path: Optional[str] = None,
    sep: str = ",",
    index: bool = True,
    columns: Optional[List[str]] = None,
    use_threads: Union[bool, int] = True,
    boto3_session: Optional[boto3.Session] = None,
    s3_additional_kwargs: Optional[Dict[str, Any]] = None,
    sanitize_columns: bool = False,
    dataset: bool = False,
    filename_prefix: Optional[str] = None,
    partition_cols: Optional[List[str]] = None,
    bucketing_info: Optional[Tuple[List[str], int]] = None,
    concurrent_partitioning: bool = False,
    mode: Optional[str] = None,
    catalog_versioning: bool = False,
    schema_evolution: bool = False,
    database: Optional[str] = None,
    table: Optional[str] = None,
    table_type: Optional[str] = None,
    transaction_id: Optional[str] = None,
    dtype: Optional[Dict[str, str]] = None,
    description: Optional[str] = None,
    parameters: Optional[Dict[str, str]] = None,
    columns_comments: Optional[Dict[str, str]] = None,
    regular_partitions: bool = True,
    projection_enabled: bool = False,
    projection_types: Optional[Dict[str, str]] = None,
    projection_ranges: Optional[Dict[str, str]] = None,
    projection_values: Optional[Dict[str, str]] = None,
    projection_intervals: Optional[Dict[str, str]] = None,
    projection_digits: Optional[Dict[str, str]] = None,
    projection_formats: Optional[Dict[str, str]] = None,
    projection_storage_location_template: Optional[str] = None,
    catalog_id: Optional[str] = None,
    **pandas_kwargs: Any,
) -> Dict[str, Union[List[str], Dict[str, List[str]]]]:
    """Write CSV file or dataset on Amazon S3.

    The concept of Dataset goes beyond the simple idea of ordinary files and enable more
    complex features like partitioning and catalog integration (Amazon Athena/AWS Glue Catalog).

    Note
    ----
    If database` and `table` arguments are passed, the table name and all column names
    will be automatically sanitized using `wr.catalog.sanitize_table_name` and `wr.catalog.sanitize_column_name`.
    Please, pass `sanitize_columns=True` to enforce this behaviour always.

    Note
    ----
    If `table` and `database` arguments are passed, `pandas_kwargs` will be ignored due
    restrictive quoting, date_format, escapechar and encoding required by Athena/Glue Catalog.

    Note
    ----
    Compression: The minimum acceptable version to achieve it is Pandas 1.2.0 that requires Python >= 3.7.1.

    Note
    ----
    In case of `use_threads=True` the number of threads
    that will be spawned will be gotten from os.cpu_count().

    Parameters
    ----------
    df: pandas.DataFrame
        Pandas DataFrame https://pandas.pydata.org/pandas-docs/stable/reference/api/pandas.DataFrame.html
    path : str, optional
        Amazon S3 path (e.g. s3://bucket/prefix/filename.csv) (for dataset e.g. ``s3://bucket/prefix``).
        Required if dataset=False or when creating a new dataset
    sep : str
        String of length 1. Field delimiter for the output file.
    index : bool
        Write row names (index).
    columns : Optional[List[str]]
        Columns to write.
    use_threads : bool, int
        True to enable concurrent requests, False to disable multiple threads.
        If enabled os.cpu_count() will be used as the max number of threads.
        If integer is provided, specified number is used.
    boto3_session : boto3.Session(), optional
        Boto3 Session. The default boto3 Session will be used if boto3_session receive None.
    s3_additional_kwargs : Optional[Dict[str, Any]]
        Forwarded to botocore requests.
        e.g. s3_additional_kwargs={'ServerSideEncryption': 'aws:kms', 'SSEKMSKeyId': 'YOUR_KMS_KEY_ARN'}
    sanitize_columns : bool
        True to sanitize columns names or False to keep it as is.
        True value is forced if `dataset=True`.
    dataset : bool
        If True store as a dataset instead of ordinary file(s)
        If True, enable all follow arguments:
        partition_cols, mode, database, table, description, parameters, columns_comments, concurrent_partitioning,
        catalog_versioning, projection_enabled, projection_types, projection_ranges, projection_values,
        projection_intervals, projection_digits, catalog_id, schema_evolution.
    filename_prefix: str, optional
        If dataset=True, add a filename prefix to the output files.
    partition_cols: List[str], optional
        List of column names that will be used to create partitions. Only takes effect if dataset=True.
    bucketing_info: Tuple[List[str], int], optional
        Tuple consisting of the column names used for bucketing as the first element and the number of buckets as the
        second element.
        Only `str`, `int` and `bool` are supported as column data types for bucketing.
    concurrent_partitioning: bool
        If True will increase the parallelism level during the partitions writing. It will decrease the
        writing time and increase the memory usage.
        https://aws-sdk-pandas.readthedocs.io/en/3.0.0b1/tutorials/022%20-%20Writing%20Partitions%20Concurrently.html
    mode : str, optional
        ``append`` (Default), ``overwrite``, ``overwrite_partitions``. Only takes effect if dataset=True.
        For details check the related tutorial:
        https://aws-sdk-pandas.readthedocs.io/en/3.0.0b1/stubs/awswrangler.s3.to_parquet.html#awswrangler.s3.to_parquet
    catalog_versioning : bool
        If True and `mode="overwrite"`, creates an archived version of the table catalog before updating it.
    schema_evolution : bool
        If True allows schema evolution (new or missing columns), otherwise a exception will be raised.
        (Only considered if dataset=True and mode in ("append", "overwrite_partitions")). False by default.
        Related tutorial:
        https://aws-sdk-pandas.readthedocs.io/en/3.0.0b1/tutorials/014%20-%20Schema%20Evolution.html
    database : str, optional
        Glue/Athena catalog: Database name.
    table : str, optional
        Glue/Athena catalog: Table name.
    table_type: str, optional
        The type of the Glue Table. Set to EXTERNAL_TABLE if None
    transaction_id: str, optional
        The ID of the transaction when writing to a Governed Table.
    dtype : Dict[str, str], optional
        Dictionary of columns names and Athena/Glue types to be casted.
        Useful when you have columns with undetermined or mixed data types.
        (e.g. {'col name': 'bigint', 'col2 name': 'int'})
    description : str, optional
        Glue/Athena catalog: Table description
    parameters : Dict[str, str], optional
        Glue/Athena catalog: Key/value pairs to tag the table.
    columns_comments : Dict[str, str], optional
        Glue/Athena catalog:
        Columns names and the related comments (e.g. {'col0': 'Column 0.', 'col1': 'Column 1.', 'col2': 'Partition.'}).
    regular_partitions : bool
        Create regular partitions (Non projected partitions) on Glue Catalog.
        Disable when you will work only with Partition Projection.
        Keep enabled even when working with projections is useful to keep
        Redshift Spectrum working with the regular partitions.
    projection_enabled : bool
        Enable Partition Projection on Athena (https://docs.aws.amazon.com/athena/latest/ug/partition-projection.html)
    projection_types : Optional[Dict[str, str]]
        Dictionary of partitions names and Athena projections types.
        Valid types: "enum", "integer", "date", "injected"
        https://docs.aws.amazon.com/athena/latest/ug/partition-projection-supported-types.html
        (e.g. {'col_name': 'enum', 'col2_name': 'integer'})
    projection_ranges: Optional[Dict[str, str]]
        Dictionary of partitions names and Athena projections ranges.
        https://docs.aws.amazon.com/athena/latest/ug/partition-projection-supported-types.html
        (e.g. {'col_name': '0,10', 'col2_name': '-1,8675309'})
    projection_values: Optional[Dict[str, str]]
        Dictionary of partitions names and Athena projections values.
        https://docs.aws.amazon.com/athena/latest/ug/partition-projection-supported-types.html
        (e.g. {'col_name': 'A,B,Unknown', 'col2_name': 'foo,boo,bar'})
    projection_intervals: Optional[Dict[str, str]]
        Dictionary of partitions names and Athena projections intervals.
        https://docs.aws.amazon.com/athena/latest/ug/partition-projection-supported-types.html
        (e.g. {'col_name': '1', 'col2_name': '5'})
    projection_digits: Optional[Dict[str, str]]
        Dictionary of partitions names and Athena projections digits.
        https://docs.aws.amazon.com/athena/latest/ug/partition-projection-supported-types.html
        (e.g. {'col_name': '1', 'col2_name': '2'})
    projection_formats: Optional[Dict[str, str]]
        Dictionary of partitions names and Athena projections formats.
        https://docs.aws.amazon.com/athena/latest/ug/partition-projection-supported-types.html
        (e.g. {'col_date': 'yyyy-MM-dd', 'col2_timestamp': 'yyyy-MM-dd HH:mm:ss'})
    projection_storage_location_template: Optional[str]
        Value which is allows Athena to properly map partition values if the S3 file locations do not follow
        a typical `.../column=value/...` pattern.
        https://docs.aws.amazon.com/athena/latest/ug/partition-projection-setting-up.html
        (e.g. s3://bucket/table_root/a=${a}/${b}/some_static_subdirectory/${c}/)
    catalog_id : str, optional
        The ID of the Data Catalog from which to retrieve Databases.
        If none is provided, the AWS account ID is used by default.
    pandas_kwargs :
        KEYWORD arguments forwarded to pandas.DataFrame.to_csv(). You can NOT pass `pandas_kwargs` explicit, just add
        valid Pandas arguments in the function call and awswrangler will accept it.
        e.g. wr.s3.to_csv(df, path, sep='|', na_rep='NULL', decimal=',')
        https://pandas.pydata.org/pandas-docs/stable/reference/api/pandas.DataFrame.to_csv.html

    Returns
    -------
    Dict[str, Union[List[str], Dict[str, List[str]]]]
        Dictionary with:
        'paths': List of all stored files paths on S3.
        'partitions_values': Dictionary of partitions added with keys as S3 path locations
        and values as a list of partitions values as str.

    Examples
    --------
    Writing single file

    >>> import awswrangler as wr
    >>> import pandas as pd
    >>> wr.s3.to_csv(
    ...     df=pd.DataFrame({'col': [1, 2, 3]}),
    ...     path='s3://bucket/prefix/my_file.csv',
    ... )
    {
        'paths': ['s3://bucket/prefix/my_file.csv'],
        'partitions_values': {}
    }

    Writing single file with pandas_kwargs

    >>> import awswrangler as wr
    >>> import pandas as pd
    >>> wr.s3.to_csv(
    ...     df=pd.DataFrame({'col': [1, 2, 3]}),
    ...     path='s3://bucket/prefix/my_file.csv',
    ...     sep='|',
    ...     na_rep='NULL',
    ...     decimal=','
    ... )
    {
        'paths': ['s3://bucket/prefix/my_file.csv'],
        'partitions_values': {}
    }

    Writing single file encrypted with a KMS key

    >>> import awswrangler as wr
    >>> import pandas as pd
    >>> wr.s3.to_csv(
    ...     df=pd.DataFrame({'col': [1, 2, 3]}),
    ...     path='s3://bucket/prefix/my_file.csv',
    ...     s3_additional_kwargs={
    ...         'ServerSideEncryption': 'aws:kms',
    ...         'SSEKMSKeyId': 'YOUR_KMS_KEY_ARN'
    ...     }
    ... )
    {
        'paths': ['s3://bucket/prefix/my_file.csv'],
        'partitions_values': {}
    }

    Writing partitioned dataset

    >>> import awswrangler as wr
    >>> import pandas as pd
    >>> wr.s3.to_csv(
    ...     df=pd.DataFrame({
    ...         'col': [1, 2, 3],
    ...         'col2': ['A', 'A', 'B']
    ...     }),
    ...     path='s3://bucket/prefix',
    ...     dataset=True,
    ...     partition_cols=['col2']
    ... )
    {
        'paths': ['s3://.../col2=A/x.csv', 's3://.../col2=B/y.csv'],
        'partitions_values: {
            's3://.../col2=A/': ['A'],
            's3://.../col2=B/': ['B']
        }
    }

    Writing bucketed dataset

    >>> import awswrangler as wr
    >>> import pandas as pd
    >>> wr.s3.to_csv(
    ...     df=pd.DataFrame({
    ...         'col': [1, 2, 3],
    ...         'col2': ['A', 'A', 'B']
    ...     }),
    ...     path='s3://bucket/prefix',
    ...     dataset=True,
    ...     bucketing_info=(["col2"], 2)
    ... )
    {
        'paths': ['s3://.../x_bucket-00000.csv', 's3://.../col2=B/x_bucket-00001.csv'],
        'partitions_values: {}
    }

    Writing dataset to S3 with metadata on Athena/Glue Catalog.

    >>> import awswrangler as wr
    >>> import pandas as pd
    >>> wr.s3.to_csv(
    ...     df=pd.DataFrame({
    ...         'col': [1, 2, 3],
    ...         'col2': ['A', 'A', 'B']
    ...     }),
    ...     path='s3://bucket/prefix',
    ...     dataset=True,
    ...     partition_cols=['col2'],
    ...     database='default',  # Athena/Glue database
    ...     table='my_table'  # Athena/Glue table
    ... )
    {
        'paths': ['s3://.../col2=A/x.csv', 's3://.../col2=B/y.csv'],
        'partitions_values: {
            's3://.../col2=A/': ['A'],
            's3://.../col2=B/': ['B']
        }
    }

    Writing dataset to Glue governed table

    >>> import awswrangler as wr
    >>> import pandas as pd
    >>> wr.s3.to_csv(
    ...     df=pd.DataFrame({
    ...         'col': [1, 2, 3],
    ...         'col2': ['A', 'A', 'B'],
    ...         'col3': [None, None, None]
    ...     }),
    ...     dataset=True,
    ...     mode='append',
    ...     database='default',  # Athena/Glue database
    ...     table='my_table',  # Athena/Glue table
    ...     table_type='GOVERNED',
    ...     transaction_id="xxx",
    ... )
    {
        'paths': ['s3://.../x.csv'],
        'partitions_values: {}
    }

    Writing dataset casting empty column data type

    >>> import awswrangler as wr
    >>> import pandas as pd
    >>> wr.s3.to_csv(
    ...     df=pd.DataFrame({
    ...         'col': [1, 2, 3],
    ...         'col2': ['A', 'A', 'B'],
    ...         'col3': [None, None, None]
    ...     }),
    ...     path='s3://bucket/prefix',
    ...     dataset=True,
    ...     database='default',  # Athena/Glue database
    ...     table='my_table'  # Athena/Glue table
    ...     dtype={'col3': 'date'}
    ... )
    {
        'paths': ['s3://.../x.csv'],
        'partitions_values: {}
    }

    """
    if "pandas_kwargs" in pandas_kwargs:
        raise exceptions.InvalidArgument(
            "You can NOT pass `pandas_kwargs` explicit, just add valid "
            "Pandas arguments in the function call and awswrangler will accept it."
            "e.g. wr.s3.to_csv(df, path, sep='|', na_rep='NULL', decimal=',', compression='gzip')"
        )
    if pandas_kwargs.get("compression") and str(pd.__version__) < LooseVersion("1.2.0"):
        raise exceptions.InvalidArgument(
            f"CSV compression on S3 is not supported for Pandas version {pd.__version__}. "
            "The minimum acceptable version to achive it is Pandas 1.2.0 that requires Python >=3.7.1."
        )
    _validate_args(
        df=df,
        table=table,
        database=database,
        dataset=dataset,
        path=path,
        partition_cols=partition_cols,
        bucketing_info=bucketing_info,
        mode=mode,
        description=description,
        parameters=parameters,
        columns_comments=columns_comments,
    )
    # Temporary fix to convert Modin data frames to Pandas Data frames
    # until distributed _to_text implementation is available
    df = _to_pandas(df)

    # Initializing defaults
    partition_cols = partition_cols if partition_cols else []
    dtype = dtype if dtype else {}
    partitions_values: Dict[str, List[str]] = {}
    mode = "append" if mode is None else mode
    commit_trans: bool = False
    if transaction_id:
        table_type = "GOVERNED"
    filename_prefix = filename_prefix + uuid.uuid4().hex if filename_prefix else uuid.uuid4().hex
    session: boto3.Session = _utils.ensure_session(session=boto3_session)

    # Sanitize table to respect Athena's standards
    if (sanitize_columns is True) or (database is not None and table is not None):
        df, dtype, partition_cols = _sanitize(df=df, dtype=dtype, partition_cols=partition_cols)

    # Evaluating dtype
    catalog_table_input: Optional[Dict[str, Any]] = None
    if database and table:
        catalog_table_input = catalog._get_table_input(  # pylint: disable=protected-access
            database=database, table=table, boto3_session=session, transaction_id=transaction_id, catalog_id=catalog_id
        )

        catalog_path: Optional[str] = None
        if catalog_table_input:
            table_type = catalog_table_input["TableType"]
            catalog_path = catalog_table_input.get("StorageDescriptor", {}).get("Location")
        if path is None:
            if catalog_path:
                path = catalog_path
            else:
                raise exceptions.InvalidArgumentValue(
                    "Glue table does not exist in the catalog. Please pass the `path` argument to create it."
                )
        elif path and catalog_path:
            if path.rstrip("/") != catalog_path.rstrip("/"):
                raise exceptions.InvalidArgumentValue(
                    f"The specified path: {path}, does not match the existing Glue catalog table path: {catalog_path}"
                )
        if pandas_kwargs.get("compression") not in ("gzip", "bz2", None):
            raise exceptions.InvalidArgumentCombination(
                "If database and table are given, you must use one of these compressions: gzip, bz2 or None."
            )
        if (table_type == "GOVERNED") and (not transaction_id):
            _logger.debug("`transaction_id` not specified for GOVERNED table, starting transaction")
            transaction_id = lakeformation.start_transaction(read_only=False, boto3_session=boto3_session)
            commit_trans = True

    df = _apply_dtype(df=df, dtype=dtype, catalog_table_input=catalog_table_input, mode=mode)

    paths: List[str] = []
    if dataset is False:
        pandas_kwargs["sep"] = sep
        pandas_kwargs["index"] = index
        pandas_kwargs["columns"] = columns
        _to_text(
            df,
            file_format="csv",
            use_threads=use_threads,
            path=path,
            boto3_session=session,
            s3_additional_kwargs=s3_additional_kwargs,
            **pandas_kwargs,
        )
        paths = [path]  # type: ignore
    else:
        compression: Optional[str] = pandas_kwargs.get("compression", None)
        if database and table:
            quoting: Optional[int] = csv.QUOTE_NONE
            escapechar: Optional[str] = "\\"
            header: Union[bool, List[str]] = pandas_kwargs.get("header", False)
            date_format: Optional[str] = "%Y-%m-%d %H:%M:%S.%f"
            pd_kwargs: Dict[str, Any] = {}
        else:
            quoting = pandas_kwargs.get("quoting", None)
            escapechar = pandas_kwargs.get("escapechar", None)
            header = pandas_kwargs.get("header", True)
            date_format = pandas_kwargs.get("date_format", None)
            pd_kwargs = pandas_kwargs.copy()
            pd_kwargs.pop("quoting", None)
            pd_kwargs.pop("escapechar", None)
            pd_kwargs.pop("header", None)
            pd_kwargs.pop("date_format", None)
            pd_kwargs.pop("compression", None)

        df = df[columns] if columns else df

        columns_types: Dict[str, str] = {}
        partitions_types: Dict[str, str] = {}

        if database and table:
            columns_types, partitions_types = _data_types.athena_types_from_pandas_partitioned(
                df=df, index=index, partition_cols=partition_cols, dtype=dtype, index_left=True
            )
            if schema_evolution is False:
                _utils.check_schema_changes(columns_types=columns_types, table_input=catalog_table_input, mode=mode)

            create_table_args: Dict[str, Any] = {
                "database": database,
                "table": table,
                "path": path,
                "columns_types": columns_types,
                "table_type": table_type,
                "partitions_types": partitions_types,
                "bucketing_info": bucketing_info,
                "description": description,
                "parameters": parameters,
                "columns_comments": columns_comments,
                "boto3_session": session,
                "mode": mode,
                "transaction_id": transaction_id,
                "schema_evolution": schema_evolution,
                "catalog_versioning": catalog_versioning,
                "sep": sep,
                "projection_enabled": projection_enabled,
                "projection_types": projection_types,
                "projection_ranges": projection_ranges,
                "projection_values": projection_values,
                "projection_intervals": projection_intervals,
                "projection_digits": projection_digits,
                "projection_storage_location_template": None,
                "catalog_table_input": catalog_table_input,
                "catalog_id": catalog_id,
                "compression": pandas_kwargs.get("compression"),
                "skip_header_line_count": True if header else None,
                "serde_library": None,
                "serde_parameters": None,
            }

            if (catalog_table_input is None) and (table_type == "GOVERNED"):
<<<<<<< HEAD
                catalog._create_csv_table(**create_table_args)  # pylint: disable=protected-access
=======
                catalog._create_csv_table(  # pylint: disable=protected-access
                    database=database,
                    table=table,
                    path=path,
                    columns_types=columns_types,
                    table_type=table_type,
                    partitions_types=partitions_types,
                    bucketing_info=bucketing_info,
                    description=description,
                    parameters=parameters,
                    columns_comments=columns_comments,
                    boto3_session=session,
                    mode=mode,
                    transaction_id=transaction_id,
                    schema_evolution=schema_evolution,
                    catalog_versioning=catalog_versioning,
                    sep=sep,
                    projection_enabled=projection_enabled,
                    projection_types=projection_types,
                    projection_ranges=projection_ranges,
                    projection_values=projection_values,
                    projection_intervals=projection_intervals,
                    projection_digits=projection_digits,
                    projection_formats=projection_formats,
                    projection_storage_location_template=projection_storage_location_template,
                    catalog_table_input=catalog_table_input,
                    catalog_id=catalog_id,
                    compression=pandas_kwargs.get("compression"),
                    skip_header_line_count=None,
                    serde_library=None,
                    serde_parameters=None,
                )
>>>>>>> d42938d2
                catalog_table_input = catalog._get_table_input(  # pylint: disable=protected-access
                    database=database,
                    table=table,
                    boto3_session=session,
                    transaction_id=transaction_id,
                    catalog_id=catalog_id,
                )
                create_table_args["catalog_table_input"] = catalog_table_input

        paths, partitions_values = _to_dataset(
            func=_to_text,
            concurrent_partitioning=concurrent_partitioning,
            df=df,
            path_root=path,  # type: ignore
            index=index,
            sep=sep,
            compression=compression,
            catalog_id=catalog_id,
            database=database,
            table=table,
            table_type=table_type,
            transaction_id=transaction_id,
            filename_prefix=filename_prefix,
            use_threads=use_threads,
            partition_cols=partition_cols,
            partitions_types=partitions_types,
            bucketing_info=bucketing_info,
            mode=mode,
            boto3_session=session,
            s3_additional_kwargs=s3_additional_kwargs,
            file_format="csv",
            quoting=quoting,
            escapechar=escapechar,
            header=header,
            date_format=date_format,
            **pd_kwargs,
        )
        if database and table:
            try:
                serde_info: Dict[str, Any] = {}
                if catalog_table_input:
                    serde_info = catalog_table_input["StorageDescriptor"]["SerdeInfo"]
<<<<<<< HEAD
                create_table_args["serde_library"] = serde_info.get("SerializationLibrary", None)
                create_table_args["serde_parameters"] = serde_info.get("Parameters", None)
                catalog._create_csv_table(**create_table_args)  # pylint: disable=protected-access
=======
                serde_library: Optional[str] = serde_info.get("SerializationLibrary", None)
                serde_parameters: Optional[Dict[str, str]] = serde_info.get("Parameters", None)
                catalog._create_csv_table(  # pylint: disable=protected-access
                    database=database,
                    table=table,
                    path=path,
                    columns_types=columns_types,
                    table_type=table_type,
                    partitions_types=partitions_types,
                    bucketing_info=bucketing_info,
                    description=description,
                    parameters=parameters,
                    columns_comments=columns_comments,
                    boto3_session=session,
                    mode=mode,
                    transaction_id=transaction_id,
                    catalog_versioning=catalog_versioning,
                    schema_evolution=schema_evolution,
                    sep=sep,
                    projection_enabled=projection_enabled,
                    projection_types=projection_types,
                    projection_ranges=projection_ranges,
                    projection_values=projection_values,
                    projection_intervals=projection_intervals,
                    projection_digits=projection_digits,
                    projection_formats=projection_formats,
                    projection_storage_location_template=projection_storage_location_template,
                    catalog_table_input=catalog_table_input,
                    catalog_id=catalog_id,
                    compression=pandas_kwargs.get("compression"),
                    skip_header_line_count=True if header else None,
                    serde_library=serde_library,
                    serde_parameters=serde_parameters,
                )
>>>>>>> d42938d2
                if partitions_values and (regular_partitions is True) and (table_type != "GOVERNED"):
                    _logger.debug("partitions_values:\n%s", partitions_values)
                    catalog.add_csv_partitions(
                        database=database,
                        table=table,
                        partitions_values=partitions_values,
                        bucketing_info=bucketing_info,
                        boto3_session=session,
                        sep=sep,
                        serde_library=create_table_args["serde_library"],
                        serde_parameters=create_table_args["serde_parameters"],
                        catalog_id=catalog_id,
                        columns_types=columns_types,
                        compression=pandas_kwargs.get("compression"),
                    )
                if commit_trans:
                    lakeformation.commit_transaction(
                        transaction_id=transaction_id, boto3_session=boto3_session  # type: ignore
                    )
            except Exception:
                _logger.debug("Catalog write failed, cleaning up S3 (paths: %s).", paths)
                delete_objects(
                    path=paths,
                    use_threads=use_threads,
                    boto3_session=session,
                    s3_additional_kwargs=s3_additional_kwargs,
                )
                raise
    return {"paths": paths, "partitions_values": partitions_values}


def to_json(  # pylint: disable=too-many-arguments,too-many-locals,too-many-statements,too-many-branches
    df: pd.DataFrame,
    path: Optional[str] = None,
    index: bool = True,
    columns: Optional[List[str]] = None,
    use_threads: Union[bool, int] = True,
    boto3_session: Optional[boto3.Session] = None,
    s3_additional_kwargs: Optional[Dict[str, Any]] = None,
    sanitize_columns: bool = False,
    dataset: bool = False,
    filename_prefix: Optional[str] = None,
    partition_cols: Optional[List[str]] = None,
    bucketing_info: Optional[Tuple[List[str], int]] = None,
    concurrent_partitioning: bool = False,
    mode: Optional[str] = None,
    catalog_versioning: bool = False,
    schema_evolution: bool = True,
    database: Optional[str] = None,
    table: Optional[str] = None,
    table_type: Optional[str] = None,
    transaction_id: Optional[str] = None,
    dtype: Optional[Dict[str, str]] = None,
    description: Optional[str] = None,
    parameters: Optional[Dict[str, str]] = None,
    columns_comments: Optional[Dict[str, str]] = None,
    regular_partitions: bool = True,
    projection_enabled: bool = False,
    projection_types: Optional[Dict[str, str]] = None,
    projection_ranges: Optional[Dict[str, str]] = None,
    projection_values: Optional[Dict[str, str]] = None,
    projection_intervals: Optional[Dict[str, str]] = None,
    projection_digits: Optional[Dict[str, str]] = None,
    projection_formats: Optional[Dict[str, str]] = None,
    projection_storage_location_template: Optional[str] = None,
    catalog_id: Optional[str] = None,
    **pandas_kwargs: Any,
) -> Union[List[str], Dict[str, Union[List[str], Dict[str, List[str]]]]]:
    """Write JSON file on Amazon S3.

    Note
    ----
    In case of `use_threads=True` the number of threads
    that will be spawned will be gotten from os.cpu_count().

    Note
    ----
    Compression: The minimum acceptable version to achive it is Pandas 1.2.0 that requires Python >= 3.7.1.

    Parameters
    ----------
    df: pandas.DataFrame
        Pandas DataFrame https://pandas.pydata.org/pandas-docs/stable/reference/api/pandas.DataFrame.html
    path : str
        Amazon S3 path (e.g. s3://bucket/filename.json).
    index : bool
        Write row names (index).
    columns : Optional[List[str]]
        Columns to write.
    use_threads : bool, int
        True to enable concurrent requests, False to disable multiple threads.
        If enabled os.cpu_count() will be used as the max number of threads.
        If integer is provided, specified number is used.
    boto3_session : boto3.Session(), optional
        Boto3 Session. The default boto3 Session will be used if boto3_session receive None.
    s3_additional_kwargs : Optional[Dict[str, Any]]
        Forwarded to botocore requests.
        e.g. s3_additional_kwargs={'ServerSideEncryption': 'aws:kms', 'SSEKMSKeyId': 'YOUR_KMS_KEY_ARN'}
    sanitize_columns : bool
        True to sanitize columns names or False to keep it as is.
        True value is forced if `dataset=True`.
    dataset : bool
        If True store as a dataset instead of ordinary file(s)
        If True, enable all follow arguments:
        partition_cols, mode, database, table, description, parameters, columns_comments, concurrent_partitioning,
        catalog_versioning, projection_enabled, projection_types, projection_ranges, projection_values,
        projection_intervals, projection_digits, catalog_id, schema_evolution.
    filename_prefix: str, optional
        If dataset=True, add a filename prefix to the output files.
    partition_cols: List[str], optional
        List of column names that will be used to create partitions. Only takes effect if dataset=True.
    bucketing_info: Tuple[List[str], int], optional
        Tuple consisting of the column names used for bucketing as the first element and the number of buckets as the
        second element.
        Only `str`, `int` and `bool` are supported as column data types for bucketing.
    concurrent_partitioning: bool
        If True will increase the parallelism level during the partitions writing. It will decrease the
        writing time and increase the memory usage.
        https://aws-sdk-pandas.readthedocs.io/en/3.0.0b1/tutorials/022%20-%20Writing%20Partitions%20Concurrently.html
    mode : str, optional
        ``append`` (Default), ``overwrite``, ``overwrite_partitions``. Only takes effect if dataset=True.
        For details check the related tutorial:
        https://aws-sdk-pandas.readthedocs.io/en/3.0.0b1/stubs/awswrangler.s3.to_parquet.html#awswrangler.s3.to_parquet
    catalog_versioning : bool
        If True and `mode="overwrite"`, creates an archived version of the table catalog before updating it.
    schema_evolution : bool
        If True allows schema evolution (new or missing columns), otherwise a exception will be raised.
        (Only considered if dataset=True and mode in ("append", "overwrite_partitions"))
        Related tutorial:
        https://aws-sdk-pandas.readthedocs.io/en/3.0.0b1/tutorials/014%20-%20Schema%20Evolution.html
    database : str, optional
        Glue/Athena catalog: Database name.
    table : str, optional
        Glue/Athena catalog: Table name.
    table_type: str, optional
        The type of the Glue Table. Set to EXTERNAL_TABLE if None
    transaction_id: str, optional
        The ID of the transaction when writing to a Governed Table.
    dtype : Dict[str, str], optional
        Dictionary of columns names and Athena/Glue types to be casted.
        Useful when you have columns with undetermined or mixed data types.
        (e.g. {'col name': 'bigint', 'col2 name': 'int'})
    description : str, optional
        Glue/Athena catalog: Table description
    parameters : Dict[str, str], optional
        Glue/Athena catalog: Key/value pairs to tag the table.
    columns_comments : Dict[str, str], optional
        Glue/Athena catalog:
        Columns names and the related comments (e.g. {'col0': 'Column 0.', 'col1': 'Column 1.', 'col2': 'Partition.'}).
    regular_partitions : bool
        Create regular partitions (Non projected partitions) on Glue Catalog.
        Disable when you will work only with Partition Projection.
        Keep enabled even when working with projections is useful to keep
        Redshift Spectrum working with the regular partitions.
    projection_enabled : bool
        Enable Partition Projection on Athena (https://docs.aws.amazon.com/athena/latest/ug/partition-projection.html)
    projection_types : Optional[Dict[str, str]]
        Dictionary of partitions names and Athena projections types.
        Valid types: "enum", "integer", "date", "injected"
        https://docs.aws.amazon.com/athena/latest/ug/partition-projection-supported-types.html
        (e.g. {'col_name': 'enum', 'col2_name': 'integer'})
    projection_ranges: Optional[Dict[str, str]]
        Dictionary of partitions names and Athena projections ranges.
        https://docs.aws.amazon.com/athena/latest/ug/partition-projection-supported-types.html
        (e.g. {'col_name': '0,10', 'col2_name': '-1,8675309'})
    projection_values: Optional[Dict[str, str]]
        Dictionary of partitions names and Athena projections values.
        https://docs.aws.amazon.com/athena/latest/ug/partition-projection-supported-types.html
        (e.g. {'col_name': 'A,B,Unknown', 'col2_name': 'foo,boo,bar'})
    projection_intervals: Optional[Dict[str, str]]
        Dictionary of partitions names and Athena projections intervals.
        https://docs.aws.amazon.com/athena/latest/ug/partition-projection-supported-types.html
        (e.g. {'col_name': '1', 'col2_name': '5'})
    projection_digits: Optional[Dict[str, str]]
        Dictionary of partitions names and Athena projections digits.
        https://docs.aws.amazon.com/athena/latest/ug/partition-projection-supported-types.html
        (e.g. {'col_name': '1', 'col2_name': '2'})
    projection_formats: Optional[Dict[str, str]]
        Dictionary of partitions names and Athena projections formats.
        https://docs.aws.amazon.com/athena/latest/ug/partition-projection-supported-types.html
        (e.g. {'col_date': 'yyyy-MM-dd', 'col2_timestamp': 'yyyy-MM-dd HH:mm:ss'})
    projection_storage_location_template: Optional[str]
        Value which is allows Athena to properly map partition values if the S3 file locations do not follow
        a typical `.../column=value/...` pattern.
        https://docs.aws.amazon.com/athena/latest/ug/partition-projection-setting-up.html
        (e.g. s3://bucket/table_root/a=${a}/${b}/some_static_subdirectory/${c}/)
    catalog_id : str, optional
        The ID of the Data Catalog from which to retrieve Databases.
        If none is provided, the AWS account ID is used by default.
    pandas_kwargs:
        KEYWORD arguments forwarded to pandas.DataFrame.to_json(). You can NOT pass `pandas_kwargs` explicit, just add
        valid Pandas arguments in the function call and awswrangler will accept it.
        e.g. wr.s3.to_json(df, path, lines=True, date_format='iso')
        https://pandas.pydata.org/pandas-docs/stable/reference/api/pandas.DataFrame.to_json.html

    Returns
    -------
    List[str]
        List of written files.

    Examples
    --------
    Writing JSON file

    >>> import awswrangler as wr
    >>> import pandas as pd
    >>> wr.s3.to_json(
    ...     df=pd.DataFrame({'col': [1, 2, 3]}),
    ...     path='s3://bucket/filename.json',
    ... )

    Writing JSON file using pandas_kwargs

    >>> import awswrangler as wr
    >>> import pandas as pd
    >>> wr.s3.to_json(
    ...     df=pd.DataFrame({'col': [1, 2, 3]}),
    ...     path='s3://bucket/filename.json',
    ...     lines=True,
    ...     date_format='iso'
    ... )

    Writing CSV file encrypted with a KMS key

    >>> import awswrangler as wr
    >>> import pandas as pd
    >>> wr.s3.to_json(
    ...     df=pd.DataFrame({'col': [1, 2, 3]}),
    ...     path='s3://bucket/filename.json',
    ...     s3_additional_kwargs={
    ...         'ServerSideEncryption': 'aws:kms',
    ...         'SSEKMSKeyId': 'YOUR_KMS_KEY_ARN'
    ...     }
    ... )

    """
    if "pandas_kwargs" in pandas_kwargs:
        raise exceptions.InvalidArgument(
            "You can NOT pass `pandas_kwargs` explicit, just add valid "
            "Pandas arguments in the function call and awswrangler will accept it."
            "e.g. wr.s3.to_json(df, path, lines=True, date_format='iso')"
        )
    if pandas_kwargs.get("compression") and str(pd.__version__) < LooseVersion("1.2.0"):
        raise exceptions.InvalidArgument(
            f"JSON compression on S3 is not supported for Pandas version {pd.__version__}. "
            "The minimum acceptable version to achive it is Pandas 1.2.0 that requires Python >=3.7.1."
        )
    _validate_args(
        df=df,
        table=table,
        database=database,
        dataset=dataset,
        path=path,
        partition_cols=partition_cols,
        bucketing_info=bucketing_info,
        mode=mode,
        description=description,
        parameters=parameters,
        columns_comments=columns_comments,
    )
    # Temporary fix to convert Modin data frames to Pandas Data frames
    # until distributed _to_text implementation is available
    df = _to_pandas(df)

    # Initializing defaults
    partition_cols = partition_cols if partition_cols else []
    dtype = dtype if dtype else {}
    partitions_values: Dict[str, List[str]] = {}
    mode = "append" if mode is None else mode
    commit_trans: bool = False
    if transaction_id:
        table_type = "GOVERNED"
    filename_prefix = filename_prefix + uuid.uuid4().hex if filename_prefix else uuid.uuid4().hex
    session: boto3.Session = _utils.ensure_session(session=boto3_session)

    # Sanitize table to respect Athena's standards
    if (sanitize_columns is True) or (database is not None and table is not None):
        df, dtype, partition_cols = _sanitize(df=df, dtype=dtype, partition_cols=partition_cols)

    # Evaluating dtype
    catalog_table_input: Optional[Dict[str, Any]] = None

    if database and table:
        catalog_table_input = catalog._get_table_input(  # pylint: disable=protected-access
            database=database, table=table, boto3_session=session, transaction_id=transaction_id, catalog_id=catalog_id
        )
        catalog_path: Optional[str] = None
        if catalog_table_input:
            table_type = catalog_table_input["TableType"]
            catalog_path = catalog_table_input.get("StorageDescriptor", {}).get("Location")
        if path is None:
            if catalog_path:
                path = catalog_path
            else:
                raise exceptions.InvalidArgumentValue(
                    "Glue table does not exist in the catalog. Please pass the `path` argument to create it."
                )
        elif path and catalog_path:
            if path.rstrip("/") != catalog_path.rstrip("/"):
                raise exceptions.InvalidArgumentValue(
                    f"The specified path: {path}, does not match the existing Glue catalog table path: {catalog_path}"
                )
        if pandas_kwargs.get("compression") not in ("gzip", "bz2", None):
            raise exceptions.InvalidArgumentCombination(
                "If database and table are given, you must use one of these compressions: gzip, bz2 or None."
            )
        if (table_type == "GOVERNED") and (not transaction_id):
            _logger.debug("`transaction_id` not specified for GOVERNED table, starting transaction")
            transaction_id = lakeformation.start_transaction(read_only=False, boto3_session=boto3_session)
            commit_trans = True

    df = _apply_dtype(df=df, dtype=dtype, catalog_table_input=catalog_table_input, mode=mode)

    if dataset is False:
        return _to_text(
            df,
            file_format="json",
            path=path,
            use_threads=use_threads,
            boto3_session=session,
            s3_additional_kwargs=s3_additional_kwargs,
            **pandas_kwargs,
        )

    compression: Optional[str] = pandas_kwargs.pop("compression", None)
    df = df[columns] if columns else df

    columns_types: Dict[str, str] = {}
    partitions_types: Dict[str, str] = {}

    if database and table:
        columns_types, partitions_types = _data_types.athena_types_from_pandas_partitioned(
            df=df, index=index, partition_cols=partition_cols, dtype=dtype
        )
        if schema_evolution is False:
            _utils.check_schema_changes(columns_types=columns_types, table_input=catalog_table_input, mode=mode)

        create_table_args: Dict[str, Any] = {
            "database": database,
            "table": table,
            "path": path,
            "columns_types": columns_types,
            "table_type": table_type,
            "partitions_types": partitions_types,
            "bucketing_info": bucketing_info,
            "description": description,
            "parameters": parameters,
            "columns_comments": columns_comments,
            "boto3_session": session,
            "mode": mode,
            "transaction_id": transaction_id,
            "catalog_versioning": catalog_versioning,
            "schema_evolution": schema_evolution,
            "projection_enabled": projection_enabled,
            "projection_types": projection_types,
            "projection_ranges": projection_ranges,
            "projection_values": projection_values,
            "projection_intervals": projection_intervals,
            "projection_digits": projection_digits,
            "projection_storage_location_template": None,
            "catalog_table_input": catalog_table_input,
            "catalog_id": catalog_id,
            "compression": compression,
            "serde_library": None,
            "serde_parameters": None,
        }

        if (catalog_table_input is None) and (table_type == "GOVERNED"):
<<<<<<< HEAD
            catalog._create_json_table(**create_table_args)  # pylint: disable=protected-access
=======
            catalog._create_json_table(  # pylint: disable=protected-access
                database=database,
                table=table,
                path=path,  # type: ignore
                columns_types=columns_types,
                table_type=table_type,
                partitions_types=partitions_types,
                bucketing_info=bucketing_info,
                description=description,
                parameters=parameters,
                columns_comments=columns_comments,
                boto3_session=session,
                mode=mode,
                transaction_id=transaction_id,
                catalog_versioning=catalog_versioning,
                schema_evolution=schema_evolution,
                projection_enabled=projection_enabled,
                projection_types=projection_types,
                projection_ranges=projection_ranges,
                projection_values=projection_values,
                projection_intervals=projection_intervals,
                projection_digits=projection_digits,
                projection_formats=projection_formats,
                projection_storage_location_template=projection_storage_location_template,
                catalog_table_input=catalog_table_input,
                catalog_id=catalog_id,
                compression=compression,
                serde_library=None,
                serde_parameters=None,
            )
>>>>>>> d42938d2
            catalog_table_input = catalog._get_table_input(  # pylint: disable=protected-access
                database=database,
                table=table,
                boto3_session=session,
                transaction_id=transaction_id,
                catalog_id=catalog_id,
            )
            create_table_args["catalog_table_input"] = catalog_table_input

    paths, partitions_values = _to_dataset(
        func=_to_text,
        concurrent_partitioning=concurrent_partitioning,
        df=df,
        path_root=path,  # type: ignore
        filename_prefix=filename_prefix,
        index=index,
        compression=compression,
        catalog_id=catalog_id,
        database=database,
        table=table,
        table_type=table_type,
        transaction_id=transaction_id,
        use_threads=use_threads,
        partition_cols=partition_cols,
        partitions_types=partitions_types,
        bucketing_info=bucketing_info,
        mode=mode,
        boto3_session=session,
        s3_additional_kwargs=s3_additional_kwargs,
        file_format="json",
        **pandas_kwargs,
    )
    if database and table:
        try:
            serde_info: Dict[str, Any] = {}
            if catalog_table_input:
                serde_info = catalog_table_input["StorageDescriptor"]["SerdeInfo"]
<<<<<<< HEAD
            create_table_args["serde_library"] = serde_info.get("SerializationLibrary", None)
            create_table_args["serde_parameters"] = serde_info.get("Parameters", None)
            catalog._create_json_table(**create_table_args)  # pylint: disable=protected-access
=======
            serde_library: Optional[str] = serde_info.get("SerializationLibrary", None)
            serde_parameters: Optional[Dict[str, str]] = serde_info.get("Parameters", None)
            catalog._create_json_table(  # pylint: disable=protected-access
                database=database,
                table=table,
                path=path,  # type: ignore
                columns_types=columns_types,
                table_type=table_type,
                partitions_types=partitions_types,
                bucketing_info=bucketing_info,
                description=description,
                parameters=parameters,
                columns_comments=columns_comments,
                boto3_session=session,
                mode=mode,
                transaction_id=transaction_id,
                catalog_versioning=catalog_versioning,
                schema_evolution=schema_evolution,
                projection_enabled=projection_enabled,
                projection_types=projection_types,
                projection_ranges=projection_ranges,
                projection_values=projection_values,
                projection_intervals=projection_intervals,
                projection_digits=projection_digits,
                projection_formats=projection_formats,
                projection_storage_location_template=projection_storage_location_template,
                catalog_table_input=catalog_table_input,
                catalog_id=catalog_id,
                compression=compression,
                serde_library=serde_library,
                serde_parameters=serde_parameters,
            )
>>>>>>> d42938d2
            if partitions_values and (regular_partitions is True) and (table_type != "GOVERNED"):
                _logger.debug("partitions_values:\n%s", partitions_values)
                catalog.add_json_partitions(
                    database=database,
                    table=table,
                    partitions_values=partitions_values,
                    bucketing_info=bucketing_info,
                    boto3_session=session,
                    serde_library=create_table_args["serde_library"],
                    serde_parameters=create_table_args["serde_parameters"],
                    catalog_id=catalog_id,
                    columns_types=columns_types,
                    compression=compression,
                )
                if commit_trans:
                    lakeformation.commit_transaction(
                        transaction_id=transaction_id, boto3_session=boto3_session  # type: ignore
                    )
        except Exception:
            _logger.debug("Catalog write failed, cleaning up S3 (paths: %s).", paths)
            delete_objects(
                path=paths,
                use_threads=use_threads,
                boto3_session=session,
                s3_additional_kwargs=s3_additional_kwargs,
            )
            raise
    return {"paths": paths, "partitions_values": partitions_values}<|MERGE_RESOLUTION|>--- conflicted
+++ resolved
@@ -581,42 +581,7 @@
             }
 
             if (catalog_table_input is None) and (table_type == "GOVERNED"):
-<<<<<<< HEAD
                 catalog._create_csv_table(**create_table_args)  # pylint: disable=protected-access
-=======
-                catalog._create_csv_table(  # pylint: disable=protected-access
-                    database=database,
-                    table=table,
-                    path=path,
-                    columns_types=columns_types,
-                    table_type=table_type,
-                    partitions_types=partitions_types,
-                    bucketing_info=bucketing_info,
-                    description=description,
-                    parameters=parameters,
-                    columns_comments=columns_comments,
-                    boto3_session=session,
-                    mode=mode,
-                    transaction_id=transaction_id,
-                    schema_evolution=schema_evolution,
-                    catalog_versioning=catalog_versioning,
-                    sep=sep,
-                    projection_enabled=projection_enabled,
-                    projection_types=projection_types,
-                    projection_ranges=projection_ranges,
-                    projection_values=projection_values,
-                    projection_intervals=projection_intervals,
-                    projection_digits=projection_digits,
-                    projection_formats=projection_formats,
-                    projection_storage_location_template=projection_storage_location_template,
-                    catalog_table_input=catalog_table_input,
-                    catalog_id=catalog_id,
-                    compression=pandas_kwargs.get("compression"),
-                    skip_header_line_count=None,
-                    serde_library=None,
-                    serde_parameters=None,
-                )
->>>>>>> d42938d2
                 catalog_table_input = catalog._get_table_input(  # pylint: disable=protected-access
                     database=database,
                     table=table,
@@ -659,46 +624,9 @@
                 serde_info: Dict[str, Any] = {}
                 if catalog_table_input:
                     serde_info = catalog_table_input["StorageDescriptor"]["SerdeInfo"]
-<<<<<<< HEAD
                 create_table_args["serde_library"] = serde_info.get("SerializationLibrary", None)
                 create_table_args["serde_parameters"] = serde_info.get("Parameters", None)
                 catalog._create_csv_table(**create_table_args)  # pylint: disable=protected-access
-=======
-                serde_library: Optional[str] = serde_info.get("SerializationLibrary", None)
-                serde_parameters: Optional[Dict[str, str]] = serde_info.get("Parameters", None)
-                catalog._create_csv_table(  # pylint: disable=protected-access
-                    database=database,
-                    table=table,
-                    path=path,
-                    columns_types=columns_types,
-                    table_type=table_type,
-                    partitions_types=partitions_types,
-                    bucketing_info=bucketing_info,
-                    description=description,
-                    parameters=parameters,
-                    columns_comments=columns_comments,
-                    boto3_session=session,
-                    mode=mode,
-                    transaction_id=transaction_id,
-                    catalog_versioning=catalog_versioning,
-                    schema_evolution=schema_evolution,
-                    sep=sep,
-                    projection_enabled=projection_enabled,
-                    projection_types=projection_types,
-                    projection_ranges=projection_ranges,
-                    projection_values=projection_values,
-                    projection_intervals=projection_intervals,
-                    projection_digits=projection_digits,
-                    projection_formats=projection_formats,
-                    projection_storage_location_template=projection_storage_location_template,
-                    catalog_table_input=catalog_table_input,
-                    catalog_id=catalog_id,
-                    compression=pandas_kwargs.get("compression"),
-                    skip_header_line_count=True if header else None,
-                    serde_library=serde_library,
-                    serde_parameters=serde_parameters,
-                )
->>>>>>> d42938d2
                 if partitions_values and (regular_partitions is True) and (table_type != "GOVERNED"):
                     _logger.debug("partitions_values:\n%s", partitions_values)
                     catalog.add_csv_partitions(
@@ -1067,40 +995,7 @@
         }
 
         if (catalog_table_input is None) and (table_type == "GOVERNED"):
-<<<<<<< HEAD
             catalog._create_json_table(**create_table_args)  # pylint: disable=protected-access
-=======
-            catalog._create_json_table(  # pylint: disable=protected-access
-                database=database,
-                table=table,
-                path=path,  # type: ignore
-                columns_types=columns_types,
-                table_type=table_type,
-                partitions_types=partitions_types,
-                bucketing_info=bucketing_info,
-                description=description,
-                parameters=parameters,
-                columns_comments=columns_comments,
-                boto3_session=session,
-                mode=mode,
-                transaction_id=transaction_id,
-                catalog_versioning=catalog_versioning,
-                schema_evolution=schema_evolution,
-                projection_enabled=projection_enabled,
-                projection_types=projection_types,
-                projection_ranges=projection_ranges,
-                projection_values=projection_values,
-                projection_intervals=projection_intervals,
-                projection_digits=projection_digits,
-                projection_formats=projection_formats,
-                projection_storage_location_template=projection_storage_location_template,
-                catalog_table_input=catalog_table_input,
-                catalog_id=catalog_id,
-                compression=compression,
-                serde_library=None,
-                serde_parameters=None,
-            )
->>>>>>> d42938d2
             catalog_table_input = catalog._get_table_input(  # pylint: disable=protected-access
                 database=database,
                 table=table,
@@ -1138,44 +1033,9 @@
             serde_info: Dict[str, Any] = {}
             if catalog_table_input:
                 serde_info = catalog_table_input["StorageDescriptor"]["SerdeInfo"]
-<<<<<<< HEAD
             create_table_args["serde_library"] = serde_info.get("SerializationLibrary", None)
             create_table_args["serde_parameters"] = serde_info.get("Parameters", None)
             catalog._create_json_table(**create_table_args)  # pylint: disable=protected-access
-=======
-            serde_library: Optional[str] = serde_info.get("SerializationLibrary", None)
-            serde_parameters: Optional[Dict[str, str]] = serde_info.get("Parameters", None)
-            catalog._create_json_table(  # pylint: disable=protected-access
-                database=database,
-                table=table,
-                path=path,  # type: ignore
-                columns_types=columns_types,
-                table_type=table_type,
-                partitions_types=partitions_types,
-                bucketing_info=bucketing_info,
-                description=description,
-                parameters=parameters,
-                columns_comments=columns_comments,
-                boto3_session=session,
-                mode=mode,
-                transaction_id=transaction_id,
-                catalog_versioning=catalog_versioning,
-                schema_evolution=schema_evolution,
-                projection_enabled=projection_enabled,
-                projection_types=projection_types,
-                projection_ranges=projection_ranges,
-                projection_values=projection_values,
-                projection_intervals=projection_intervals,
-                projection_digits=projection_digits,
-                projection_formats=projection_formats,
-                projection_storage_location_template=projection_storage_location_template,
-                catalog_table_input=catalog_table_input,
-                catalog_id=catalog_id,
-                compression=compression,
-                serde_library=serde_library,
-                serde_parameters=serde_parameters,
-            )
->>>>>>> d42938d2
             if partitions_values and (regular_partitions is True) and (table_type != "GOVERNED"):
                 _logger.debug("partitions_values:\n%s", partitions_values)
                 catalog.add_json_partitions(
