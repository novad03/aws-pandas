[[package]]
name = "aenum"
version = "3.1.11"
description = "Advanced Enumerations (compatible with Python's stdlib Enum), NamedTuples, and NamedConstants"
category = "main"
optional = false
python-versions = "*"

[[package]]
name = "aiohttp"
version = "3.8.1"
description = "Async http client/server framework (asyncio)"
category = "main"
optional = false
python-versions = ">=3.6"

[package.dependencies]
aiosignal = ">=1.1.2"
async-timeout = ">=4.0.0a3,<5.0"
attrs = ">=17.3.0"
charset-normalizer = ">=2.0,<3.0"
frozenlist = ">=1.1.1"
multidict = ">=4.5,<7.0"
yarl = ">=1.0,<2.0"

[package.extras]
speedups = ["Brotli", "aiodns", "cchardet"]

[[package]]
name = "aiohttp-cors"
version = "0.7.0"
description = "CORS support for aiohttp"
category = "main"
optional = true
python-versions = "*"

[package.dependencies]
aiohttp = ">=1.1"

[[package]]
name = "aiosignal"
version = "1.3.1"
description = "aiosignal: a list of registered asynchronous callbacks"
category = "main"
optional = false
python-versions = ">=3.7"

[package.dependencies]
frozenlist = ">=1.1.0"

[[package]]
name = "alabaster"
version = "0.7.12"
description = "A configurable sidebar-enabled Sphinx theme"
category = "dev"
optional = false
python-versions = "*"

[[package]]
name = "ansicon"
version = "1.89.0"
description = "Python wrapper for loading Jason Hood's ANSICON"
category = "main"
optional = true
python-versions = "*"

[[package]]
name = "anyio"
version = "3.6.2"
description = "High level compatibility layer for multiple asynchronous event loop implementations"
category = "dev"
optional = false
python-versions = ">=3.6.2"

[package.dependencies]
idna = ">=2.8"
sniffio = ">=1.1"

[package.extras]
doc = ["packaging", "sphinx-autodoc-typehints (>=1.2.0)", "sphinx-rtd-theme"]
test = ["contextlib2", "coverage[toml] (>=4.5)", "hypothesis (>=4.0)", "mock (>=4)", "pytest (>=7.0)", "pytest-mock (>=3.6.1)", "trustme", "uvloop (<0.15)", "uvloop (>=0.15)"]
trio = ["trio (>=0.16,<0.22)"]

[[package]]
name = "appnope"
version = "0.1.3"
description = "Disable App Nap on macOS >= 10.9"
category = "dev"
optional = false
python-versions = "*"

[[package]]
name = "argon2-cffi"
version = "21.3.0"
description = "The secure Argon2 password hashing algorithm."
category = "dev"
optional = false
python-versions = ">=3.6"

[package.dependencies]
argon2-cffi-bindings = "*"

[package.extras]
dev = ["cogapp", "coverage[toml] (>=5.0.2)", "furo", "hypothesis", "pre-commit", "pytest", "sphinx", "sphinx-notfound-page", "tomli"]
docs = ["furo", "sphinx", "sphinx-notfound-page"]
tests = ["coverage[toml] (>=5.0.2)", "hypothesis", "pytest"]

[[package]]
name = "argon2-cffi-bindings"
version = "21.2.0"
description = "Low-level CFFI bindings for Argon2"
category = "dev"
optional = false
python-versions = ">=3.6"

[package.dependencies]
cffi = ">=1.0.1"

[package.extras]
dev = ["cogapp", "pre-commit", "pytest", "wheel"]
tests = ["pytest"]

[[package]]
name = "asn1crypto"
version = "1.5.1"
description = "Fast ASN.1 parser and serializer with definitions for private keys, public keys, certificates, CRL, OCSP, CMS, PKCS#3, PKCS#7, PKCS#8, PKCS#12, PKCS#5, X.509 and TSP"
category = "main"
optional = false
python-versions = "*"

[[package]]
name = "astroid"
version = "2.12.13"
description = "An abstract syntax tree for Python with inference support."
category = "dev"
optional = false
python-versions = ">=3.7.2"

[package.dependencies]
lazy-object-proxy = ">=1.4.0"
typing-extensions = {version = ">=3.10", markers = "python_version < \"3.10\""}
wrapt = [
    {version = ">=1.11,<2", markers = "python_version < \"3.11\""},
    {version = ">=1.14,<2", markers = "python_version >= \"3.11\""},
]

[[package]]
name = "async-timeout"
version = "4.0.2"
description = "Timeout context manager for asyncio programs"
category = "main"
optional = false
python-versions = ">=3.6"

[[package]]
name = "attrs"
version = "22.1.0"
description = "Classes Without Boilerplate"
category = "main"
optional = false
python-versions = ">=3.5"

[package.extras]
dev = ["cloudpickle", "coverage[toml] (>=5.0.2)", "furo", "hypothesis", "mypy (>=0.900,!=0.940)", "pre-commit", "pympler", "pytest (>=4.3.0)", "pytest-mypy-plugins", "sphinx", "sphinx-notfound-page", "zope.interface"]
docs = ["furo", "sphinx", "sphinx-notfound-page", "zope.interface"]
tests = ["cloudpickle", "coverage[toml] (>=5.0.2)", "hypothesis", "mypy (>=0.900,!=0.940)", "pympler", "pytest (>=4.3.0)", "pytest-mypy-plugins", "zope.interface"]
tests-no-zope = ["cloudpickle", "coverage[toml] (>=5.0.2)", "hypothesis", "mypy (>=0.900,!=0.940)", "pympler", "pytest (>=4.3.0)", "pytest-mypy-plugins"]

[[package]]
name = "babel"
version = "2.11.0"
description = "Internationalization utilities"
category = "dev"
optional = false
python-versions = ">=3.6"

[package.dependencies]
pytz = ">=2015.7"

[[package]]
name = "backcall"
version = "0.2.0"
description = "Specifications for callback functions passed in to an API"
category = "dev"
optional = false
python-versions = "*"

[[package]]
name = "backoff"
version = "2.2.1"
description = "Function decoration for backoff and retry"
category = "main"
optional = false
python-versions = ">=3.7,<4.0"

[[package]]
name = "beautifulsoup4"
version = "4.11.1"
description = "Screen-scraping library"
category = "main"
optional = false
python-versions = ">=3.6.0"

[package.dependencies]
soupsieve = ">1.2"

[package.extras]
html5lib = ["html5lib"]
lxml = ["lxml"]

[[package]]
name = "black"
version = "22.10.0"
description = "The uncompromising code formatter."
category = "dev"
optional = false
python-versions = ">=3.7"

[package.dependencies]
click = ">=8.0.0"
mypy-extensions = ">=0.4.3"
pathspec = ">=0.9.0"
platformdirs = ">=2"
tomli = {version = ">=1.1.0", markers = "python_full_version < \"3.11.0a7\""}
typing-extensions = {version = ">=3.10.0.0", markers = "python_version < \"3.10\""}

[package.extras]
colorama = ["colorama (>=0.4.3)"]
d = ["aiohttp (>=3.7.4)"]
jupyter = ["ipython (>=7.8.0)", "tokenize-rt (>=3.2.0)"]
uvloop = ["uvloop (>=0.15.2)"]

[[package]]
name = "bleach"
version = "5.0.1"
description = "An easy safelist-based HTML-sanitizing tool."
category = "dev"
optional = false
python-versions = ">=3.7"

[package.dependencies]
six = ">=1.9.0"
webencodings = "*"

[package.extras]
css = ["tinycss2 (>=1.1.0,<1.2)"]
dev = ["Sphinx (==4.3.2)", "black (==22.3.0)", "build (==0.8.0)", "flake8 (==4.0.1)", "hashin (==0.17.0)", "mypy (==0.961)", "pip-tools (==6.6.2)", "pytest (==7.1.2)", "tox (==3.25.0)", "twine (==4.0.1)", "wheel (==0.37.1)"]

[[package]]
name = "blessed"
version = "1.19.1"
description = "Easy, practical library for making terminal apps, by providing an elegant, well-documented interface to Colors, Keyboard input, and screen Positioning capabilities."
category = "main"
optional = true
python-versions = ">=2.7"

[package.dependencies]
jinxed = {version = ">=1.1.0", markers = "platform_system == \"Windows\""}
six = ">=1.9.0"
wcwidth = ">=0.1.4"

[[package]]
name = "boto3"
<<<<<<< HEAD
version = "1.26.17"
=======
version = "1.26.25"
>>>>>>> e1ee3ced
description = "The AWS SDK for Python"
category = "main"
optional = false
python-versions = ">= 3.7"

[package.dependencies]
<<<<<<< HEAD
botocore = ">=1.29.17,<1.30.0"
=======
botocore = ">=1.29.25,<1.30.0"
>>>>>>> e1ee3ced
jmespath = ">=0.7.1,<2.0.0"
s3transfer = ">=0.6.0,<0.7.0"

[package.extras]
crt = ["botocore[crt] (>=1.21.0,<2.0a0)"]

[[package]]
name = "botocore"
<<<<<<< HEAD
version = "1.29.17"
=======
version = "1.29.25"
>>>>>>> e1ee3ced
description = "Low-level, data-driven core of boto 3."
category = "main"
optional = false
python-versions = ">= 3.7"

[package.dependencies]
jmespath = ">=0.7.1,<2.0.0"
python-dateutil = ">=2.1,<3.0.0"
urllib3 = ">=1.25.4,<1.27"

[package.extras]
crt = ["awscrt (==0.14.0)"]

[[package]]
name = "bump2version"
version = "1.0.1"
description = "Version-bump your software with a single command!"
category = "dev"
optional = false
python-versions = ">=3.5"

[[package]]
name = "cachetools"
version = "5.2.0"
description = "Extensible memoizing collections and decorators"
category = "main"
optional = true
python-versions = "~=3.7"

[[package]]
name = "certifi"
version = "2022.12.7"
description = "Python package for providing Mozilla's CA Bundle."
category = "main"
optional = false
python-versions = ">=3.6"

[[package]]
name = "cffi"
version = "1.15.1"
description = "Foreign Function Interface for Python calling C code."
category = "main"
optional = false
python-versions = "*"

[package.dependencies]
pycparser = "*"

[[package]]
name = "charset-normalizer"
version = "2.1.1"
description = "The Real First Universal Charset Detector. Open, modern and actively maintained alternative to Chardet."
category = "main"
optional = false
python-versions = ">=3.6.0"

[package.extras]
unicode-backport = ["unicodedata2"]

[[package]]
name = "click"
version = "8.0.4"
description = "Composable command line interface toolkit"
category = "main"
optional = false
python-versions = ">=3.6"

[package.dependencies]
colorama = {version = "*", markers = "platform_system == \"Windows\""}

[[package]]
name = "colorama"
version = "0.4.6"
description = "Cross-platform colored terminal text."
category = "main"
optional = false
python-versions = "!=3.0.*,!=3.1.*,!=3.2.*,!=3.3.*,!=3.4.*,!=3.5.*,!=3.6.*,>=2.7"

[[package]]
name = "colorful"
version = "0.5.4"
description = "Terminal string styling done right, in Python."
category = "main"
optional = true
python-versions = "*"

[package.dependencies]
colorama = {version = "*", markers = "platform_system == \"Windows\""}

[[package]]
name = "comm"
version = "0.1.1"
description = "Jupyter Python Comm implementation, for usage in ipykernel, xeus-python etc."
category = "dev"
optional = false
python-versions = ">=3.6"

[package.dependencies]
traitlets = ">5.3"

[package.extras]
test = ["pytest"]

[[package]]
name = "coverage"
version = "6.5.0"
description = "Code coverage measurement for Python"
category = "dev"
optional = false
python-versions = ">=3.7"

[package.dependencies]
tomli = {version = "*", optional = true, markers = "python_full_version <= \"3.11.0a6\" and extra == \"toml\""}

[package.extras]
toml = ["tomli"]

[[package]]
name = "cryptography"
version = "38.0.4"
description = "cryptography is a package which provides cryptographic recipes and primitives to Python developers."
category = "main"
optional = false
python-versions = ">=3.6"

[package.dependencies]
cffi = ">=1.12"

[package.extras]
docs = ["sphinx (>=1.6.5,!=1.8.0,!=3.1.0,!=3.1.1)", "sphinx-rtd-theme"]
docstest = ["pyenchant (>=1.6.11)", "sphinxcontrib-spelling (>=4.0.1)", "twine (>=1.12.0)"]
pep8test = ["black", "flake8", "flake8-import-order", "pep8-naming"]
sdist = ["setuptools-rust (>=0.11.4)"]
ssh = ["bcrypt (>=3.1.5)"]
test = ["hypothesis (>=1.11.4,!=3.79.2)", "iso8601", "pretend", "pytest (>=6.2.0)", "pytest-benchmark", "pytest-cov", "pytest-subtests", "pytest-xdist", "pytz"]

[[package]]
name = "debugpy"
version = "1.6.4"
description = "An implementation of the Debug Adapter Protocol for Python"
category = "dev"
optional = false
python-versions = ">=3.7"

[[package]]
name = "decorator"
version = "5.1.1"
description = "Decorators for Humans"
category = "main"
optional = false
python-versions = ">=3.5"

[[package]]
name = "defusedxml"
version = "0.7.1"
description = "XML bomb protection for Python stdlib modules"
category = "dev"
optional = false
python-versions = ">=2.7, !=3.0.*, !=3.1.*, !=3.2.*, !=3.3.*, !=3.4.*"

[[package]]
name = "dill"
version = "0.3.6"
description = "serialize all of python"
category = "dev"
optional = false
python-versions = ">=3.7"

[package.extras]
graph = ["objgraph (>=1.7.2)"]

[[package]]
name = "distlib"
version = "0.3.6"
description = "Distribution utilities"
category = "main"
optional = false
python-versions = "*"

[[package]]
name = "doc8"
version = "0.11.2"
description = "Style checker for Sphinx (or other) RST documentation"
category = "dev"
optional = false
python-versions = ">=3.6"

[package.dependencies]
docutils = "*"
Pygments = "*"
restructuredtext-lint = ">=0.7"
stevedore = "*"

[[package]]
name = "docutils"
version = "0.19"
description = "Docutils -- Python Documentation Utilities"
category = "dev"
optional = false
python-versions = ">=3.7"

[[package]]
name = "entrypoints"
version = "0.4"
description = "Discover and load entry points from installed packages."
category = "dev"
optional = false
python-versions = ">=3.6"

[[package]]
name = "et-xmlfile"
version = "1.1.0"
description = "An implementation of lxml.xmlfile for the standard library"
category = "main"
optional = false
python-versions = ">=3.6"

[[package]]
name = "exceptiongroup"
version = "1.0.4"
description = "Backport of PEP 654 (exception groups)"
category = "dev"
optional = false
python-versions = ">=3.7"

[package.extras]
test = ["pytest (>=6)"]

[[package]]
name = "execnet"
version = "1.9.0"
description = "execnet: rapid multi-Python deployment"
category = "dev"
optional = false
python-versions = ">=2.7, !=3.0.*, !=3.1.*, !=3.2.*, !=3.3.*, !=3.4.*"

[package.extras]
testing = ["pre-commit"]

[[package]]
name = "fastjsonschema"
version = "2.16.2"
description = "Fastest Python implementation of JSON schema"
category = "dev"
optional = false
python-versions = "*"

[package.extras]
devel = ["colorama", "json-spec", "jsonschema", "pylint", "pytest", "pytest-benchmark", "pytest-cache", "validictory"]

[[package]]
name = "filelock"
version = "3.8.2"
description = "A platform independent file lock."
category = "main"
optional = false
python-versions = ">=3.7"

[package.extras]
docs = ["furo (>=2022.9.29)", "sphinx (>=5.3)", "sphinx-autodoc-typehints (>=1.19.5)"]
testing = ["covdefaults (>=2.2.2)", "coverage (>=6.5)", "pytest (>=7.2)", "pytest-cov (>=4)", "pytest-timeout (>=2.1)"]

[[package]]
name = "flake8"
version = "5.0.4"
description = "the modular source code checker: pep8 pyflakes and co"
category = "dev"
optional = false
python-versions = ">=3.6.1"

[package.dependencies]
mccabe = ">=0.7.0,<0.8.0"
pycodestyle = ">=2.9.0,<2.10.0"
pyflakes = ">=2.5.0,<2.6.0"

[[package]]
name = "frozenlist"
version = "1.3.3"
description = "A list-like structure which implements collections.abc.MutableSequence"
category = "main"
optional = false
python-versions = ">=3.7"

[[package]]
name = "fsspec"
version = "2022.11.0"
description = "File-system specification"
category = "main"
optional = false
python-versions = ">=3.7"

[package.extras]
abfs = ["adlfs"]
adl = ["adlfs"]
arrow = ["pyarrow (>=1)"]
dask = ["dask", "distributed"]
dropbox = ["dropbox", "dropboxdrivefs", "requests"]
entrypoints = ["importlib-metadata"]
fuse = ["fusepy"]
gcs = ["gcsfs"]
git = ["pygit2"]
github = ["requests"]
gs = ["gcsfs"]
gui = ["panel"]
hdfs = ["pyarrow (>=1)"]
http = ["aiohttp (!=4.0.0a0,!=4.0.0a1)", "requests"]
libarchive = ["libarchive-c"]
oci = ["ocifs"]
s3 = ["s3fs"]
sftp = ["paramiko"]
smb = ["smbprotocol"]
ssh = ["paramiko"]
tqdm = ["tqdm"]

[[package]]
name = "google-api-core"
version = "2.10.2"
description = "Google API client core library"
category = "main"
optional = true
python-versions = ">=3.7"

[package.dependencies]
google-auth = ">=1.25.0,<3.0dev"
googleapis-common-protos = ">=1.56.2,<2.0dev"
protobuf = ">=3.19.5,<3.20.0 || >3.20.0,<3.20.1 || >3.20.1,<4.21.0 || >4.21.0,<4.21.1 || >4.21.1,<4.21.2 || >4.21.2,<4.21.3 || >4.21.3,<4.21.4 || >4.21.4,<4.21.5 || >4.21.5,<5.0.0dev"
requests = ">=2.18.0,<3.0.0dev"

[package.extras]
grpc = ["grpcio (>=1.33.2,<2.0dev)", "grpcio-status (>=1.33.2,<2.0dev)"]
grpcgcp = ["grpcio-gcp (>=0.2.2,<1.0dev)"]
grpcio-gcp = ["grpcio-gcp (>=0.2.2,<1.0dev)"]

[[package]]
name = "google-auth"
version = "2.14.1"
description = "Google Authentication Library"
category = "main"
optional = true
python-versions = ">=2.7,!=3.0.*,!=3.1.*,!=3.2.*,!=3.3.*,!=3.4.*,!=3.5.*"

[package.dependencies]
cachetools = ">=2.0.0,<6.0"
pyasn1-modules = ">=0.2.1"
rsa = {version = ">=3.1.4,<5", markers = "python_version >= \"3.6\""}
six = ">=1.9.0"

[package.extras]
aiohttp = ["aiohttp (>=3.6.2,<4.0.0dev)", "requests (>=2.20.0,<3.0.0dev)"]
enterprise-cert = ["cryptography (==36.0.2)", "pyopenssl (==22.0.0)"]
pyopenssl = ["cryptography (>=38.0.3)", "pyopenssl (>=20.0.0)"]
reauth = ["pyu2f (>=0.1.5)"]

[[package]]
name = "googleapis-common-protos"
version = "1.57.0"
description = "Common protobufs used in Google APIs"
category = "main"
optional = true
python-versions = ">=3.7"

[package.dependencies]
protobuf = ">=3.19.5,<3.20.0 || >3.20.0,<3.20.1 || >3.20.1,<4.21.1 || >4.21.1,<4.21.2 || >4.21.2,<4.21.3 || >4.21.3,<4.21.4 || >4.21.4,<4.21.5 || >4.21.5,<5.0.0dev"

[package.extras]
grpc = ["grpcio (>=1.44.0,<2.0.0dev)"]

[[package]]
name = "gpustat"
version = "1.0.0"
description = "An utility to monitor NVIDIA GPU status and usage"
category = "main"
optional = true
python-versions = ">=3.4"

[package.dependencies]
blessed = ">=1.17.1"
nvidia-ml-py = ">=11.450.129,<=11.495.46"
psutil = ">=5.6.0"
six = ">=1.7"

[package.extras]
test = ["mockito (>=1.2.1)", "pytest (>=5.4.1)", "pytest-runner"]

[[package]]
name = "gremlinpython"
version = "3.6.1"
description = "Gremlin-Python for Apache TinkerPop"
category = "main"
optional = false
python-versions = "*"

[package.dependencies]
aenum = ">=1.4.5,<4.0.0"
aiohttp = ">=3.8.0,<=3.8.1"
isodate = ">=0.6.0,<1.0.0"
nest-asyncio = "*"

[package.extras]
kerberos = ["kerberos (>=1.3.0,<2.0.0)"]
ujson = ["ujson (>=2.0.0)"]

[[package]]
name = "grpcio"
version = "1.43.0"
description = "HTTP/2-based RPC framework"
category = "main"
optional = true
python-versions = ">=3.6"

[package.dependencies]
six = ">=1.5.2"

[package.extras]
protobuf = ["grpcio-tools (>=1.43.0)"]

[[package]]
name = "idna"
version = "3.4"
description = "Internationalized Domain Names in Applications (IDNA)"
category = "main"
optional = false
python-versions = ">=3.5"

[[package]]
name = "imagesize"
version = "1.4.1"
description = "Getting image size from png/jpeg/jpeg2000/gif file"
category = "dev"
optional = false
python-versions = ">=2.7, !=3.0.*, !=3.1.*, !=3.2.*, !=3.3.*"

[[package]]
name = "importlib-metadata"
version = "5.1.0"
description = "Read metadata from Python packages"
category = "dev"
optional = false
python-versions = ">=3.7"

[package.dependencies]
zipp = ">=0.5"

[package.extras]
docs = ["furo", "jaraco.packaging (>=9)", "jaraco.tidelift (>=1.4)", "rst.linker (>=1.9)", "sphinx (>=3.5)"]
perf = ["ipython"]
testing = ["flake8 (<5)", "flufl.flake8", "importlib-resources (>=1.3)", "packaging", "pyfakefs", "pytest (>=6)", "pytest-black (>=0.3.7)", "pytest-checkdocs (>=2.4)", "pytest-cov", "pytest-enabler (>=1.3)", "pytest-flake8", "pytest-mypy (>=0.9.1)", "pytest-perf (>=0.9.2)"]

[[package]]
name = "importlib-resources"
version = "5.10.1"
description = "Read resources from Python packages"
category = "main"
optional = false
python-versions = ">=3.7"

[package.dependencies]
zipp = {version = ">=3.1.0", markers = "python_version < \"3.10\""}

[package.extras]
docs = ["furo", "jaraco.packaging (>=9)", "jaraco.tidelift (>=1.4)", "rst.linker (>=1.9)", "sphinx (>=3.5)"]
testing = ["flake8 (<5)", "pytest (>=6)", "pytest-black (>=0.3.7)", "pytest-checkdocs (>=2.4)", "pytest-cov", "pytest-enabler (>=1.3)", "pytest-flake8", "pytest-mypy (>=0.9.1)"]

[[package]]
name = "iniconfig"
version = "1.1.1"
description = "iniconfig: brain-dead simple config-ini parsing"
category = "dev"
optional = false
python-versions = "*"

[[package]]
name = "ipykernel"
version = "6.18.1"
description = "IPython Kernel for Jupyter"
category = "dev"
optional = false
python-versions = ">=3.8"

[package.dependencies]
appnope = {version = "*", markers = "platform_system == \"Darwin\""}
comm = ">=0.1"
debugpy = ">=1.0"
ipython = ">=7.23.1"
jupyter-client = ">=6.1.12"
matplotlib-inline = ">=0.1"
nest-asyncio = "*"
packaging = "*"
psutil = "*"
pyzmq = ">=17"
tornado = ">=6.1"
traitlets = ">=5.1.0"

[package.extras]
cov = ["coverage[toml]", "curio", "matplotlib", "pytest-cov", "trio"]
docs = ["myst-parser", "pydata-sphinx-theme", "sphinx", "sphinxcontrib-github-alt"]
test = ["flaky", "ipyparallel", "pre-commit", "pytest (>=7.0)", "pytest-asyncio", "pytest-cov", "pytest-timeout"]

[[package]]
name = "ipython"
version = "7.34.0"
description = "IPython: Productive Interactive Computing"
category = "dev"
optional = false
python-versions = ">=3.7"

[package.dependencies]
appnope = {version = "*", markers = "sys_platform == \"darwin\""}
backcall = "*"
colorama = {version = "*", markers = "sys_platform == \"win32\""}
decorator = "*"
jedi = ">=0.16"
matplotlib-inline = "*"
pexpect = {version = ">4.3", markers = "sys_platform != \"win32\""}
pickleshare = "*"
prompt-toolkit = ">=2.0.0,<3.0.0 || >3.0.0,<3.0.1 || >3.0.1,<3.1.0"
pygments = "*"
setuptools = ">=18.5"
traitlets = ">=4.2"

[package.extras]
all = ["Sphinx (>=1.3)", "ipykernel", "ipyparallel", "ipywidgets", "nbconvert", "nbformat", "nose (>=0.10.1)", "notebook", "numpy (>=1.17)", "pygments", "qtconsole", "requests", "testpath"]
doc = ["Sphinx (>=1.3)"]
kernel = ["ipykernel"]
nbconvert = ["nbconvert"]
nbformat = ["nbformat"]
notebook = ["ipywidgets", "notebook"]
parallel = ["ipyparallel"]
qtconsole = ["qtconsole"]
test = ["ipykernel", "nbformat", "nose (>=0.10.1)", "numpy (>=1.17)", "pygments", "requests", "testpath"]

[[package]]
name = "ipython-genutils"
version = "0.2.0"
description = "Vestigial utilities from IPython"
category = "dev"
optional = false
python-versions = "*"

[[package]]
name = "isodate"
version = "0.6.1"
description = "An ISO 8601 date/time/duration parser and formatter"
category = "main"
optional = false
python-versions = "*"

[package.dependencies]
six = "*"

[[package]]
name = "isort"
version = "5.10.1"
description = "A Python utility / library to sort Python imports."
category = "dev"
optional = false
python-versions = ">=3.6.1,<4.0"

[package.extras]
colors = ["colorama (>=0.4.3,<0.5.0)"]
pipfile-deprecated-finder = ["pipreqs", "requirementslib"]
plugins = ["setuptools"]
requirements-deprecated-finder = ["pip-api", "pipreqs"]

[[package]]
name = "jedi"
version = "0.18.2"
description = "An autocompletion tool for Python that can be used for text editors."
category = "dev"
optional = false
python-versions = ">=3.6"

[package.dependencies]
parso = ">=0.8.0,<0.9.0"

[package.extras]
docs = ["Jinja2 (==2.11.3)", "MarkupSafe (==1.1.1)", "Pygments (==2.8.1)", "alabaster (==0.7.12)", "babel (==2.9.1)", "chardet (==4.0.0)", "commonmark (==0.8.1)", "docutils (==0.17.1)", "future (==0.18.2)", "idna (==2.10)", "imagesize (==1.2.0)", "mock (==1.0.1)", "packaging (==20.9)", "pyparsing (==2.4.7)", "pytz (==2021.1)", "readthedocs-sphinx-ext (==2.1.4)", "recommonmark (==0.5.0)", "requests (==2.25.1)", "six (==1.15.0)", "snowballstemmer (==2.1.0)", "sphinx (==1.8.5)", "sphinx-rtd-theme (==0.4.3)", "sphinxcontrib-serializinghtml (==1.1.4)", "sphinxcontrib-websupport (==1.2.4)", "urllib3 (==1.26.4)"]
qa = ["flake8 (==3.8.3)", "mypy (==0.782)"]
testing = ["Django (<3.1)", "attrs", "colorama", "docopt", "pytest (<7.0.0)"]

[[package]]
name = "jinja2"
version = "3.1.2"
description = "A very fast and expressive template engine."
category = "dev"
optional = false
python-versions = ">=3.7"

[package.dependencies]
MarkupSafe = ">=2.0"

[package.extras]
i18n = ["Babel (>=2.7)"]

[[package]]
name = "jinxed"
version = "1.2.0"
description = "Jinxed Terminal Library"
category = "main"
optional = true
python-versions = "*"

[package.dependencies]
ansicon = {version = "*", markers = "platform_system == \"Windows\""}

[[package]]
name = "jmespath"
version = "1.0.1"
description = "JSON Matching Expressions"
category = "main"
optional = false
python-versions = ">=3.7"

[[package]]
name = "json5"
version = "0.9.10"
description = "A Python implementation of the JSON5 data format."
category = "dev"
optional = false
python-versions = "*"

[package.extras]
dev = ["hypothesis"]

[[package]]
name = "jsonpath-ng"
version = "1.5.3"
description = "A final implementation of JSONPath for Python that aims to be standard compliant, including arithmetic and binary comparison operators and providing clear AST for metaprogramming."
category = "main"
optional = false
python-versions = "*"

[package.dependencies]
decorator = "*"
ply = "*"
six = "*"

[[package]]
name = "jsonschema"
version = "4.17.1"
description = "An implementation of JSON Schema validation for Python"
category = "main"
optional = false
python-versions = ">=3.7"

[package.dependencies]
attrs = ">=17.4.0"
importlib-resources = {version = ">=1.4.0", markers = "python_version < \"3.9\""}
pkgutil-resolve-name = {version = ">=1.3.10", markers = "python_version < \"3.9\""}
pyrsistent = ">=0.14.0,<0.17.0 || >0.17.0,<0.17.1 || >0.17.1,<0.17.2 || >0.17.2"

[package.extras]
format = ["fqdn", "idna", "isoduration", "jsonpointer (>1.13)", "rfc3339-validator", "rfc3987", "uri-template", "webcolors (>=1.11)"]
format-nongpl = ["fqdn", "idna", "isoduration", "jsonpointer (>1.13)", "rfc3339-validator", "rfc3986-validator (>0.1.0)", "uri-template", "webcolors (>=1.11)"]

[[package]]
name = "jupyter-client"
version = "7.4.8"
description = "Jupyter protocol implementation and client libraries"
category = "dev"
optional = false
python-versions = ">=3.7"

[package.dependencies]
entrypoints = "*"
jupyter-core = ">=4.9.2"
nest-asyncio = ">=1.5.4"
python-dateutil = ">=2.8.2"
pyzmq = ">=23.0"
tornado = ">=6.2"
traitlets = "*"

[package.extras]
doc = ["ipykernel", "myst-parser", "sphinx (>=1.3.6)", "sphinx-rtd-theme", "sphinxcontrib-github-alt"]
test = ["codecov", "coverage", "ipykernel (>=6.12)", "ipython", "mypy", "pre-commit", "pytest", "pytest-asyncio (>=0.18)", "pytest-cov", "pytest-timeout"]

[[package]]
name = "jupyter-core"
version = "5.1.0"
description = "Jupyter core package. A base package on which Jupyter projects rely."
category = "dev"
optional = false
python-versions = ">=3.8"

[package.dependencies]
platformdirs = ">=2.5"
pywin32 = {version = ">=1.0", markers = "sys_platform == \"win32\" and platform_python_implementation != \"PyPy\""}
traitlets = ">=5.3"

[package.extras]
docs = ["myst-parser", "sphinxcontrib-github-alt", "traitlets"]
test = ["ipykernel", "pre-commit", "pytest", "pytest-cov", "pytest-timeout"]

[[package]]
name = "jupyter-server"
version = "1.23.3"
description = "The backend—i.e. core services, APIs, and REST endpoints—to Jupyter web applications."
category = "dev"
optional = false
python-versions = ">=3.7"

[package.dependencies]
anyio = ">=3.1.0,<4"
argon2-cffi = "*"
jinja2 = "*"
jupyter-client = ">=6.1.12"
jupyter-core = ">=4.7.0"
nbconvert = ">=6.4.4"
nbformat = ">=5.2.0"
packaging = "*"
prometheus-client = "*"
pywinpty = {version = "*", markers = "os_name == \"nt\""}
pyzmq = ">=17"
Send2Trash = "*"
terminado = ">=0.8.3"
tornado = ">=6.1.0"
traitlets = ">=5.1"
websocket-client = "*"

[package.extras]
test = ["coverage", "ipykernel", "pre-commit", "pytest (>=7.0)", "pytest-console-scripts", "pytest-cov", "pytest-mock", "pytest-timeout", "pytest-tornasync", "requests"]

[[package]]
name = "jupyterlab"
version = "3.5.1"
description = "JupyterLab computational environment"
category = "dev"
optional = false
python-versions = ">=3.7"

[package.dependencies]
ipython = "*"
jinja2 = ">=2.1"
jupyter-core = "*"
jupyter-server = ">=1.16.0,<3"
jupyterlab-server = ">=2.10,<3.0"
nbclassic = "*"
notebook = "<7"
packaging = "*"
tomli = "*"
tornado = ">=6.1.0"

[package.extras]
test = ["check-manifest", "coverage", "jupyterlab-server[test]", "pre-commit", "pytest (>=6.0)", "pytest-check-links (>=0.5)", "pytest-console-scripts", "pytest-cov", "requests", "requests-cache", "virtualenv"]
ui-tests = ["build"]

[[package]]
name = "jupyterlab-pygments"
version = "0.2.2"
description = "Pygments theme using JupyterLab CSS variables"
category = "dev"
optional = false
python-versions = ">=3.7"

[[package]]
name = "jupyterlab-server"
version = "2.16.3"
description = "A set of server components for JupyterLab and JupyterLab like applications."
category = "dev"
optional = false
python-versions = ">=3.7"

[package.dependencies]
babel = "*"
importlib-metadata = {version = ">=4.8.3", markers = "python_version < \"3.10\""}
jinja2 = ">=3.0.3"
json5 = "*"
jsonschema = ">=3.0.1"
jupyter-server = ">=1.8,<3"
packaging = "*"
requests = "*"

[package.extras]
docs = ["autodoc-traits", "docutils (<0.19)", "jinja2 (<3.1.0)", "mistune (<1)", "myst-parser", "pydata-sphinx-theme", "sphinx", "sphinx-copybutton", "sphinxcontrib-openapi"]
openapi = ["openapi-core (>=0.14.2)", "ruamel-yaml"]
test = ["codecov", "ipykernel", "jupyter-server[test]", "openapi-core (>=0.14.2,<0.15.0)", "openapi-spec-validator (<0.5)", "pytest (>=7.0)", "pytest-console-scripts", "pytest-cov", "requests-mock", "ruamel-yaml", "strict-rfc3339"]

[[package]]
name = "lazy-object-proxy"
version = "1.8.0"
description = "A fast and thorough lazy object proxy."
category = "dev"
optional = false
python-versions = ">=3.7"

[[package]]
name = "lxml"
version = "4.9.1"
description = "Powerful and Pythonic XML processing library combining libxml2/libxslt with the ElementTree API."
category = "main"
optional = false
python-versions = ">=2.7, !=3.0.*, !=3.1.*, !=3.2.*, !=3.3.*, != 3.4.*"

[package.extras]
cssselect = ["cssselect (>=0.7)"]
html5 = ["html5lib"]
htmlsoup = ["BeautifulSoup4"]
source = ["Cython (>=0.29.7)"]

[[package]]
name = "markupsafe"
version = "2.1.1"
description = "Safely add untrusted strings to HTML/XML markup."
category = "dev"
optional = false
python-versions = ">=3.7"

[[package]]
name = "matplotlib-inline"
version = "0.1.6"
description = "Inline Matplotlib backend for Jupyter"
category = "dev"
optional = false
python-versions = ">=3.5"

[package.dependencies]
traitlets = "*"

[[package]]
name = "mccabe"
version = "0.7.0"
description = "McCabe checker, plugin for flake8"
category = "dev"
optional = false
python-versions = ">=3.6"

[[package]]
name = "mistune"
version = "2.0.4"
description = "A sane Markdown parser with useful plugins and renderers"
category = "dev"
optional = false
python-versions = "*"

[[package]]
name = "modin"
version = "0.16.2"
description = "Modin: Make your pandas code run faster by changing one line of code."
category = "main"
optional = true
python-versions = ">=3.6"

[package.dependencies]
fsspec = "*"
numpy = ">=1.18.5"
packaging = "*"
pandas = "1.5.1"
psutil = "*"

[package.extras]
all = ["boto3", "cloudpickle", "dask (>=2.22.0)", "distributed (>=2.22.0)", "modin-spreadsheet (>=0.1.0)", "pyarrow (>=4.0.1)", "ray[default] (>=1.4.0)", "redis (>=3.5.0,<4.0.0)", "rpyc (==4.1.5)"]
dask = ["dask (>=2.22.0)", "distributed (>=2.22.0)"]
ray = ["pyarrow (>=4.0.1)", "ray[default] (>=1.4.0)", "redis (>=3.5.0,<4.0.0)"]
remote = ["boto3", "cloudpickle", "rpyc (==4.1.5)"]
spreadsheet = ["modin-spreadsheet (>=0.1.0)"]
sql = ["dfsql (>=0.4.2)", "pyparsing (<=2.4.7)"]

[[package]]
name = "moto"
version = "4.0.10"
description = "A library that allows your python tests to easily mock out the boto library"
category = "dev"
optional = false
python-versions = ">=3.6"

[package.dependencies]
boto3 = ">=1.9.201"
botocore = ">=1.12.201"
cryptography = ">=3.3.1"
Jinja2 = ">=2.10.1"
MarkupSafe = "!=2.0.0a1"
python-dateutil = ">=2.1,<3.0.0"
pytz = "*"
requests = ">=2.5"
responses = ">=0.13.0"
werkzeug = ">=0.5,<2.2.0 || >2.2.0,<2.2.1 || >2.2.1"
xmltodict = "*"

[package.extras]
all = ["PyYAML (>=5.1)", "aws-xray-sdk (>=0.93,!=0.96)", "cfn-lint (>=0.40.0)", "docker (>=2.5.1)", "ecdsa (!=0.15)", "graphql-core", "idna (>=2.5,<4)", "jsondiff (>=1.1.2)", "openapi-spec-validator (>=0.2.8)", "pyparsing (>=3.0.7)", "python-jose[cryptography] (>=3.1.0,<4.0.0)", "setuptools", "sshpubkeys (>=3.1.0)"]
apigateway = ["PyYAML (>=5.1)", "ecdsa (!=0.15)", "openapi-spec-validator (>=0.2.8)", "python-jose[cryptography] (>=3.1.0,<4.0.0)"]
apigatewayv2 = ["PyYAML (>=5.1)"]
appsync = ["graphql-core"]
awslambda = ["docker (>=2.5.1)"]
batch = ["docker (>=2.5.1)"]
cloudformation = ["PyYAML (>=5.1)", "aws-xray-sdk (>=0.93,!=0.96)", "cfn-lint (>=0.40.0)", "docker (>=2.5.1)", "ecdsa (!=0.15)", "graphql-core", "idna (>=2.5,<4)", "jsondiff (>=1.1.2)", "openapi-spec-validator (>=0.2.8)", "pyparsing (>=3.0.7)", "python-jose[cryptography] (>=3.1.0,<4.0.0)", "setuptools", "sshpubkeys (>=3.1.0)"]
cognitoidp = ["ecdsa (!=0.15)", "python-jose[cryptography] (>=3.1.0,<4.0.0)"]
ds = ["sshpubkeys (>=3.1.0)"]
dynamodb = ["docker (>=2.5.1)"]
dynamodb2 = ["docker (>=2.5.1)"]
dynamodbstreams = ["docker (>=2.5.1)"]
ebs = ["sshpubkeys (>=3.1.0)"]
ec2 = ["sshpubkeys (>=3.1.0)"]
efs = ["sshpubkeys (>=3.1.0)"]
glue = ["pyparsing (>=3.0.7)"]
iotdata = ["jsondiff (>=1.1.2)"]
route53resolver = ["sshpubkeys (>=3.1.0)"]
s3 = ["PyYAML (>=5.1)"]
server = ["PyYAML (>=5.1)", "aws-xray-sdk (>=0.93,!=0.96)", "cfn-lint (>=0.40.0)", "docker (>=2.5.1)", "ecdsa (!=0.15)", "flask (!=2.2.0,!=2.2.1)", "flask-cors", "graphql-core", "idna (>=2.5,<4)", "jsondiff (>=1.1.2)", "openapi-spec-validator (>=0.2.8)", "pyparsing (>=3.0.7)", "python-jose[cryptography] (>=3.1.0,<4.0.0)", "setuptools", "sshpubkeys (>=3.1.0)"]
ssm = ["PyYAML (>=5.1)", "dataclasses"]
xray = ["aws-xray-sdk (>=0.93,!=0.96)", "setuptools"]

[[package]]
name = "msgpack"
version = "1.0.4"
description = "MessagePack serializer"
category = "main"
optional = true
python-versions = "*"

[[package]]
name = "multidict"
version = "6.0.3"
description = "multidict implementation"
category = "main"
optional = false
python-versions = ">=3.7"

[[package]]
name = "mypy"
version = "0.991"
description = "Optional static typing for Python"
category = "dev"
optional = false
python-versions = ">=3.7"

[package.dependencies]
mypy-extensions = ">=0.4.3"
tomli = {version = ">=1.1.0", markers = "python_version < \"3.11\""}
typing-extensions = ">=3.10"

[package.extras]
dmypy = ["psutil (>=4.0)"]
install-types = ["pip"]
python2 = ["typed-ast (>=1.4.0,<2)"]
reports = ["lxml"]

[[package]]
name = "mypy-extensions"
version = "0.4.3"
description = "Experimental type system extensions for programs checked with the mypy typechecker."
category = "dev"
optional = false
python-versions = "*"

[[package]]
name = "nbclassic"
version = "0.4.8"
description = "A web-based notebook environment for interactive computing"
category = "dev"
optional = false
python-versions = ">=3.7"

[package.dependencies]
argon2-cffi = "*"
ipykernel = "*"
ipython-genutils = "*"
jinja2 = "*"
jupyter-client = ">=6.1.1"
jupyter-core = ">=4.6.1"
jupyter-server = ">=1.8"
nbconvert = ">=5"
nbformat = "*"
nest-asyncio = ">=1.5"
notebook-shim = ">=0.1.0"
prometheus-client = "*"
pyzmq = ">=17"
Send2Trash = ">=1.8.0"
terminado = ">=0.8.3"
tornado = ">=6.1"
traitlets = ">=4.2.1"

[package.extras]
docs = ["myst-parser", "nbsphinx", "sphinx", "sphinx-rtd-theme", "sphinxcontrib-github-alt"]
json-logging = ["json-logging"]
test = ["coverage", "nbval", "pytest", "pytest-cov", "pytest-playwright", "pytest-tornasync", "requests", "requests-unixsocket", "testpath"]

[[package]]
name = "nbclient"
version = "0.7.2"
description = "A client library for executing notebooks. Formerly nbconvert's ExecutePreprocessor."
category = "dev"
optional = false
python-versions = ">=3.7.0"

[package.dependencies]
jupyter-client = ">=6.1.12"
jupyter-core = ">=4.12,<5.0.0 || >=5.1.0"
nbformat = ">=5.1"
traitlets = ">=5.3"

[package.extras]
dev = ["pre-commit"]
docs = ["autodoc-traits", "mock", "moto", "myst-parser", "nbclient[test]", "sphinx (>=1.7)", "sphinx-book-theme"]
test = ["ipykernel", "ipython", "ipywidgets", "nbconvert (>=7.0.0)", "pytest (>=7.0)", "pytest-asyncio", "pytest-cov (>=4.0)", "testpath", "xmltodict"]

[[package]]
name = "nbconvert"
version = "7.2.6"
description = "Converting Jupyter Notebooks"
category = "dev"
optional = false
python-versions = ">=3.7"

[package.dependencies]
beautifulsoup4 = "*"
bleach = "*"
defusedxml = "*"
importlib-metadata = {version = ">=3.6", markers = "python_version < \"3.10\""}
jinja2 = ">=3.0"
jupyter-core = ">=4.7"
jupyterlab-pygments = "*"
markupsafe = ">=2.0"
mistune = ">=2.0.3,<3"
nbclient = ">=0.5.0"
nbformat = ">=5.1"
packaging = "*"
pandocfilters = ">=1.4.1"
pygments = ">=2.4.1"
tinycss2 = "*"
traitlets = ">=5.0"

[package.extras]
all = ["nbconvert[docs,qtpdf,serve,test,webpdf]"]
docs = ["ipykernel", "ipython", "myst-parser", "nbsphinx (>=0.2.12)", "pydata-sphinx-theme", "sphinx (==5.0.2)"]
qtpdf = ["nbconvert[qtpng]"]
qtpng = ["pyqtwebengine (>=5.15)"]
serve = ["tornado (>=6.1)"]
test = ["ipykernel", "ipywidgets (>=7)", "pre-commit", "pyppeteer (>=1,<1.1)", "pytest", "pytest-dependency"]
webpdf = ["pyppeteer (>=1,<1.1)"]

[[package]]
name = "nbformat"
version = "5.7.0"
description = "The Jupyter Notebook format"
category = "dev"
optional = false
python-versions = ">=3.7"

[package.dependencies]
fastjsonschema = "*"
jsonschema = ">=2.6"
jupyter-core = "*"
traitlets = ">=5.1"

[package.extras]
test = ["check-manifest", "pep440", "pre-commit", "pytest", "testpath"]

[[package]]
name = "nbsphinx"
version = "0.8.10"
description = "Jupyter Notebook Tools for Sphinx"
category = "dev"
optional = false
python-versions = ">=3.6"

[package.dependencies]
docutils = "*"
jinja2 = "*"
nbconvert = "!=5.4"
nbformat = "*"
sphinx = ">=1.8"
traitlets = ">=5"

[[package]]
name = "nbsphinx-link"
version = "1.3.0"
description = "A sphinx extension for including notebook files outside sphinx source root"
category = "dev"
optional = false
python-versions = "*"

[package.dependencies]
nbsphinx = "*"
sphinx = ">=1.8"

[[package]]
name = "nest-asyncio"
version = "1.5.6"
description = "Patch asyncio to allow nested event loops"
category = "main"
optional = false
python-versions = ">=3.5"

[[package]]
name = "notebook"
version = "6.5.2"
description = "A web-based notebook environment for interactive computing"
category = "dev"
optional = false
python-versions = ">=3.7"

[package.dependencies]
argon2-cffi = "*"
ipykernel = "*"
ipython-genutils = "*"
jinja2 = "*"
jupyter-client = ">=5.3.4"
jupyter-core = ">=4.6.1"
nbclassic = ">=0.4.7"
nbconvert = ">=5"
nbformat = "*"
nest-asyncio = ">=1.5"
prometheus-client = "*"
pyzmq = ">=17"
Send2Trash = ">=1.8.0"
terminado = ">=0.8.3"
tornado = ">=6.1"
traitlets = ">=4.2.1"

[package.extras]
docs = ["myst-parser", "nbsphinx", "sphinx", "sphinx-rtd-theme", "sphinxcontrib-github-alt"]
json-logging = ["json-logging"]
test = ["coverage", "nbval", "pytest", "pytest-cov", "requests", "requests-unixsocket", "selenium (==4.1.5)", "testpath"]

[[package]]
name = "notebook-shim"
version = "0.2.2"
description = "A shim layer for notebook traits and config"
category = "dev"
optional = false
python-versions = ">=3.7"

[package.dependencies]
jupyter-server = ">=1.8,<3"

[package.extras]
test = ["pytest", "pytest-console-scripts", "pytest-tornasync"]

[[package]]
name = "numpy"
version = "1.23.3"
description = "NumPy is the fundamental package for array computing with Python."
category = "main"
optional = false
python-versions = ">=3.8"

[[package]]
name = "numpy"
version = "1.23.5"
description = "NumPy is the fundamental package for array computing with Python."
category = "main"
optional = false
python-versions = ">=3.8"

[[package]]
name = "nvidia-ml-py"
version = "11.495.46"
description = "Python Bindings for the NVIDIA Management Library"
category = "main"
optional = true
python-versions = "*"

[[package]]
name = "opencensus"
version = "0.11.0"
description = "A stats collection and distributed tracing framework"
category = "main"
optional = true
python-versions = "*"

[package.dependencies]
google-api-core = {version = ">=1.0.0,<3.0.0", markers = "python_version >= \"3.6\""}
opencensus-context = ">=0.1.3"

[[package]]
name = "opencensus-context"
version = "0.1.3"
description = "OpenCensus Runtime Context"
category = "main"
optional = true
python-versions = "*"

[[package]]
name = "openpyxl"
version = "3.0.10"
description = "A Python library to read/write Excel 2010 xlsx/xlsm files"
category = "main"
optional = false
python-versions = ">=3.6"

[package.dependencies]
et-xmlfile = "*"

[[package]]
name = "opensearch-py"
version = "2.0.1"
description = "Python low-level client for OpenSearch"
category = "main"
optional = false
python-versions = ">=2.7, !=3.0.*, !=3.1.*, !=3.2.*, !=3.3.*, <4"

[package.dependencies]
certifi = "*"
requests = ">=2.4.0,<3.0.0"
urllib3 = ">=1.21.1,<2"

[package.extras]
async = ["aiohttp (>=3,<4)"]
develop = ["black", "botocore", "coverage", "jinja2", "mock", "myst-parser", "pytest", "pytest-cov", "pyyaml", "requests (>=2.0.0,<3.0.0)", "sphinx", "sphinx-copybutton", "sphinx-rtd-theme"]
docs = ["myst-parser", "sphinx", "sphinx-copybutton", "sphinx-rtd-theme"]

[[package]]
name = "oracledb"
version = "1.0.3"
description = "Python interface to Oracle Database"
category = "main"
optional = true
python-versions = ">=3.6"

[package.dependencies]
cryptography = ">=3.4"

[[package]]
name = "packaging"
version = "22.0"
description = "Core utilities for Python packages"
category = "main"
optional = false
python-versions = ">=3.7"

[[package]]
name = "pandas"
version = "1.5.1"
description = "Powerful data structures for data analysis, time series, and statistics"
category = "main"
optional = false
python-versions = ">=3.8"

[package.dependencies]
numpy = [
    {version = ">=1.21.0", markers = "python_version >= \"3.10\""},
    {version = ">=1.20.3", markers = "python_version < \"3.10\""},
]
python-dateutil = ">=2.8.1"
pytz = ">=2020.1"

[package.extras]
test = ["hypothesis (>=5.5.3)", "pytest (>=6.0)", "pytest-xdist (>=1.31)"]

[[package]]
name = "pandocfilters"
version = "1.5.0"
description = "Utilities for writing pandoc filters in python"
category = "dev"
optional = false
python-versions = ">=2.7, !=3.0.*, !=3.1.*, !=3.2.*, !=3.3.*"

[[package]]
name = "parso"
version = "0.8.3"
description = "A Python Parser"
category = "dev"
optional = false
python-versions = ">=3.6"

[package.extras]
qa = ["flake8 (==3.8.3)", "mypy (==0.782)"]
testing = ["docopt", "pytest (<6.0.0)"]

[[package]]
name = "pathspec"
version = "0.10.2"
description = "Utility library for gitignore style pattern matching of file paths."
category = "dev"
optional = false
python-versions = ">=3.7"

[[package]]
name = "pbr"
version = "5.11.0"
description = "Python Build Reasonableness"
category = "dev"
optional = false
python-versions = ">=2.6"

[[package]]
name = "pexpect"
version = "4.8.0"
description = "Pexpect allows easy control of interactive console applications."
category = "dev"
optional = false
python-versions = "*"

[package.dependencies]
ptyprocess = ">=0.5"

[[package]]
name = "pg8000"
version = "1.29.3"
description = "PostgreSQL interface library"
category = "main"
optional = false
python-versions = ">=3.7"

[package.dependencies]
python-dateutil = ">=2.8.2"
scramp = ">=1.4.3"

[[package]]
name = "pickleshare"
version = "0.7.5"
description = "Tiny 'shelve'-like database with concurrency support"
category = "dev"
optional = false
python-versions = "*"

[[package]]
name = "pkgutil-resolve-name"
version = "1.3.10"
description = "Resolve a name to an object."
category = "main"
optional = false
python-versions = ">=3.6"

[[package]]
name = "platformdirs"
version = "2.6.0"
description = "A small Python package for determining appropriate platform-specific dirs, e.g. a \"user data dir\"."
category = "main"
optional = false
python-versions = ">=3.7"

[package.extras]
docs = ["furo (>=2022.9.29)", "proselint (>=0.13)", "sphinx (>=5.3)", "sphinx-autodoc-typehints (>=1.19.4)"]
test = ["appdirs (==1.4.4)", "pytest (>=7.2)", "pytest-cov (>=4)", "pytest-mock (>=3.10)"]

[[package]]
name = "pluggy"
version = "1.0.0"
description = "plugin and hook calling mechanisms for python"
category = "dev"
optional = false
python-versions = ">=3.6"

[package.extras]
dev = ["pre-commit", "tox"]
testing = ["pytest", "pytest-benchmark"]

[[package]]
name = "ply"
version = "3.11"
description = "Python Lex & Yacc"
category = "main"
optional = false
python-versions = "*"

[[package]]
name = "progressbar2"
version = "4.2.0"
description = "A Python Progressbar library to provide visual (yet text based) progress to long running operations."
category = "main"
optional = false
python-versions = ">=3.7.0"

[package.dependencies]
python-utils = ">=3.0.0"

[package.extras]
docs = ["sphinx (>=1.8.5)"]
tests = ["flake8 (>=3.7.7)", "freezegun (>=0.3.11)", "pytest (>=4.6.9)", "pytest-cov (>=2.6.1)", "pytest-mypy", "sphinx (>=1.8.5)"]

[[package]]
name = "prometheus-client"
version = "0.13.1"
description = "Python client for the Prometheus monitoring system."
category = "main"
optional = false
python-versions = ">=3.6"

[package.extras]
twisted = ["twisted"]

[[package]]
name = "prompt-toolkit"
version = "3.0.36"
description = "Library for building powerful interactive command lines in Python"
category = "dev"
optional = false
python-versions = ">=3.6.2"

[package.dependencies]
wcwidth = "*"

[[package]]
name = "protobuf"
version = "3.20.3"
description = "Protocol Buffers"
category = "main"
optional = true
python-versions = ">=3.7"

[[package]]
name = "psutil"
version = "5.9.4"
description = "Cross-platform lib for process and system monitoring in Python."
category = "main"
optional = false
python-versions = ">=2.7, !=3.0.*, !=3.1.*, !=3.2.*, !=3.3.*"

[package.extras]
test = ["enum34", "ipaddress", "mock", "pywin32", "wmi"]

[[package]]
name = "ptyprocess"
version = "0.7.0"
description = "Run a subprocess in a pseudo terminal"
category = "dev"
optional = false
python-versions = "*"

[[package]]
name = "py"
version = "1.11.0"
description = "library with cross-python path, ini-parsing, io, code, log facilities"
category = "dev"
optional = false
python-versions = ">=2.7, !=3.0.*, !=3.1.*, !=3.2.*, !=3.3.*, !=3.4.*"

[[package]]
name = "py-spy"
version = "0.3.14"
description = "Sampling profiler for Python programs"
category = "main"
optional = true
python-versions = "*"

[[package]]
name = "pyarrow"
version = "6.0.1"
description = "Python library for Apache Arrow"
category = "main"
optional = false
python-versions = ">=3.6"

[package.dependencies]
numpy = ">=1.16.6"

[[package]]
name = "pyasn1"
version = "0.4.8"
description = "ASN.1 types and codecs"
category = "main"
optional = true
python-versions = "*"

[[package]]
name = "pyasn1-modules"
version = "0.2.8"
description = "A collection of ASN.1-based protocols modules."
category = "main"
optional = true
python-versions = "*"

[package.dependencies]
pyasn1 = ">=0.4.6,<0.5.0"

[[package]]
name = "pycodestyle"
version = "2.9.1"
description = "Python style guide checker"
category = "dev"
optional = false
python-versions = ">=3.6"

[[package]]
name = "pycparser"
version = "2.21"
description = "C parser in Python"
category = "main"
optional = false
python-versions = ">=2.7, !=3.0.*, !=3.1.*, !=3.2.*, !=3.3.*"

[[package]]
name = "pydantic"
version = "1.10.2"
description = "Data validation and settings management using python type hints"
category = "main"
optional = true
python-versions = ">=3.7"

[package.dependencies]
typing-extensions = ">=4.1.0"

[package.extras]
dotenv = ["python-dotenv (>=0.10.4)"]
email = ["email-validator (>=1.0.3)"]

[[package]]
name = "pydocstyle"
version = "6.1.1"
description = "Python docstring style checker"
category = "dev"
optional = false
python-versions = ">=3.6"

[package.dependencies]
snowballstemmer = "*"

[package.extras]
toml = ["toml"]

[[package]]
name = "pydot"
version = "1.4.2"
description = "Python interface to Graphviz's Dot"
category = "dev"
optional = false
python-versions = ">=2.7, !=3.0.*, !=3.1.*, !=3.2.*, !=3.3.*"

[package.dependencies]
pyparsing = ">=2.1.4"

[[package]]
name = "pyflakes"
version = "2.5.0"
description = "passive checker of Python programs"
category = "dev"
optional = false
python-versions = ">=3.6"

[[package]]
name = "pygments"
version = "2.13.0"
description = "Pygments is a syntax highlighting package written in Python."
category = "dev"
optional = false
python-versions = ">=3.6"

[package.extras]
plugins = ["importlib-metadata"]

[[package]]
name = "pylint"
version = "2.15.6"
description = "python code static checker"
category = "dev"
optional = false
python-versions = ">=3.7.2"

[package.dependencies]
astroid = ">=2.12.12,<=2.14.0-dev0"
colorama = {version = ">=0.4.5", markers = "sys_platform == \"win32\""}
dill = ">=0.2"
isort = ">=4.2.5,<6"
mccabe = ">=0.6,<0.8"
platformdirs = ">=2.2.0"
tomli = {version = ">=1.1.0", markers = "python_version < \"3.11\""}
tomlkit = ">=0.10.1"
typing-extensions = {version = ">=3.10.0", markers = "python_version < \"3.10\""}

[package.extras]
spelling = ["pyenchant (>=3.2,<4.0)"]
testutils = ["gitpython (>3)"]

[[package]]
name = "pymysql"
version = "1.0.2"
description = "Pure Python MySQL Driver"
category = "main"
optional = false
python-versions = ">=3.6"

[package.extras]
ed25519 = ["PyNaCl (>=1.4.0)"]
rsa = ["cryptography"]

[[package]]
name = "pyodbc"
version = "4.0.35"
description = "DB API Module for ODBC"
category = "main"
optional = true
python-versions = ">=2.7, !=3.0.*, !=3.1.*, !=3.2.*, !=3.3.*, !=3.4.*, !=3.5.*"

[[package]]
name = "pyparsing"
version = "3.0.9"
description = "pyparsing module - Classes and methods to define and execute parsing grammars"
category = "main"
optional = false
python-versions = ">=3.6.8"

[package.extras]
diagrams = ["jinja2", "railroad-diagrams"]

[[package]]
name = "pyrsistent"
version = "0.19.2"
description = "Persistent/Functional/Immutable data structures"
category = "main"
optional = false
python-versions = ">=3.7"

[[package]]
name = "pytest"
version = "7.2.0"
description = "pytest: simple powerful testing with Python"
category = "dev"
optional = false
python-versions = ">=3.7"

[package.dependencies]
attrs = ">=19.2.0"
colorama = {version = "*", markers = "sys_platform == \"win32\""}
exceptiongroup = {version = ">=1.0.0rc8", markers = "python_version < \"3.11\""}
iniconfig = "*"
packaging = "*"
pluggy = ">=0.12,<2.0"
tomli = {version = ">=1.0.0", markers = "python_version < \"3.11\""}

[package.extras]
testing = ["argcomplete", "hypothesis (>=3.56)", "mock", "nose", "pygments (>=2.7.2)", "requests", "xmlschema"]

[[package]]
name = "pytest-cov"
version = "4.0.0"
description = "Pytest plugin for measuring coverage."
category = "dev"
optional = false
python-versions = ">=3.6"

[package.dependencies]
coverage = {version = ">=5.2.1", extras = ["toml"]}
pytest = ">=4.6"

[package.extras]
testing = ["fields", "hunter", "process-tests", "pytest-xdist", "six", "virtualenv"]

[[package]]
name = "pytest-rerunfailures"
version = "10.3"
description = "pytest plugin to re-run tests to eliminate flaky failures"
category = "dev"
optional = false
python-versions = ">=3.6"

[package.dependencies]
packaging = ">=17.1"
pytest = ">=5.3"

[[package]]
name = "pytest-timeout"
version = "2.1.0"
description = "pytest plugin to abort hanging tests"
category = "dev"
optional = false
python-versions = ">=3.6"

[package.dependencies]
pytest = ">=5.0.0"

[[package]]
name = "pytest-xdist"
version = "3.1.0"
description = "pytest xdist plugin for distributed testing, most importantly across multiple CPUs"
category = "dev"
optional = false
python-versions = ">=3.7"

[package.dependencies]
execnet = ">=1.1"
pytest = ">=6.2.0"

[package.extras]
psutil = ["psutil (>=3.0)"]
setproctitle = ["setproctitle"]
testing = ["filelock"]

[[package]]
name = "python-dateutil"
version = "2.8.2"
description = "Extensions to the standard Python datetime module"
category = "main"
optional = false
python-versions = "!=3.0.*,!=3.1.*,!=3.2.*,>=2.7"

[package.dependencies]
six = ">=1.5"

[[package]]
name = "python-levenshtein"
version = "0.12.2"
description = "Python extension for computing string edit distances and similarities."
category = "dev"
optional = false
python-versions = "*"

[package.dependencies]
setuptools = "*"

[[package]]
name = "python-utils"
version = "3.4.5"
description = "Python Utils is a module with some convenient utilities not included with the standard Python install"
category = "main"
optional = false
python-versions = ">3.6.0"

[package.extras]
docs = ["mock", "python-utils", "sphinx"]
loguru = ["loguru"]
tests = ["flake8", "loguru", "pytest", "pytest-asyncio", "pytest-cov", "pytest-mypy", "sphinx", "types-setuptools"]

[[package]]
name = "pytz"
version = "2022.6"
description = "World timezone definitions, modern and historical"
category = "main"
optional = false
python-versions = "*"

[[package]]
name = "pywin32"
version = "305"
description = "Python for Window Extensions"
category = "dev"
optional = false
python-versions = "*"

[[package]]
name = "pywinpty"
version = "2.0.9"
description = "Pseudo terminal support for Windows from Python."
category = "dev"
optional = false
python-versions = ">=3.7"

[[package]]
name = "pyyaml"
version = "6.0"
description = "YAML parser and emitter for Python"
category = "main"
optional = true
python-versions = ">=3.6"

[[package]]
name = "pyzmq"
version = "24.0.1"
description = "Python bindings for 0MQ"
category = "dev"
optional = false
python-versions = ">=3.6"

[package.dependencies]
cffi = {version = "*", markers = "implementation_name == \"pypy\""}
py = {version = "*", markers = "implementation_name == \"pypy\""}

[[package]]
name = "ray"
version = "2.0.1"
description = "Ray provides a simple, universal API for building distributed applications."
category = "main"
optional = true
python-versions = "*"

[package.dependencies]
aiohttp = {version = ">=3.7", optional = true, markers = "extra == \"default\""}
aiohttp-cors = {version = "*", optional = true, markers = "extra == \"default\""}
aiosignal = "*"
attrs = "*"
click = ">=7.0,<=8.0.4"
colorful = {version = "*", optional = true, markers = "extra == \"default\""}
filelock = "*"
frozenlist = "*"
fsspec = {version = "*", optional = true, markers = "extra == \"data\""}
gpustat = {version = ">=1.0.0b1", optional = true, markers = "extra == \"default\""}
grpcio = [
    {version = ">=1.42.0,<=1.43.0", markers = "python_version >= \"3.10\""},
    {version = ">=1.32.0,<=1.43.0", markers = "python_version < \"3.10\""},
]
jsonschema = "*"
msgpack = ">=1.0.0,<2.0.0"
numpy = [
    {version = ">=1.19.3", markers = "python_version >= \"3.9\""},
    {version = ">=1.20", optional = true, markers = "extra == \"data\""},
    {version = ">=1.16", markers = "python_version < \"3.9\""},
]
opencensus = {version = "*", optional = true, markers = "extra == \"default\""}
pandas = {version = ">=1.3", optional = true, markers = "extra == \"data\""}
prometheus-client = {version = ">=0.7.1,<0.14.0", optional = true, markers = "extra == \"default\""}
protobuf = ">=3.15.3,<4.0.0"
py-spy = {version = ">=0.2.0", optional = true, markers = "extra == \"default\""}
pyarrow = {version = ">=6.0.1,<7.0.0", optional = true, markers = "extra == \"data\""}
pydantic = {version = "*", optional = true, markers = "extra == \"default\""}
pyyaml = "*"
requests = "*"
smart-open = {version = "*", optional = true, markers = "extra == \"default\""}
virtualenv = "*"

[package.extras]
air = ["aiohttp (>=3.7)", "aiohttp-cors", "aiorwlock", "colorful", "fastapi", "fsspec", "gpustat (>=1.0.0b1)", "numpy (>=1.20)", "opencensus", "pandas", "pandas (>=1.3)", "prometheus-client (>=0.7.1,<0.14.0)", "py-spy (>=0.2.0)", "pyarrow (>=6.0.1,<7.0.0)", "pydantic", "requests", "smart-open", "starlette", "tabulate", "tensorboardX (>=1.9)", "uvicorn (==0.16.0)"]
all = ["aiohttp (>=3.7)", "aiohttp-cors", "aiorwlock", "colorful", "dm-tree", "fastapi", "fsspec", "gpustat (>=1.0.0b1)", "gym (>=0.21.0,<0.24.0)", "kopf", "kubernetes", "lz4", "matplotlib (!=3.4.3)", "numpy (>=1.20)", "opencensus", "opentelemetry-api (==1.1.0)", "opentelemetry-exporter-otlp (==1.1.0)", "opentelemetry-sdk (==1.1.0)", "pandas", "pandas (>=1.3)", "prometheus-client (>=0.7.1,<0.14.0)", "py-spy (>=0.2.0)", "pyarrow (>=6.0.1,<7.0.0)", "pydantic", "pyyaml", "ray-cpp (==2.0.1)", "requests", "scikit-image", "scipy", "smart-open", "starlette", "tabulate", "tensorboardX (>=1.9)", "urllib3", "uvicorn (==0.16.0)"]
cpp = ["ray-cpp (==2.0.1)"]
data = ["fsspec", "numpy (>=1.20)", "pandas (>=1.3)", "pyarrow (>=6.0.1,<7.0.0)"]
default = ["aiohttp (>=3.7)", "aiohttp-cors", "colorful", "gpustat (>=1.0.0b1)", "opencensus", "prometheus-client (>=0.7.1,<0.14.0)", "py-spy (>=0.2.0)", "pydantic", "requests", "smart-open"]
k8s = ["kopf", "kubernetes", "urllib3"]
observability = ["opentelemetry-api (==1.1.0)", "opentelemetry-exporter-otlp (==1.1.0)", "opentelemetry-sdk (==1.1.0)"]
rllib = ["dm-tree", "gym (>=0.21.0,<0.24.0)", "lz4", "matplotlib (!=3.4.3)", "pandas", "pyyaml", "requests", "scikit-image", "scipy", "tabulate", "tensorboardX (>=1.9)"]
serve = ["aiohttp (>=3.7)", "aiohttp-cors", "aiorwlock", "colorful", "fastapi", "gpustat (>=1.0.0b1)", "opencensus", "prometheus-client (>=0.7.1,<0.14.0)", "py-spy (>=0.2.0)", "pydantic", "requests", "smart-open", "starlette", "uvicorn (==0.16.0)"]
train = ["pandas", "requests", "tabulate", "tensorboardX (>=1.9)"]
tune = ["pandas", "requests", "tabulate", "tensorboardX (>=1.9)"]

[[package]]
name = "rdflib"
version = "6.2.0"
description = "RDFLib is a Python library for working with RDF, a simple yet powerful language for representing information."
category = "main"
optional = true
python-versions = ">=3.7"

[package.dependencies]
isodate = "*"
pyparsing = "*"
setuptools = "*"

[package.extras]
berkeleydb = ["berkeleydb"]
dev = ["black (==22.6.0)", "flake8", "flakeheaven", "isort", "mypy", "pep8-naming", "types-setuptools"]
docs = ["myst-parser", "sphinx (<6)", "sphinx-autodoc-typehints", "sphinxcontrib-apidoc", "sphinxcontrib-kroki"]
html = ["html5lib"]
networkx = ["networkx"]
tests = ["html5lib", "pytest", "pytest-cov"]

[[package]]
name = "redshift-connector"
version = "2.0.909"
description = "Redshift interface library"
category = "main"
optional = false
python-versions = ">=3.6"

[package.dependencies]
beautifulsoup4 = ">=4.7.0,<5.0.0"
boto3 = ">=1.9.201,<2.0.0"
botocore = ">=1.12.201,<2.0.0"
lxml = ">=4.6.5"
packaging = "*"
pytz = ">=2020.1"
requests = ">=2.23.0,<3.0.0"
scramp = ">=1.2.0,<1.5.0"
setuptools = "*"

[package.extras]
full = ["numpy", "pandas"]

[[package]]
name = "requests"
version = "2.28.1"
description = "Python HTTP for Humans."
category = "main"
optional = false
python-versions = ">=3.7, <4"

[package.dependencies]
certifi = ">=2017.4.17"
charset-normalizer = ">=2,<3"
idna = ">=2.5,<4"
urllib3 = ">=1.21.1,<1.27"

[package.extras]
socks = ["PySocks (>=1.5.6,!=1.5.7)"]
use-chardet-on-py3 = ["chardet (>=3.0.2,<6)"]

[[package]]
name = "requests-aws4auth"
version = "1.1.2"
description = "AWS4 authentication for Requests"
category = "main"
optional = false
python-versions = "*"

[package.dependencies]
requests = "*"
six = "*"

[package.extras]
httpx = ["httpx"]

[[package]]
name = "responses"
version = "0.22.0"
description = "A utility library for mocking out the `requests` Python library."
category = "dev"
optional = false
python-versions = ">=3.7"

[package.dependencies]
requests = ">=2.22.0,<3.0"
toml = "*"
types-toml = "*"
urllib3 = ">=1.25.10"

[package.extras]
tests = ["coverage (>=6.0.0)", "flake8", "mypy", "pytest (>=7.0.0)", "pytest-asyncio", "pytest-cov", "pytest-httpserver", "types-requests"]

[[package]]
name = "restructuredtext-lint"
version = "1.4.0"
description = "reStructuredText linter"
category = "dev"
optional = false
python-versions = "*"

[package.dependencies]
docutils = ">=0.11,<1.0"

[[package]]
name = "rsa"
version = "4.9"
description = "Pure-Python RSA implementation"
category = "main"
optional = true
python-versions = ">=3.6,<4"

[package.dependencies]
pyasn1 = ">=0.1.3"

[[package]]
name = "s3fs"
version = "0.4.2"
description = "Convenient Filesystem interface over S3"
category = "dev"
optional = false
python-versions = ">= 3.5"

[package.dependencies]
botocore = ">=1.12.91"
fsspec = ">=0.6.0"

[[package]]
name = "s3transfer"
version = "0.6.0"
description = "An Amazon S3 Transfer Manager"
category = "main"
optional = false
python-versions = ">= 3.7"

[package.dependencies]
botocore = ">=1.12.36,<2.0a.0"

[package.extras]
crt = ["botocore[crt] (>=1.20.29,<2.0a.0)"]

[[package]]
name = "scramp"
version = "1.4.4"
description = "An implementation of the SCRAM protocol."
category = "main"
optional = false
python-versions = ">=3.7"

[package.dependencies]
asn1crypto = ">=1.5.1"

[[package]]
name = "send2trash"
version = "1.8.0"
description = "Send file to trash natively under Mac OS X, Windows and Linux."
category = "dev"
optional = false
python-versions = "*"

[package.extras]
nativelib = ["pyobjc-framework-Cocoa", "pywin32"]
objc = ["pyobjc-framework-Cocoa"]
win32 = ["pywin32"]

[[package]]
name = "setuptools"
version = "65.6.3"
description = "Easily download, build, install, upgrade, and uninstall Python packages"
category = "main"
optional = false
python-versions = ">=3.7"

[package.extras]
docs = ["furo", "jaraco.packaging (>=9)", "jaraco.tidelift (>=1.4)", "pygments-github-lexers (==0.0.5)", "rst.linker (>=1.9)", "sphinx (>=3.5)", "sphinx-favicon", "sphinx-hoverxref (<2)", "sphinx-inline-tabs", "sphinx-notfound-page (==0.8.3)", "sphinx-reredirects", "sphinxcontrib-towncrier"]
testing = ["build[virtualenv]", "filelock (>=3.4.0)", "flake8 (<5)", "flake8-2020", "ini2toml[lite] (>=0.9)", "jaraco.envs (>=2.2)", "jaraco.path (>=3.2.0)", "pip (>=19.1)", "pip-run (>=8.8)", "pytest (>=6)", "pytest-black (>=0.3.7)", "pytest-checkdocs (>=2.4)", "pytest-cov", "pytest-enabler (>=1.3)", "pytest-flake8", "pytest-mypy (>=0.9.1)", "pytest-perf", "pytest-timeout", "pytest-xdist", "tomli-w (>=1.0.0)", "virtualenv (>=13.0.0)", "wheel"]
testing-integration = ["build[virtualenv]", "filelock (>=3.4.0)", "jaraco.envs (>=2.2)", "jaraco.path (>=3.2.0)", "pytest", "pytest-enabler", "pytest-xdist", "tomli", "virtualenv (>=13.0.0)", "wheel"]

[[package]]
name = "six"
version = "1.16.0"
description = "Python 2 and 3 compatibility utilities"
category = "main"
optional = false
python-versions = ">=2.7, !=3.0.*, !=3.1.*, !=3.2.*"

[[package]]
name = "smart-open"
version = "6.2.0"
description = "Utils for streaming large files (S3, HDFS, GCS, Azure Blob Storage, gzip, bz2...)"
category = "main"
optional = true
python-versions = ">=3.6,<4.0"

[package.extras]
all = ["azure-common", "azure-core", "azure-storage-blob", "boto3", "google-cloud-storage (>=1.31.0)", "requests"]
azure = ["azure-common", "azure-core", "azure-storage-blob"]
gcs = ["google-cloud-storage (>=1.31.0)"]
http = ["requests"]
s3 = ["boto3"]
test = ["azure-common", "azure-core", "azure-storage-blob", "boto3", "google-cloud-storage (>=1.31.0)", "moto[server]", "paramiko", "pathlib2", "pytest", "pytest-rerunfailures", "requests", "responses"]
webhdfs = ["requests"]

[[package]]
name = "sniffio"
version = "1.3.0"
description = "Sniff out which async library your code is running under"
category = "dev"
optional = false
python-versions = ">=3.7"

[[package]]
name = "snowballstemmer"
version = "2.2.0"
description = "This package provides 29 stemmers for 28 languages generated from Snowball algorithms."
category = "dev"
optional = false
python-versions = "*"

[[package]]
name = "soupsieve"
version = "2.3.2.post1"
description = "A modern CSS selector implementation for Beautiful Soup."
category = "main"
optional = false
python-versions = ">=3.6"

[[package]]
name = "sparqlwrapper"
version = "2.0.0"
description = "SPARQL Endpoint interface to Python"
category = "main"
optional = true
python-versions = ">=3.7"

[package.dependencies]
rdflib = ">=6.1.1"

[package.extras]
dev = ["mypy (>=0.931)", "pandas (>=1.3.5)", "pandas-stubs (>=1.2.0.48)", "setuptools (>=3.7.1)"]
docs = ["sphinx (<5)", "sphinx-rtd-theme"]
keepalive = ["keepalive (>=0.5)"]
pandas = ["pandas (>=1.3.5)"]

[[package]]
name = "sphinx"
version = "5.3.0"
description = "Python documentation generator"
category = "dev"
optional = false
python-versions = ">=3.6"

[package.dependencies]
alabaster = ">=0.7,<0.8"
babel = ">=2.9"
colorama = {version = ">=0.4.5", markers = "sys_platform == \"win32\""}
docutils = ">=0.14,<0.20"
imagesize = ">=1.3"
importlib-metadata = {version = ">=4.8", markers = "python_version < \"3.10\""}
Jinja2 = ">=3.0"
packaging = ">=21.0"
Pygments = ">=2.12"
requests = ">=2.5.0"
snowballstemmer = ">=2.0"
sphinxcontrib-applehelp = "*"
sphinxcontrib-devhelp = "*"
sphinxcontrib-htmlhelp = ">=2.0.0"
sphinxcontrib-jsmath = "*"
sphinxcontrib-qthelp = "*"
sphinxcontrib-serializinghtml = ">=1.1.5"

[package.extras]
docs = ["sphinxcontrib-websupport"]
lint = ["docutils-stubs", "flake8 (>=3.5.0)", "flake8-bugbear", "flake8-comprehensions", "flake8-simplify", "isort", "mypy (>=0.981)", "sphinx-lint", "types-requests", "types-typed-ast"]
test = ["cython", "html5lib", "pytest (>=4.6)", "typed_ast"]

[[package]]
name = "sphinx-bootstrap-theme"
version = "0.8.1"
description = "Sphinx Bootstrap Theme."
category = "dev"
optional = false
python-versions = "*"

[[package]]
name = "sphinxcontrib-applehelp"
version = "1.0.2"
description = "sphinxcontrib-applehelp is a sphinx extension which outputs Apple help books"
category = "dev"
optional = false
python-versions = ">=3.5"

[package.extras]
lint = ["docutils-stubs", "flake8", "mypy"]
test = ["pytest"]

[[package]]
name = "sphinxcontrib-devhelp"
version = "1.0.2"
description = "sphinxcontrib-devhelp is a sphinx extension which outputs Devhelp document."
category = "dev"
optional = false
python-versions = ">=3.5"

[package.extras]
lint = ["docutils-stubs", "flake8", "mypy"]
test = ["pytest"]

[[package]]
name = "sphinxcontrib-htmlhelp"
version = "2.0.0"
description = "sphinxcontrib-htmlhelp is a sphinx extension which renders HTML help files"
category = "dev"
optional = false
python-versions = ">=3.6"

[package.extras]
lint = ["docutils-stubs", "flake8", "mypy"]
test = ["html5lib", "pytest"]

[[package]]
name = "sphinxcontrib-jsmath"
version = "1.0.1"
description = "A sphinx extension which renders display math in HTML via JavaScript"
category = "dev"
optional = false
python-versions = ">=3.5"

[package.extras]
test = ["flake8", "mypy", "pytest"]

[[package]]
name = "sphinxcontrib-qthelp"
version = "1.0.3"
description = "sphinxcontrib-qthelp is a sphinx extension which outputs QtHelp document."
category = "dev"
optional = false
python-versions = ">=3.5"

[package.extras]
lint = ["docutils-stubs", "flake8", "mypy"]
test = ["pytest"]

[[package]]
name = "sphinxcontrib-serializinghtml"
version = "1.1.5"
description = "sphinxcontrib-serializinghtml is a sphinx extension which outputs \"serialized\" HTML files (json and pickle)."
category = "dev"
optional = false
python-versions = ">=3.5"

[package.extras]
lint = ["docutils-stubs", "flake8", "mypy"]
test = ["pytest"]

[[package]]
name = "stevedore"
version = "4.1.1"
description = "Manage dynamic plugins for Python applications"
category = "dev"
optional = false
python-versions = ">=3.8"

[package.dependencies]
pbr = ">=2.0.0,<2.1.0 || >2.1.0"

[[package]]
name = "terminado"
version = "0.17.1"
description = "Tornado websocket backend for the Xterm.js Javascript terminal emulator library."
category = "dev"
optional = false
python-versions = ">=3.7"

[package.dependencies]
ptyprocess = {version = "*", markers = "os_name != \"nt\""}
pywinpty = {version = ">=1.1.0", markers = "os_name == \"nt\""}
tornado = ">=6.1.0"

[package.extras]
docs = ["myst-parser", "pydata-sphinx-theme", "sphinx"]
test = ["pre-commit", "pytest (>=7.0)", "pytest-timeout"]

[[package]]
name = "tinycss2"
version = "1.2.1"
description = "A tiny CSS parser"
category = "dev"
optional = false
python-versions = ">=3.7"

[package.dependencies]
webencodings = ">=0.4"

[package.extras]
doc = ["sphinx", "sphinx_rtd_theme"]
test = ["flake8", "isort", "pytest"]

[[package]]
name = "toml"
version = "0.10.2"
description = "Python Library for Tom's Obvious, Minimal Language"
category = "dev"
optional = false
python-versions = ">=2.6, !=3.0.*, !=3.1.*, !=3.2.*"

[[package]]
name = "tomli"
version = "2.0.1"
description = "A lil' TOML parser"
category = "dev"
optional = false
python-versions = ">=3.7"

[[package]]
name = "tomlkit"
version = "0.11.6"
description = "Style preserving TOML library"
category = "dev"
optional = false
python-versions = ">=3.6"

[[package]]
name = "tornado"
version = "6.2"
description = "Tornado is a Python web framework and asynchronous networking library, originally developed at FriendFeed."
category = "dev"
optional = false
python-versions = ">= 3.7"

[[package]]
name = "tox"
version = "3.27.1"
description = "tox is a generic virtualenv management and test command line tool"
category = "dev"
optional = false
python-versions = "!=3.0.*,!=3.1.*,!=3.2.*,!=3.3.*,!=3.4.*,>=2.7"

[package.dependencies]
colorama = {version = ">=0.4.1", markers = "platform_system == \"Windows\""}
filelock = ">=3.0.0"
packaging = ">=14"
pluggy = ">=0.12.0"
py = ">=1.4.17"
six = ">=1.14.0"
tomli = {version = ">=2.0.1", markers = "python_version >= \"3.7\" and python_version < \"3.11\""}
virtualenv = ">=16.0.0,<20.0.0 || >20.0.0,<20.0.1 || >20.0.1,<20.0.2 || >20.0.2,<20.0.3 || >20.0.3,<20.0.4 || >20.0.4,<20.0.5 || >20.0.5,<20.0.6 || >20.0.6,<20.0.7 || >20.0.7"

[package.extras]
docs = ["pygments-github-lexers (>=0.0.5)", "sphinx (>=2.0.0)", "sphinxcontrib-autoprogram (>=0.1.5)", "towncrier (>=18.5.0)"]
testing = ["flaky (>=3.4.0)", "freezegun (>=0.3.11)", "pathlib2 (>=2.3.3)", "psutil (>=5.6.1)", "pytest (>=4.0.0)", "pytest-cov (>=2.5.1)", "pytest-mock (>=1.10.0)", "pytest-randomly (>=1.0.0)"]

[[package]]
name = "traitlets"
version = "5.6.0"
description = "Traitlets Python configuration system"
category = "dev"
optional = false
python-versions = ">=3.7"

[package.extras]
docs = ["myst-parser", "pydata-sphinx-theme", "sphinx"]
test = ["pre-commit", "pytest"]

[[package]]
name = "types-toml"
version = "0.10.8.1"
description = "Typing stubs for toml"
category = "dev"
optional = false
python-versions = "*"

[[package]]
name = "typing-extensions"
version = "4.4.0"
description = "Backported and Experimental Type Hints for Python 3.7+"
category = "main"
optional = false
python-versions = ">=3.7"

[[package]]
name = "urllib3"
version = "1.26.13"
description = "HTTP library with thread-safe connection pooling, file post, and more."
category = "main"
optional = false
python-versions = ">=2.7, !=3.0.*, !=3.1.*, !=3.2.*, !=3.3.*, !=3.4.*, !=3.5.*"

[package.extras]
brotli = ["brotli (>=1.0.9)", "brotlicffi (>=0.8.0)", "brotlipy (>=0.6.0)"]
secure = ["certifi", "cryptography (>=1.3.4)", "idna (>=2.0.0)", "ipaddress", "pyOpenSSL (>=0.14)", "urllib3-secure-extra"]
socks = ["PySocks (>=1.5.6,!=1.5.7,<2.0)"]

[[package]]
name = "virtualenv"
version = "20.17.0"
description = "Virtual Python Environment builder"
category = "main"
optional = false
python-versions = ">=3.6"

[package.dependencies]
distlib = ">=0.3.6,<1"
filelock = ">=3.4.1,<4"
platformdirs = ">=2.4,<3"

[package.extras]
docs = ["proselint (>=0.13)", "sphinx (>=5.3)", "sphinx-argparse (>=0.3.2)", "sphinx-rtd-theme (>=1)", "towncrier (>=22.8)"]
testing = ["coverage (>=6.2)", "coverage-enable-subprocess (>=1)", "flaky (>=3.7)", "packaging (>=21.3)", "pytest (>=7.0.1)", "pytest-env (>=0.6.2)", "pytest-freezegun (>=0.4.2)", "pytest-mock (>=3.6.1)", "pytest-randomly (>=3.10.3)", "pytest-timeout (>=2.1)"]

[[package]]
name = "wcwidth"
version = "0.2.5"
description = "Measures the displayed width of unicode strings in a terminal"
category = "main"
optional = false
python-versions = "*"

[[package]]
name = "webencodings"
version = "0.5.1"
description = "Character encoding aliases for legacy web content"
category = "dev"
optional = false
python-versions = "*"

[[package]]
name = "websocket-client"
version = "1.4.2"
description = "WebSocket client for Python with low level API options"
category = "dev"
optional = false
python-versions = ">=3.7"

[package.extras]
docs = ["Sphinx (>=3.4)", "sphinx-rtd-theme (>=0.5)"]
optional = ["python-socks", "wsaccel"]
test = ["websockets"]

[[package]]
name = "werkzeug"
version = "2.2.2"
description = "The comprehensive WSGI web application library."
category = "dev"
optional = false
python-versions = ">=3.7"

[package.dependencies]
MarkupSafe = ">=2.1.1"

[package.extras]
watchdog = ["watchdog"]

[[package]]
name = "wheel"
version = "0.37.1"
description = "A built-package format for Python"
category = "dev"
optional = false
python-versions = "!=3.0.*,!=3.1.*,!=3.2.*,!=3.3.*,!=3.4.*,>=2.7"

[package.extras]
test = ["pytest (>=3.0.0)", "pytest-cov"]

[[package]]
name = "wrapt"
version = "1.14.1"
description = "Module for decorators, wrappers and monkey patching."
category = "dev"
optional = false
python-versions = "!=3.0.*,!=3.1.*,!=3.2.*,!=3.3.*,!=3.4.*,>=2.7"

[[package]]
name = "xmltodict"
version = "0.13.0"
description = "Makes working with XML feel like you are working with JSON"
category = "dev"
optional = false
python-versions = ">=3.4"

[[package]]
name = "yarl"
version = "1.8.2"
description = "Yet another URL library"
category = "main"
optional = false
python-versions = ">=3.7"

[package.dependencies]
idna = ">=2.0"
multidict = ">=4.0"

[[package]]
name = "zipp"
version = "3.11.0"
description = "Backport of pathlib-compatible object wrapper for zip files"
category = "main"
optional = false
python-versions = ">=3.7"

[package.extras]
docs = ["furo", "jaraco.packaging (>=9)", "jaraco.tidelift (>=1.4)", "rst.linker (>=1.9)", "sphinx (>=3.5)"]
testing = ["flake8 (<5)", "func-timeout", "jaraco.functools", "jaraco.itertools", "more-itertools", "pytest (>=6)", "pytest-black (>=0.3.7)", "pytest-checkdocs (>=2.4)", "pytest-cov", "pytest-enabler (>=1.3)", "pytest-flake8", "pytest-mypy (>=0.9.1)"]

[extras]
modin = ["modin"]
oracle = ["oracledb"]
ray = ["ray"]
sparql = ["SPARQLWrapper"]
sqlserver = ["pyodbc"]

[metadata]
lock-version = "1.1"
<<<<<<< HEAD
python-versions = ">=3.8, <4.0"
content-hash = "82dfcc4d3ccb702f7b005d5aa5b46e5fdafbd9e5abe6360cdd6a94de9be09704"
=======
python-versions = ">=3.7.1, <4.0"
content-hash = "4d519a080285620bf000a18801d69cf591b2fa6fc12b4216d81852e1b122f44f"
>>>>>>> e1ee3ced

[metadata.files]
aenum = [
    {file = "aenum-3.1.11-py2-none-any.whl", hash = "sha256:525b4870a27d0b471c265bda692bc657f1e0dd7597ad4186d072c59f9db666f6"},
    {file = "aenum-3.1.11-py3-none-any.whl", hash = "sha256:12ae89967f2e25c0ce28c293955d643f891603488bc3d9946158ba2b35203638"},
    {file = "aenum-3.1.11.tar.gz", hash = "sha256:aed2c273547ae72a0d5ee869719c02a643da16bf507c80958faadc7e038e3f73"},
]
aiohttp = [
    {file = "aiohttp-3.8.1-cp310-cp310-macosx_10_9_universal2.whl", hash = "sha256:1ed0b6477896559f17b9eaeb6d38e07f7f9ffe40b9f0f9627ae8b9926ae260a8"},
    {file = "aiohttp-3.8.1-cp310-cp310-macosx_10_9_x86_64.whl", hash = "sha256:7dadf3c307b31e0e61689cbf9e06be7a867c563d5a63ce9dca578f956609abf8"},
    {file = "aiohttp-3.8.1-cp310-cp310-macosx_11_0_arm64.whl", hash = "sha256:a79004bb58748f31ae1cbe9fa891054baaa46fb106c2dc7af9f8e3304dc30316"},
    {file = "aiohttp-3.8.1-cp310-cp310-manylinux_2_17_aarch64.manylinux2014_aarch64.whl", hash = "sha256:12de6add4038df8f72fac606dff775791a60f113a725c960f2bab01d8b8e6b15"},
    {file = "aiohttp-3.8.1-cp310-cp310-manylinux_2_17_ppc64le.manylinux2014_ppc64le.whl", hash = "sha256:6f0d5f33feb5f69ddd57a4a4bd3d56c719a141080b445cbf18f238973c5c9923"},
    {file = "aiohttp-3.8.1-cp310-cp310-manylinux_2_17_s390x.manylinux2014_s390x.whl", hash = "sha256:eaba923151d9deea315be1f3e2b31cc39a6d1d2f682f942905951f4e40200922"},
    {file = "aiohttp-3.8.1-cp310-cp310-manylinux_2_5_i686.manylinux1_i686.manylinux_2_12_i686.manylinux2010_i686.whl", hash = "sha256:099ebd2c37ac74cce10a3527d2b49af80243e2a4fa39e7bce41617fbc35fa3c1"},
    {file = "aiohttp-3.8.1-cp310-cp310-manylinux_2_5_x86_64.manylinux1_x86_64.manylinux_2_12_x86_64.manylinux2010_x86_64.whl", hash = "sha256:2e5d962cf7e1d426aa0e528a7e198658cdc8aa4fe87f781d039ad75dcd52c516"},
    {file = "aiohttp-3.8.1-cp310-cp310-musllinux_1_1_aarch64.whl", hash = "sha256:fa0ffcace9b3aa34d205d8130f7873fcfefcb6a4dd3dd705b0dab69af6712642"},
    {file = "aiohttp-3.8.1-cp310-cp310-musllinux_1_1_i686.whl", hash = "sha256:61bfc23df345d8c9716d03717c2ed5e27374e0fe6f659ea64edcd27b4b044cf7"},
    {file = "aiohttp-3.8.1-cp310-cp310-musllinux_1_1_ppc64le.whl", hash = "sha256:31560d268ff62143e92423ef183680b9829b1b482c011713ae941997921eebc8"},
    {file = "aiohttp-3.8.1-cp310-cp310-musllinux_1_1_s390x.whl", hash = "sha256:01d7bdb774a9acc838e6b8f1d114f45303841b89b95984cbb7d80ea41172a9e3"},
    {file = "aiohttp-3.8.1-cp310-cp310-musllinux_1_1_x86_64.whl", hash = "sha256:97ef77eb6b044134c0b3a96e16abcb05ecce892965a2124c566af0fd60f717e2"},
    {file = "aiohttp-3.8.1-cp310-cp310-win32.whl", hash = "sha256:c2aef4703f1f2ddc6df17519885dbfa3514929149d3ff900b73f45998f2532fa"},
    {file = "aiohttp-3.8.1-cp310-cp310-win_amd64.whl", hash = "sha256:713ac174a629d39b7c6a3aa757b337599798da4c1157114a314e4e391cd28e32"},
    {file = "aiohttp-3.8.1-cp36-cp36m-macosx_10_9_x86_64.whl", hash = "sha256:473d93d4450880fe278696549f2e7aed8cd23708c3c1997981464475f32137db"},
    {file = "aiohttp-3.8.1-cp36-cp36m-manylinux_2_17_aarch64.manylinux2014_aarch64.whl", hash = "sha256:99b5eeae8e019e7aad8af8bb314fb908dd2e028b3cdaad87ec05095394cce632"},
    {file = "aiohttp-3.8.1-cp36-cp36m-manylinux_2_17_ppc64le.manylinux2014_ppc64le.whl", hash = "sha256:3af642b43ce56c24d063325dd2cf20ee012d2b9ba4c3c008755a301aaea720ad"},
    {file = "aiohttp-3.8.1-cp36-cp36m-manylinux_2_17_s390x.manylinux2014_s390x.whl", hash = "sha256:c3630c3ef435c0a7c549ba170a0633a56e92629aeed0e707fec832dee313fb7a"},
    {file = "aiohttp-3.8.1-cp36-cp36m-manylinux_2_5_i686.manylinux1_i686.manylinux_2_12_i686.manylinux2010_i686.whl", hash = "sha256:4a4a4e30bf1edcad13fb0804300557aedd07a92cabc74382fdd0ba6ca2661091"},
    {file = "aiohttp-3.8.1-cp36-cp36m-manylinux_2_5_x86_64.manylinux1_x86_64.manylinux_2_12_x86_64.manylinux2010_x86_64.whl", hash = "sha256:6f8b01295e26c68b3a1b90efb7a89029110d3a4139270b24fda961893216c440"},
    {file = "aiohttp-3.8.1-cp36-cp36m-musllinux_1_1_aarch64.whl", hash = "sha256:a25fa703a527158aaf10dafd956f7d42ac6d30ec80e9a70846253dd13e2f067b"},
    {file = "aiohttp-3.8.1-cp36-cp36m-musllinux_1_1_i686.whl", hash = "sha256:5bfde62d1d2641a1f5173b8c8c2d96ceb4854f54a44c23102e2ccc7e02f003ec"},
    {file = "aiohttp-3.8.1-cp36-cp36m-musllinux_1_1_ppc64le.whl", hash = "sha256:51467000f3647d519272392f484126aa716f747859794ac9924a7aafa86cd411"},
    {file = "aiohttp-3.8.1-cp36-cp36m-musllinux_1_1_s390x.whl", hash = "sha256:03a6d5349c9ee8f79ab3ff3694d6ce1cfc3ced1c9d36200cb8f08ba06bd3b782"},
    {file = "aiohttp-3.8.1-cp36-cp36m-musllinux_1_1_x86_64.whl", hash = "sha256:102e487eeb82afac440581e5d7f8f44560b36cf0bdd11abc51a46c1cd88914d4"},
    {file = "aiohttp-3.8.1-cp36-cp36m-win32.whl", hash = "sha256:4aed991a28ea3ce320dc8ce655875e1e00a11bdd29fe9444dd4f88c30d558602"},
    {file = "aiohttp-3.8.1-cp36-cp36m-win_amd64.whl", hash = "sha256:b0e20cddbd676ab8a64c774fefa0ad787cc506afd844de95da56060348021e96"},
    {file = "aiohttp-3.8.1-cp37-cp37m-macosx_10_9_x86_64.whl", hash = "sha256:37951ad2f4a6df6506750a23f7cbabad24c73c65f23f72e95897bb2cecbae676"},
    {file = "aiohttp-3.8.1-cp37-cp37m-manylinux_2_17_aarch64.manylinux2014_aarch64.whl", hash = "sha256:5c23b1ad869653bc818e972b7a3a79852d0e494e9ab7e1a701a3decc49c20d51"},
    {file = "aiohttp-3.8.1-cp37-cp37m-manylinux_2_17_ppc64le.manylinux2014_ppc64le.whl", hash = "sha256:15b09b06dae900777833fe7fc4b4aa426556ce95847a3e8d7548e2d19e34edb8"},
    {file = "aiohttp-3.8.1-cp37-cp37m-manylinux_2_17_s390x.manylinux2014_s390x.whl", hash = "sha256:477c3ea0ba410b2b56b7efb072c36fa91b1e6fc331761798fa3f28bb224830dd"},
    {file = "aiohttp-3.8.1-cp37-cp37m-manylinux_2_5_i686.manylinux1_i686.manylinux_2_12_i686.manylinux2010_i686.whl", hash = "sha256:2f2f69dca064926e79997f45b2f34e202b320fd3782f17a91941f7eb85502ee2"},
    {file = "aiohttp-3.8.1-cp37-cp37m-manylinux_2_5_x86_64.manylinux1_x86_64.manylinux_2_12_x86_64.manylinux2010_x86_64.whl", hash = "sha256:ef9612483cb35171d51d9173647eed5d0069eaa2ee812793a75373447d487aa4"},
    {file = "aiohttp-3.8.1-cp37-cp37m-musllinux_1_1_aarch64.whl", hash = "sha256:6d69f36d445c45cda7b3b26afef2fc34ef5ac0cdc75584a87ef307ee3c8c6d00"},
    {file = "aiohttp-3.8.1-cp37-cp37m-musllinux_1_1_i686.whl", hash = "sha256:55c3d1072704d27401c92339144d199d9de7b52627f724a949fc7d5fc56d8b93"},
    {file = "aiohttp-3.8.1-cp37-cp37m-musllinux_1_1_ppc64le.whl", hash = "sha256:b9d00268fcb9f66fbcc7cd9fe423741d90c75ee029a1d15c09b22d23253c0a44"},
    {file = "aiohttp-3.8.1-cp37-cp37m-musllinux_1_1_s390x.whl", hash = "sha256:07b05cd3305e8a73112103c834e91cd27ce5b4bd07850c4b4dbd1877d3f45be7"},
    {file = "aiohttp-3.8.1-cp37-cp37m-musllinux_1_1_x86_64.whl", hash = "sha256:c34dc4958b232ef6188c4318cb7b2c2d80521c9a56c52449f8f93ab7bc2a8a1c"},
    {file = "aiohttp-3.8.1-cp37-cp37m-win32.whl", hash = "sha256:d2f9b69293c33aaa53d923032fe227feac867f81682f002ce33ffae978f0a9a9"},
    {file = "aiohttp-3.8.1-cp37-cp37m-win_amd64.whl", hash = "sha256:6ae828d3a003f03ae31915c31fa684b9890ea44c9c989056fea96e3d12a9fa17"},
    {file = "aiohttp-3.8.1-cp38-cp38-macosx_10_9_universal2.whl", hash = "sha256:0c7ebbbde809ff4e970824b2b6cb7e4222be6b95a296e46c03cf050878fc1785"},
    {file = "aiohttp-3.8.1-cp38-cp38-macosx_10_9_x86_64.whl", hash = "sha256:8b7ef7cbd4fec9a1e811a5de813311ed4f7ac7d93e0fda233c9b3e1428f7dd7b"},
    {file = "aiohttp-3.8.1-cp38-cp38-macosx_11_0_arm64.whl", hash = "sha256:c3d6a4d0619e09dcd61021debf7059955c2004fa29f48788a3dfaf9c9901a7cd"},
    {file = "aiohttp-3.8.1-cp38-cp38-manylinux_2_17_aarch64.manylinux2014_aarch64.whl", hash = "sha256:718626a174e7e467f0558954f94af117b7d4695d48eb980146016afa4b580b2e"},
    {file = "aiohttp-3.8.1-cp38-cp38-manylinux_2_17_ppc64le.manylinux2014_ppc64le.whl", hash = "sha256:589c72667a5febd36f1315aa6e5f56dd4aa4862df295cb51c769d16142ddd7cd"},
    {file = "aiohttp-3.8.1-cp38-cp38-manylinux_2_17_s390x.manylinux2014_s390x.whl", hash = "sha256:2ed076098b171573161eb146afcb9129b5ff63308960aeca4b676d9d3c35e700"},
    {file = "aiohttp-3.8.1-cp38-cp38-manylinux_2_5_i686.manylinux1_i686.manylinux_2_12_i686.manylinux2010_i686.whl", hash = "sha256:086f92daf51a032d062ec5f58af5ca6a44d082c35299c96376a41cbb33034675"},
    {file = "aiohttp-3.8.1-cp38-cp38-manylinux_2_5_x86_64.manylinux1_x86_64.manylinux_2_12_x86_64.manylinux2010_x86_64.whl", hash = "sha256:11691cf4dc5b94236ccc609b70fec991234e7ef8d4c02dd0c9668d1e486f5abf"},
    {file = "aiohttp-3.8.1-cp38-cp38-musllinux_1_1_aarch64.whl", hash = "sha256:31d1e1c0dbf19ebccbfd62eff461518dcb1e307b195e93bba60c965a4dcf1ba0"},
    {file = "aiohttp-3.8.1-cp38-cp38-musllinux_1_1_i686.whl", hash = "sha256:11a67c0d562e07067c4e86bffc1553f2cf5b664d6111c894671b2b8712f3aba5"},
    {file = "aiohttp-3.8.1-cp38-cp38-musllinux_1_1_ppc64le.whl", hash = "sha256:bb01ba6b0d3f6c68b89fce7305080145d4877ad3acaed424bae4d4ee75faa950"},
    {file = "aiohttp-3.8.1-cp38-cp38-musllinux_1_1_s390x.whl", hash = "sha256:44db35a9e15d6fe5c40d74952e803b1d96e964f683b5a78c3cc64eb177878155"},
    {file = "aiohttp-3.8.1-cp38-cp38-musllinux_1_1_x86_64.whl", hash = "sha256:844a9b460871ee0a0b0b68a64890dae9c415e513db0f4a7e3cab41a0f2fedf33"},
    {file = "aiohttp-3.8.1-cp38-cp38-win32.whl", hash = "sha256:7d08744e9bae2ca9c382581f7dce1273fe3c9bae94ff572c3626e8da5b193c6a"},
    {file = "aiohttp-3.8.1-cp38-cp38-win_amd64.whl", hash = "sha256:04d48b8ce6ab3cf2097b1855e1505181bdd05586ca275f2505514a6e274e8e75"},
    {file = "aiohttp-3.8.1-cp39-cp39-macosx_10_9_universal2.whl", hash = "sha256:f5315a2eb0239185af1bddb1abf472d877fede3cc8d143c6cddad37678293237"},
    {file = "aiohttp-3.8.1-cp39-cp39-macosx_10_9_x86_64.whl", hash = "sha256:a996d01ca39b8dfe77440f3cd600825d05841088fd6bc0144cc6c2ec14cc5f74"},
    {file = "aiohttp-3.8.1-cp39-cp39-macosx_11_0_arm64.whl", hash = "sha256:13487abd2f761d4be7c8ff9080de2671e53fff69711d46de703c310c4c9317ca"},
    {file = "aiohttp-3.8.1-cp39-cp39-manylinux_2_17_aarch64.manylinux2014_aarch64.whl", hash = "sha256:ea302f34477fda3f85560a06d9ebdc7fa41e82420e892fc50b577e35fc6a50b2"},
    {file = "aiohttp-3.8.1-cp39-cp39-manylinux_2_17_ppc64le.manylinux2014_ppc64le.whl", hash = "sha256:a2f635ce61a89c5732537a7896b6319a8fcfa23ba09bec36e1b1ac0ab31270d2"},
    {file = "aiohttp-3.8.1-cp39-cp39-manylinux_2_17_s390x.manylinux2014_s390x.whl", hash = "sha256:e999f2d0e12eea01caeecb17b653f3713d758f6dcc770417cf29ef08d3931421"},
    {file = "aiohttp-3.8.1-cp39-cp39-manylinux_2_5_i686.manylinux1_i686.manylinux_2_12_i686.manylinux2010_i686.whl", hash = "sha256:0770e2806a30e744b4e21c9d73b7bee18a1cfa3c47991ee2e5a65b887c49d5cf"},
    {file = "aiohttp-3.8.1-cp39-cp39-manylinux_2_5_x86_64.manylinux1_x86_64.manylinux_2_12_x86_64.manylinux2010_x86_64.whl", hash = "sha256:d15367ce87c8e9e09b0f989bfd72dc641bcd04ba091c68cd305312d00962addd"},
    {file = "aiohttp-3.8.1-cp39-cp39-musllinux_1_1_aarch64.whl", hash = "sha256:6c7cefb4b0640703eb1069835c02486669312bf2f12b48a748e0a7756d0de33d"},
    {file = "aiohttp-3.8.1-cp39-cp39-musllinux_1_1_i686.whl", hash = "sha256:71927042ed6365a09a98a6377501af5c9f0a4d38083652bcd2281a06a5976724"},
    {file = "aiohttp-3.8.1-cp39-cp39-musllinux_1_1_ppc64le.whl", hash = "sha256:28d490af82bc6b7ce53ff31337a18a10498303fe66f701ab65ef27e143c3b0ef"},
    {file = "aiohttp-3.8.1-cp39-cp39-musllinux_1_1_s390x.whl", hash = "sha256:b6613280ccedf24354406caf785db748bebbddcf31408b20c0b48cb86af76866"},
    {file = "aiohttp-3.8.1-cp39-cp39-musllinux_1_1_x86_64.whl", hash = "sha256:81e3d8c34c623ca4e36c46524a3530e99c0bc95ed068fd6e9b55cb721d408fb2"},
    {file = "aiohttp-3.8.1-cp39-cp39-win32.whl", hash = "sha256:7187a76598bdb895af0adbd2fb7474d7f6025d170bc0a1130242da817ce9e7d1"},
    {file = "aiohttp-3.8.1-cp39-cp39-win_amd64.whl", hash = "sha256:1c182cb873bc91b411e184dab7a2b664d4fea2743df0e4d57402f7f3fa644bac"},
    {file = "aiohttp-3.8.1.tar.gz", hash = "sha256:fc5471e1a54de15ef71c1bc6ebe80d4dc681ea600e68bfd1cbce40427f0b7578"},
]
aiohttp-cors = [
    {file = "aiohttp-cors-0.7.0.tar.gz", hash = "sha256:4d39c6d7100fd9764ed1caf8cebf0eb01bf5e3f24e2e073fda6234bc48b19f5d"},
    {file = "aiohttp_cors-0.7.0-py3-none-any.whl", hash = "sha256:0451ba59fdf6909d0e2cd21e4c0a43752bc0703d33fc78ae94d9d9321710193e"},
]
aiosignal = [
    {file = "aiosignal-1.3.1-py3-none-any.whl", hash = "sha256:f8376fb07dd1e86a584e4fcdec80b36b7f81aac666ebc724e2c090300dd83b17"},
    {file = "aiosignal-1.3.1.tar.gz", hash = "sha256:54cd96e15e1649b75d6c87526a6ff0b6c1b0dd3459f43d9ca11d48c339b68cfc"},
]
alabaster = [
    {file = "alabaster-0.7.12-py2.py3-none-any.whl", hash = "sha256:446438bdcca0e05bd45ea2de1668c1d9b032e1a9154c2c259092d77031ddd359"},
    {file = "alabaster-0.7.12.tar.gz", hash = "sha256:a661d72d58e6ea8a57f7a86e37d86716863ee5e92788398526d58b26a4e4dc02"},
]
ansicon = [
    {file = "ansicon-1.89.0-py2.py3-none-any.whl", hash = "sha256:f1def52d17f65c2c9682cf8370c03f541f410c1752d6a14029f97318e4b9dfec"},
    {file = "ansicon-1.89.0.tar.gz", hash = "sha256:e4d039def5768a47e4afec8e89e83ec3ae5a26bf00ad851f914d1240b444d2b1"},
]
anyio = [
    {file = "anyio-3.6.2-py3-none-any.whl", hash = "sha256:fbbe32bd270d2a2ef3ed1c5d45041250284e31fc0a4df4a5a6071842051a51e3"},
    {file = "anyio-3.6.2.tar.gz", hash = "sha256:25ea0d673ae30af41a0c442f81cf3b38c7e79fdc7b60335a4c14e05eb0947421"},
]
appnope = [
    {file = "appnope-0.1.3-py2.py3-none-any.whl", hash = "sha256:265a455292d0bd8a72453494fa24df5a11eb18373a60c7c0430889f22548605e"},
    {file = "appnope-0.1.3.tar.gz", hash = "sha256:02bd91c4de869fbb1e1c50aafc4098827a7a54ab2f39d9dcba6c9547ed920e24"},
]
argon2-cffi = [
    {file = "argon2-cffi-21.3.0.tar.gz", hash = "sha256:d384164d944190a7dd7ef22c6aa3ff197da12962bd04b17f64d4e93d934dba5b"},
    {file = "argon2_cffi-21.3.0-py3-none-any.whl", hash = "sha256:8c976986f2c5c0e5000919e6de187906cfd81fb1c72bf9d88c01177e77da7f80"},
]
argon2-cffi-bindings = [
    {file = "argon2-cffi-bindings-21.2.0.tar.gz", hash = "sha256:bb89ceffa6c791807d1305ceb77dbfacc5aa499891d2c55661c6459651fc39e3"},
    {file = "argon2_cffi_bindings-21.2.0-cp36-abi3-macosx_10_9_x86_64.whl", hash = "sha256:ccb949252cb2ab3a08c02024acb77cfb179492d5701c7cbdbfd776124d4d2367"},
    {file = "argon2_cffi_bindings-21.2.0-cp36-abi3-manylinux_2_17_aarch64.manylinux2014_aarch64.whl", hash = "sha256:9524464572e12979364b7d600abf96181d3541da11e23ddf565a32e70bd4dc0d"},
    {file = "argon2_cffi_bindings-21.2.0-cp36-abi3-manylinux_2_17_x86_64.manylinux2014_x86_64.whl", hash = "sha256:b746dba803a79238e925d9046a63aa26bf86ab2a2fe74ce6b009a1c3f5c8f2ae"},
    {file = "argon2_cffi_bindings-21.2.0-cp36-abi3-manylinux_2_5_i686.manylinux1_i686.manylinux_2_17_i686.manylinux2014_i686.whl", hash = "sha256:58ed19212051f49a523abb1dbe954337dc82d947fb6e5a0da60f7c8471a8476c"},
    {file = "argon2_cffi_bindings-21.2.0-cp36-abi3-musllinux_1_1_aarch64.whl", hash = "sha256:bd46088725ef7f58b5a1ef7ca06647ebaf0eb4baff7d1d0d177c6cc8744abd86"},
    {file = "argon2_cffi_bindings-21.2.0-cp36-abi3-musllinux_1_1_i686.whl", hash = "sha256:8cd69c07dd875537a824deec19f978e0f2078fdda07fd5c42ac29668dda5f40f"},
    {file = "argon2_cffi_bindings-21.2.0-cp36-abi3-musllinux_1_1_x86_64.whl", hash = "sha256:f1152ac548bd5b8bcecfb0b0371f082037e47128653df2e8ba6e914d384f3c3e"},
    {file = "argon2_cffi_bindings-21.2.0-cp36-abi3-win32.whl", hash = "sha256:603ca0aba86b1349b147cab91ae970c63118a0f30444d4bc80355937c950c082"},
    {file = "argon2_cffi_bindings-21.2.0-cp36-abi3-win_amd64.whl", hash = "sha256:b2ef1c30440dbbcba7a5dc3e319408b59676e2e039e2ae11a8775ecf482b192f"},
    {file = "argon2_cffi_bindings-21.2.0-cp38-abi3-macosx_10_9_universal2.whl", hash = "sha256:e415e3f62c8d124ee16018e491a009937f8cf7ebf5eb430ffc5de21b900dad93"},
    {file = "argon2_cffi_bindings-21.2.0-pp37-pypy37_pp73-macosx_10_9_x86_64.whl", hash = "sha256:3e385d1c39c520c08b53d63300c3ecc28622f076f4c2b0e6d7e796e9f6502194"},
    {file = "argon2_cffi_bindings-21.2.0-pp37-pypy37_pp73-manylinux_2_17_aarch64.manylinux2014_aarch64.whl", hash = "sha256:2c3e3cc67fdb7d82c4718f19b4e7a87123caf8a93fde7e23cf66ac0337d3cb3f"},
    {file = "argon2_cffi_bindings-21.2.0-pp37-pypy37_pp73-manylinux_2_17_x86_64.manylinux2014_x86_64.whl", hash = "sha256:6a22ad9800121b71099d0fb0a65323810a15f2e292f2ba450810a7316e128ee5"},
    {file = "argon2_cffi_bindings-21.2.0-pp37-pypy37_pp73-manylinux_2_5_i686.manylinux1_i686.manylinux_2_17_i686.manylinux2014_i686.whl", hash = "sha256:f9f8b450ed0547e3d473fdc8612083fd08dd2120d6ac8f73828df9b7d45bb351"},
    {file = "argon2_cffi_bindings-21.2.0-pp37-pypy37_pp73-win_amd64.whl", hash = "sha256:93f9bf70084f97245ba10ee36575f0c3f1e7d7724d67d8e5b08e61787c320ed7"},
    {file = "argon2_cffi_bindings-21.2.0-pp38-pypy38_pp73-macosx_10_9_x86_64.whl", hash = "sha256:3b9ef65804859d335dc6b31582cad2c5166f0c3e7975f324d9ffaa34ee7e6583"},
    {file = "argon2_cffi_bindings-21.2.0-pp38-pypy38_pp73-manylinux_2_17_aarch64.manylinux2014_aarch64.whl", hash = "sha256:d4966ef5848d820776f5f562a7d45fdd70c2f330c961d0d745b784034bd9f48d"},
    {file = "argon2_cffi_bindings-21.2.0-pp38-pypy38_pp73-manylinux_2_17_x86_64.manylinux2014_x86_64.whl", hash = "sha256:20ef543a89dee4db46a1a6e206cd015360e5a75822f76df533845c3cbaf72670"},
    {file = "argon2_cffi_bindings-21.2.0-pp38-pypy38_pp73-manylinux_2_5_i686.manylinux1_i686.manylinux_2_17_i686.manylinux2014_i686.whl", hash = "sha256:ed2937d286e2ad0cc79a7087d3c272832865f779430e0cc2b4f3718d3159b0cb"},
    {file = "argon2_cffi_bindings-21.2.0-pp38-pypy38_pp73-win_amd64.whl", hash = "sha256:5e00316dabdaea0b2dd82d141cc66889ced0cdcbfa599e8b471cf22c620c329a"},
]
asn1crypto = [
    {file = "asn1crypto-1.5.1-py2.py3-none-any.whl", hash = "sha256:db4e40728b728508912cbb3d44f19ce188f218e9eba635821bb4b68564f8fd67"},
    {file = "asn1crypto-1.5.1.tar.gz", hash = "sha256:13ae38502be632115abf8a24cbe5f4da52e3b5231990aff31123c805306ccb9c"},
]
astroid = [
    {file = "astroid-2.12.13-py3-none-any.whl", hash = "sha256:10e0ad5f7b79c435179d0d0f0df69998c4eef4597534aae44910db060baeb907"},
    {file = "astroid-2.12.13.tar.gz", hash = "sha256:1493fe8bd3dfd73dc35bd53c9d5b6e49ead98497c47b2307662556a5692d29d7"},
]
async-timeout = [
    {file = "async-timeout-4.0.2.tar.gz", hash = "sha256:2163e1640ddb52b7a8c80d0a67a08587e5d245cc9c553a74a847056bc2976b15"},
    {file = "async_timeout-4.0.2-py3-none-any.whl", hash = "sha256:8ca1e4fcf50d07413d66d1a5e416e42cfdf5851c981d679a09851a6853383b3c"},
]
attrs = [
    {file = "attrs-22.1.0-py2.py3-none-any.whl", hash = "sha256:86efa402f67bf2df34f51a335487cf46b1ec130d02b8d39fd248abfd30da551c"},
    {file = "attrs-22.1.0.tar.gz", hash = "sha256:29adc2665447e5191d0e7c568fde78b21f9672d344281d0c6e1ab085429b22b6"},
]
babel = [
    {file = "Babel-2.11.0-py3-none-any.whl", hash = "sha256:1ad3eca1c885218f6dce2ab67291178944f810a10a9b5f3cb8382a5a232b64fe"},
    {file = "Babel-2.11.0.tar.gz", hash = "sha256:5ef4b3226b0180dedded4229651c8b0e1a3a6a2837d45a073272f313e4cf97f6"},
]
backcall = [
    {file = "backcall-0.2.0-py2.py3-none-any.whl", hash = "sha256:fbbce6a29f263178a1f7915c1940bde0ec2b2a967566fe1c65c1dfb7422bd255"},
    {file = "backcall-0.2.0.tar.gz", hash = "sha256:5cbdbf27be5e7cfadb448baf0aa95508f91f2bbc6c6437cd9cd06e2a4c215e1e"},
]
backoff = [
    {file = "backoff-2.2.1-py3-none-any.whl", hash = "sha256:63579f9a0628e06278f7e47b7d7d5b6ce20dc65c5e96a6f3ca99a6adca0396e8"},
    {file = "backoff-2.2.1.tar.gz", hash = "sha256:03f829f5bb1923180821643f8753b0502c3b682293992485b0eef2807afa5cba"},
]
beautifulsoup4 = [
    {file = "beautifulsoup4-4.11.1-py3-none-any.whl", hash = "sha256:58d5c3d29f5a36ffeb94f02f0d786cd53014cf9b3b3951d42e0080d8a9498d30"},
    {file = "beautifulsoup4-4.11.1.tar.gz", hash = "sha256:ad9aa55b65ef2808eb405f46cf74df7fcb7044d5cbc26487f96eb2ef2e436693"},
]
black = [
    {file = "black-22.10.0-1fixedarch-cp310-cp310-macosx_11_0_x86_64.whl", hash = "sha256:5cc42ca67989e9c3cf859e84c2bf014f6633db63d1cbdf8fdb666dcd9e77e3fa"},
    {file = "black-22.10.0-1fixedarch-cp311-cp311-macosx_11_0_x86_64.whl", hash = "sha256:5d8f74030e67087b219b032aa33a919fae8806d49c867846bfacde57f43972ef"},
    {file = "black-22.10.0-1fixedarch-cp37-cp37m-macosx_10_16_x86_64.whl", hash = "sha256:197df8509263b0b8614e1df1756b1dd41be6738eed2ba9e9769f3880c2b9d7b6"},
    {file = "black-22.10.0-1fixedarch-cp38-cp38-macosx_10_16_x86_64.whl", hash = "sha256:2644b5d63633702bc2c5f3754b1b475378fbbfb481f62319388235d0cd104c2d"},
    {file = "black-22.10.0-1fixedarch-cp39-cp39-macosx_11_0_x86_64.whl", hash = "sha256:e41a86c6c650bcecc6633ee3180d80a025db041a8e2398dcc059b3afa8382cd4"},
    {file = "black-22.10.0-cp310-cp310-macosx_11_0_arm64.whl", hash = "sha256:2039230db3c6c639bd84efe3292ec7b06e9214a2992cd9beb293d639c6402edb"},
    {file = "black-22.10.0-cp310-cp310-manylinux_2_17_x86_64.manylinux2014_x86_64.whl", hash = "sha256:14ff67aec0a47c424bc99b71005202045dc09270da44a27848d534600ac64fc7"},
    {file = "black-22.10.0-cp310-cp310-win_amd64.whl", hash = "sha256:819dc789f4498ecc91438a7de64427c73b45035e2e3680c92e18795a839ebb66"},
    {file = "black-22.10.0-cp311-cp311-macosx_11_0_arm64.whl", hash = "sha256:5b9b29da4f564ba8787c119f37d174f2b69cdfdf9015b7d8c5c16121ddc054ae"},
    {file = "black-22.10.0-cp311-cp311-manylinux_2_17_x86_64.manylinux2014_x86_64.whl", hash = "sha256:b8b49776299fece66bffaafe357d929ca9451450f5466e997a7285ab0fe28e3b"},
    {file = "black-22.10.0-cp311-cp311-win_amd64.whl", hash = "sha256:21199526696b8f09c3997e2b4db8d0b108d801a348414264d2eb8eb2532e540d"},
    {file = "black-22.10.0-cp37-cp37m-manylinux_2_17_x86_64.manylinux2014_x86_64.whl", hash = "sha256:1e464456d24e23d11fced2bc8c47ef66d471f845c7b7a42f3bd77bf3d1789650"},
    {file = "black-22.10.0-cp37-cp37m-win_amd64.whl", hash = "sha256:9311e99228ae10023300ecac05be5a296f60d2fd10fff31cf5c1fa4ca4b1988d"},
    {file = "black-22.10.0-cp38-cp38-macosx_11_0_arm64.whl", hash = "sha256:fba8a281e570adafb79f7755ac8721b6cf1bbf691186a287e990c7929c7692ff"},
    {file = "black-22.10.0-cp38-cp38-manylinux_2_17_x86_64.manylinux2014_x86_64.whl", hash = "sha256:915ace4ff03fdfff953962fa672d44be269deb2eaf88499a0f8805221bc68c87"},
    {file = "black-22.10.0-cp38-cp38-win_amd64.whl", hash = "sha256:444ebfb4e441254e87bad00c661fe32df9969b2bf224373a448d8aca2132b395"},
    {file = "black-22.10.0-cp39-cp39-macosx_11_0_arm64.whl", hash = "sha256:974308c58d057a651d182208a484ce80a26dac0caef2895836a92dd6ebd725e0"},
    {file = "black-22.10.0-cp39-cp39-manylinux_2_17_x86_64.manylinux2014_x86_64.whl", hash = "sha256:72ef3925f30e12a184889aac03d77d031056860ccae8a1e519f6cbb742736383"},
    {file = "black-22.10.0-cp39-cp39-win_amd64.whl", hash = "sha256:432247333090c8c5366e69627ccb363bc58514ae3e63f7fc75c54b1ea80fa7de"},
    {file = "black-22.10.0-py3-none-any.whl", hash = "sha256:c957b2b4ea88587b46cf49d1dc17681c1e672864fd7af32fc1e9664d572b3458"},
    {file = "black-22.10.0.tar.gz", hash = "sha256:f513588da599943e0cde4e32cc9879e825d58720d6557062d1098c5ad80080e1"},
]
bleach = [
    {file = "bleach-5.0.1-py3-none-any.whl", hash = "sha256:085f7f33c15bd408dd9b17a4ad77c577db66d76203e5984b1bd59baeee948b2a"},
    {file = "bleach-5.0.1.tar.gz", hash = "sha256:0d03255c47eb9bd2f26aa9bb7f2107732e7e8fe195ca2f64709fcf3b0a4a085c"},
]
blessed = [
    {file = "blessed-1.19.1-py2.py3-none-any.whl", hash = "sha256:63b8554ae2e0e7f43749b6715c734cc8f3883010a809bf16790102563e6cf25b"},
    {file = "blessed-1.19.1.tar.gz", hash = "sha256:9a0d099695bf621d4680dd6c73f6ad547f6a3442fbdbe80c4b1daa1edbc492fc"},
]
boto3 = [
<<<<<<< HEAD
    {file = "boto3-1.26.17-py3-none-any.whl", hash = "sha256:c39b7e87b27b00dcf452b2fc80252d311e275036f3d48464af34d0123077f985"},
    {file = "boto3-1.26.17.tar.gz", hash = "sha256:bb40a9788dd2234851cdd1110eec0e3f6b3af6b98280924fa44c25199ced5737"},
]
botocore = [
    {file = "botocore-1.29.17-py3-none-any.whl", hash = "sha256:d4bab7d42acdb18effa33fee53d137b8b1bdedc2da196428a2d1e04a123778bc"},
    {file = "botocore-1.29.17.tar.gz", hash = "sha256:4be7ca8c581dbc6e8584876c4347dcc4f4bc6aa6e6e8131901fc11816fc8151b"},
=======
    {file = "boto3-1.26.25-py3-none-any.whl", hash = "sha256:7048335b099473816240046753d77ef0953ce5a037b93b2848477dcf036d3849"},
    {file = "boto3-1.26.25.tar.gz", hash = "sha256:e0ba3620feb430e31926270ea3dc0bb94df55a0fd2b209bd91f7904f2f2166ef"},
]
botocore = [
    {file = "botocore-1.29.25-py3-none-any.whl", hash = "sha256:cb489ca8fbc043cd9bf901e3e105f0dec316ed438ee883e55c9f9c77bd0f6a2d"},
    {file = "botocore-1.29.25.tar.gz", hash = "sha256:a204140c9d7adadf3919d8024d79278f1865a20c869e4f216eaea599ca3a1743"},
>>>>>>> e1ee3ced
]
bump2version = [
    {file = "bump2version-1.0.1-py2.py3-none-any.whl", hash = "sha256:37f927ea17cde7ae2d7baf832f8e80ce3777624554a653006c9144f8017fe410"},
    {file = "bump2version-1.0.1.tar.gz", hash = "sha256:762cb2bfad61f4ec8e2bdf452c7c267416f8c70dd9ecb1653fd0bbb01fa936e6"},
]
cachetools = [
    {file = "cachetools-5.2.0-py3-none-any.whl", hash = "sha256:f9f17d2aec496a9aa6b76f53e3b614c965223c061982d434d160f930c698a9db"},
    {file = "cachetools-5.2.0.tar.gz", hash = "sha256:6a94c6402995a99c3970cc7e4884bb60b4a8639938157eeed436098bf9831757"},
]
certifi = [
    {file = "certifi-2022.12.7-py3-none-any.whl", hash = "sha256:4ad3232f5e926d6718ec31cfc1fcadfde020920e278684144551c91769c7bc18"},
    {file = "certifi-2022.12.7.tar.gz", hash = "sha256:35824b4c3a97115964b408844d64aa14db1cc518f6562e8d7261699d1350a9e3"},
]
cffi = [
    {file = "cffi-1.15.1-cp27-cp27m-macosx_10_9_x86_64.whl", hash = "sha256:a66d3508133af6e8548451b25058d5812812ec3798c886bf38ed24a98216fab2"},
    {file = "cffi-1.15.1-cp27-cp27m-manylinux1_i686.whl", hash = "sha256:470c103ae716238bbe698d67ad020e1db9d9dba34fa5a899b5e21577e6d52ed2"},
    {file = "cffi-1.15.1-cp27-cp27m-manylinux1_x86_64.whl", hash = "sha256:9ad5db27f9cabae298d151c85cf2bad1d359a1b9c686a275df03385758e2f914"},
    {file = "cffi-1.15.1-cp27-cp27m-win32.whl", hash = "sha256:b3bbeb01c2b273cca1e1e0c5df57f12dce9a4dd331b4fa1635b8bec26350bde3"},
    {file = "cffi-1.15.1-cp27-cp27m-win_amd64.whl", hash = "sha256:e00b098126fd45523dd056d2efba6c5a63b71ffe9f2bbe1a4fe1716e1d0c331e"},
    {file = "cffi-1.15.1-cp27-cp27mu-manylinux1_i686.whl", hash = "sha256:d61f4695e6c866a23a21acab0509af1cdfd2c013cf256bbf5b6b5e2695827162"},
    {file = "cffi-1.15.1-cp27-cp27mu-manylinux1_x86_64.whl", hash = "sha256:ed9cb427ba5504c1dc15ede7d516b84757c3e3d7868ccc85121d9310d27eed0b"},
    {file = "cffi-1.15.1-cp310-cp310-macosx_10_9_x86_64.whl", hash = "sha256:39d39875251ca8f612b6f33e6b1195af86d1b3e60086068be9cc053aa4376e21"},
    {file = "cffi-1.15.1-cp310-cp310-macosx_11_0_arm64.whl", hash = "sha256:285d29981935eb726a4399badae8f0ffdff4f5050eaa6d0cfc3f64b857b77185"},
    {file = "cffi-1.15.1-cp310-cp310-manylinux_2_12_i686.manylinux2010_i686.manylinux_2_17_i686.manylinux2014_i686.whl", hash = "sha256:3eb6971dcff08619f8d91607cfc726518b6fa2a9eba42856be181c6d0d9515fd"},
    {file = "cffi-1.15.1-cp310-cp310-manylinux_2_17_aarch64.manylinux2014_aarch64.whl", hash = "sha256:21157295583fe8943475029ed5abdcf71eb3911894724e360acff1d61c1d54bc"},
    {file = "cffi-1.15.1-cp310-cp310-manylinux_2_17_ppc64le.manylinux2014_ppc64le.whl", hash = "sha256:5635bd9cb9731e6d4a1132a498dd34f764034a8ce60cef4f5319c0541159392f"},
    {file = "cffi-1.15.1-cp310-cp310-manylinux_2_17_s390x.manylinux2014_s390x.whl", hash = "sha256:2012c72d854c2d03e45d06ae57f40d78e5770d252f195b93f581acf3ba44496e"},
    {file = "cffi-1.15.1-cp310-cp310-manylinux_2_17_x86_64.manylinux2014_x86_64.whl", hash = "sha256:dd86c085fae2efd48ac91dd7ccffcfc0571387fe1193d33b6394db7ef31fe2a4"},
    {file = "cffi-1.15.1-cp310-cp310-musllinux_1_1_i686.whl", hash = "sha256:fa6693661a4c91757f4412306191b6dc88c1703f780c8234035eac011922bc01"},
    {file = "cffi-1.15.1-cp310-cp310-musllinux_1_1_x86_64.whl", hash = "sha256:59c0b02d0a6c384d453fece7566d1c7e6b7bae4fc5874ef2ef46d56776d61c9e"},
    {file = "cffi-1.15.1-cp310-cp310-win32.whl", hash = "sha256:cba9d6b9a7d64d4bd46167096fc9d2f835e25d7e4c121fb2ddfc6528fb0413b2"},
    {file = "cffi-1.15.1-cp310-cp310-win_amd64.whl", hash = "sha256:ce4bcc037df4fc5e3d184794f27bdaab018943698f4ca31630bc7f84a7b69c6d"},
    {file = "cffi-1.15.1-cp311-cp311-macosx_10_9_x86_64.whl", hash = "sha256:3d08afd128ddaa624a48cf2b859afef385b720bb4b43df214f85616922e6a5ac"},
    {file = "cffi-1.15.1-cp311-cp311-macosx_11_0_arm64.whl", hash = "sha256:3799aecf2e17cf585d977b780ce79ff0dc9b78d799fc694221ce814c2c19db83"},
    {file = "cffi-1.15.1-cp311-cp311-manylinux_2_12_i686.manylinux2010_i686.manylinux_2_17_i686.manylinux2014_i686.whl", hash = "sha256:a591fe9e525846e4d154205572a029f653ada1a78b93697f3b5a8f1f2bc055b9"},
    {file = "cffi-1.15.1-cp311-cp311-manylinux_2_17_aarch64.manylinux2014_aarch64.whl", hash = "sha256:3548db281cd7d2561c9ad9984681c95f7b0e38881201e157833a2342c30d5e8c"},
    {file = "cffi-1.15.1-cp311-cp311-manylinux_2_17_ppc64le.manylinux2014_ppc64le.whl", hash = "sha256:91fc98adde3d7881af9b59ed0294046f3806221863722ba7d8d120c575314325"},
    {file = "cffi-1.15.1-cp311-cp311-manylinux_2_17_x86_64.manylinux2014_x86_64.whl", hash = "sha256:94411f22c3985acaec6f83c6df553f2dbe17b698cc7f8ae751ff2237d96b9e3c"},
    {file = "cffi-1.15.1-cp311-cp311-musllinux_1_1_i686.whl", hash = "sha256:03425bdae262c76aad70202debd780501fabeaca237cdfddc008987c0e0f59ef"},
    {file = "cffi-1.15.1-cp311-cp311-musllinux_1_1_x86_64.whl", hash = "sha256:cc4d65aeeaa04136a12677d3dd0b1c0c94dc43abac5860ab33cceb42b801c1e8"},
    {file = "cffi-1.15.1-cp311-cp311-win32.whl", hash = "sha256:a0f100c8912c114ff53e1202d0078b425bee3649ae34d7b070e9697f93c5d52d"},
    {file = "cffi-1.15.1-cp311-cp311-win_amd64.whl", hash = "sha256:04ed324bda3cda42b9b695d51bb7d54b680b9719cfab04227cdd1e04e5de3104"},
    {file = "cffi-1.15.1-cp36-cp36m-macosx_10_9_x86_64.whl", hash = "sha256:50a74364d85fd319352182ef59c5c790484a336f6db772c1a9231f1c3ed0cbd7"},
    {file = "cffi-1.15.1-cp36-cp36m-manylinux_2_17_aarch64.manylinux2014_aarch64.whl", hash = "sha256:e263d77ee3dd201c3a142934a086a4450861778baaeeb45db4591ef65550b0a6"},
    {file = "cffi-1.15.1-cp36-cp36m-manylinux_2_17_ppc64le.manylinux2014_ppc64le.whl", hash = "sha256:cec7d9412a9102bdc577382c3929b337320c4c4c4849f2c5cdd14d7368c5562d"},
    {file = "cffi-1.15.1-cp36-cp36m-manylinux_2_17_s390x.manylinux2014_s390x.whl", hash = "sha256:4289fc34b2f5316fbb762d75362931e351941fa95fa18789191b33fc4cf9504a"},
    {file = "cffi-1.15.1-cp36-cp36m-manylinux_2_5_i686.manylinux1_i686.whl", hash = "sha256:173379135477dc8cac4bc58f45db08ab45d228b3363adb7af79436135d028405"},
    {file = "cffi-1.15.1-cp36-cp36m-manylinux_2_5_x86_64.manylinux1_x86_64.whl", hash = "sha256:6975a3fac6bc83c4a65c9f9fcab9e47019a11d3d2cf7f3c0d03431bf145a941e"},
    {file = "cffi-1.15.1-cp36-cp36m-win32.whl", hash = "sha256:2470043b93ff09bf8fb1d46d1cb756ce6132c54826661a32d4e4d132e1977adf"},
    {file = "cffi-1.15.1-cp36-cp36m-win_amd64.whl", hash = "sha256:30d78fbc8ebf9c92c9b7823ee18eb92f2e6ef79b45ac84db507f52fbe3ec4497"},
    {file = "cffi-1.15.1-cp37-cp37m-macosx_10_9_x86_64.whl", hash = "sha256:198caafb44239b60e252492445da556afafc7d1e3ab7a1fb3f0584ef6d742375"},
    {file = "cffi-1.15.1-cp37-cp37m-manylinux_2_12_i686.manylinux2010_i686.manylinux_2_17_i686.manylinux2014_i686.whl", hash = "sha256:5ef34d190326c3b1f822a5b7a45f6c4535e2f47ed06fec77d3d799c450b2651e"},
    {file = "cffi-1.15.1-cp37-cp37m-manylinux_2_17_aarch64.manylinux2014_aarch64.whl", hash = "sha256:8102eaf27e1e448db915d08afa8b41d6c7ca7a04b7d73af6514df10a3e74bd82"},
    {file = "cffi-1.15.1-cp37-cp37m-manylinux_2_17_ppc64le.manylinux2014_ppc64le.whl", hash = "sha256:5df2768244d19ab7f60546d0c7c63ce1581f7af8b5de3eb3004b9b6fc8a9f84b"},
    {file = "cffi-1.15.1-cp37-cp37m-manylinux_2_17_s390x.manylinux2014_s390x.whl", hash = "sha256:a8c4917bd7ad33e8eb21e9a5bbba979b49d9a97acb3a803092cbc1133e20343c"},
    {file = "cffi-1.15.1-cp37-cp37m-manylinux_2_17_x86_64.manylinux2014_x86_64.whl", hash = "sha256:0e2642fe3142e4cc4af0799748233ad6da94c62a8bec3a6648bf8ee68b1c7426"},
    {file = "cffi-1.15.1-cp37-cp37m-win32.whl", hash = "sha256:e229a521186c75c8ad9490854fd8bbdd9a0c9aa3a524326b55be83b54d4e0ad9"},
    {file = "cffi-1.15.1-cp37-cp37m-win_amd64.whl", hash = "sha256:a0b71b1b8fbf2b96e41c4d990244165e2c9be83d54962a9a1d118fd8657d2045"},
    {file = "cffi-1.15.1-cp38-cp38-macosx_10_9_x86_64.whl", hash = "sha256:320dab6e7cb2eacdf0e658569d2575c4dad258c0fcc794f46215e1e39f90f2c3"},
    {file = "cffi-1.15.1-cp38-cp38-manylinux_2_12_i686.manylinux2010_i686.manylinux_2_17_i686.manylinux2014_i686.whl", hash = "sha256:1e74c6b51a9ed6589199c787bf5f9875612ca4a8a0785fb2d4a84429badaf22a"},
    {file = "cffi-1.15.1-cp38-cp38-manylinux_2_17_aarch64.manylinux2014_aarch64.whl", hash = "sha256:a5c84c68147988265e60416b57fc83425a78058853509c1b0629c180094904a5"},
    {file = "cffi-1.15.1-cp38-cp38-manylinux_2_17_ppc64le.manylinux2014_ppc64le.whl", hash = "sha256:3b926aa83d1edb5aa5b427b4053dc420ec295a08e40911296b9eb1b6170f6cca"},
    {file = "cffi-1.15.1-cp38-cp38-manylinux_2_17_s390x.manylinux2014_s390x.whl", hash = "sha256:87c450779d0914f2861b8526e035c5e6da0a3199d8f1add1a665e1cbc6fc6d02"},
    {file = "cffi-1.15.1-cp38-cp38-manylinux_2_17_x86_64.manylinux2014_x86_64.whl", hash = "sha256:4f2c9f67e9821cad2e5f480bc8d83b8742896f1242dba247911072d4fa94c192"},
    {file = "cffi-1.15.1-cp38-cp38-win32.whl", hash = "sha256:8b7ee99e510d7b66cdb6c593f21c043c248537a32e0bedf02e01e9553a172314"},
    {file = "cffi-1.15.1-cp38-cp38-win_amd64.whl", hash = "sha256:00a9ed42e88df81ffae7a8ab6d9356b371399b91dbdf0c3cb1e84c03a13aceb5"},
    {file = "cffi-1.15.1-cp39-cp39-macosx_10_9_x86_64.whl", hash = "sha256:54a2db7b78338edd780e7ef7f9f6c442500fb0d41a5a4ea24fff1c929d5af585"},
    {file = "cffi-1.15.1-cp39-cp39-macosx_11_0_arm64.whl", hash = "sha256:fcd131dd944808b5bdb38e6f5b53013c5aa4f334c5cad0c72742f6eba4b73db0"},
    {file = "cffi-1.15.1-cp39-cp39-manylinux_2_12_i686.manylinux2010_i686.manylinux_2_17_i686.manylinux2014_i686.whl", hash = "sha256:7473e861101c9e72452f9bf8acb984947aa1661a7704553a9f6e4baa5ba64415"},
    {file = "cffi-1.15.1-cp39-cp39-manylinux_2_17_aarch64.manylinux2014_aarch64.whl", hash = "sha256:6c9a799e985904922a4d207a94eae35c78ebae90e128f0c4e521ce339396be9d"},
    {file = "cffi-1.15.1-cp39-cp39-manylinux_2_17_ppc64le.manylinux2014_ppc64le.whl", hash = "sha256:3bcde07039e586f91b45c88f8583ea7cf7a0770df3a1649627bf598332cb6984"},
    {file = "cffi-1.15.1-cp39-cp39-manylinux_2_17_s390x.manylinux2014_s390x.whl", hash = "sha256:33ab79603146aace82c2427da5ca6e58f2b3f2fb5da893ceac0c42218a40be35"},
    {file = "cffi-1.15.1-cp39-cp39-manylinux_2_17_x86_64.manylinux2014_x86_64.whl", hash = "sha256:5d598b938678ebf3c67377cdd45e09d431369c3b1a5b331058c338e201f12b27"},
    {file = "cffi-1.15.1-cp39-cp39-musllinux_1_1_i686.whl", hash = "sha256:db0fbb9c62743ce59a9ff687eb5f4afbe77e5e8403d6697f7446e5f609976f76"},
    {file = "cffi-1.15.1-cp39-cp39-musllinux_1_1_x86_64.whl", hash = "sha256:98d85c6a2bef81588d9227dde12db8a7f47f639f4a17c9ae08e773aa9c697bf3"},
    {file = "cffi-1.15.1-cp39-cp39-win32.whl", hash = "sha256:40f4774f5a9d4f5e344f31a32b5096977b5d48560c5592e2f3d2c4374bd543ee"},
    {file = "cffi-1.15.1-cp39-cp39-win_amd64.whl", hash = "sha256:70df4e3b545a17496c9b3f41f5115e69a4f2e77e94e1d2a8e1070bc0c38c8a3c"},
    {file = "cffi-1.15.1.tar.gz", hash = "sha256:d400bfb9a37b1351253cb402671cea7e89bdecc294e8016a707f6d1d8ac934f9"},
]
charset-normalizer = [
    {file = "charset-normalizer-2.1.1.tar.gz", hash = "sha256:5a3d016c7c547f69d6f81fb0db9449ce888b418b5b9952cc5e6e66843e9dd845"},
    {file = "charset_normalizer-2.1.1-py3-none-any.whl", hash = "sha256:83e9a75d1911279afd89352c68b45348559d1fc0506b054b346651b5e7fee29f"},
]
click = [
    {file = "click-8.0.4-py3-none-any.whl", hash = "sha256:6a7a62563bbfabfda3a38f3023a1db4a35978c0abd76f6c9605ecd6554d6d9b1"},
    {file = "click-8.0.4.tar.gz", hash = "sha256:8458d7b1287c5fb128c90e23381cf99dcde74beaf6c7ff6384ce84d6fe090adb"},
]
colorama = [
    {file = "colorama-0.4.6-py2.py3-none-any.whl", hash = "sha256:4f1d9991f5acc0ca119f9d443620b77f9d6b33703e51011c16baf57afb285fc6"},
    {file = "colorama-0.4.6.tar.gz", hash = "sha256:08695f5cb7ed6e0531a20572697297273c47b8cae5a63ffc6d6ed5c201be6e44"},
]
colorful = [
    {file = "colorful-0.5.4-py2.py3-none-any.whl", hash = "sha256:8d264b52a39aae4c0ba3e2a46afbaec81b0559a99be0d2cfe2aba4cf94531348"},
    {file = "colorful-0.5.4.tar.gz", hash = "sha256:86848ad4e2eda60cd2519d8698945d22f6f6551e23e95f3f14dfbb60997807ea"},
]
comm = [
    {file = "comm-0.1.1-py3-none-any.whl", hash = "sha256:788a4ec961956c1cb2b0ba3c21f2458ff5757bb2f552032b140787af88d670a3"},
    {file = "comm-0.1.1.tar.gz", hash = "sha256:f395ea64f4f261f35ffc2fbf80a62ec071375dac48cd3ea56092711e74dd063e"},
]
coverage = [
    {file = "coverage-6.5.0-cp310-cp310-macosx_10_9_x86_64.whl", hash = "sha256:ef8674b0ee8cc11e2d574e3e2998aea5df5ab242e012286824ea3c6970580e53"},
    {file = "coverage-6.5.0-cp310-cp310-macosx_11_0_arm64.whl", hash = "sha256:784f53ebc9f3fd0e2a3f6a78b2be1bd1f5575d7863e10c6e12504f240fd06660"},
    {file = "coverage-6.5.0-cp310-cp310-manylinux_2_17_aarch64.manylinux2014_aarch64.whl", hash = "sha256:b4a5be1748d538a710f87542f22c2cad22f80545a847ad91ce45e77417293eb4"},
    {file = "coverage-6.5.0-cp310-cp310-manylinux_2_5_i686.manylinux1_i686.manylinux_2_17_i686.manylinux2014_i686.whl", hash = "sha256:83516205e254a0cb77d2d7bb3632ee019d93d9f4005de31dca0a8c3667d5bc04"},
    {file = "coverage-6.5.0-cp310-cp310-manylinux_2_5_x86_64.manylinux1_x86_64.manylinux_2_17_x86_64.manylinux2014_x86_64.whl", hash = "sha256:af4fffaffc4067232253715065e30c5a7ec6faac36f8fc8d6f64263b15f74db0"},
    {file = "coverage-6.5.0-cp310-cp310-musllinux_1_1_aarch64.whl", hash = "sha256:97117225cdd992a9c2a5515db1f66b59db634f59d0679ca1fa3fe8da32749cae"},
    {file = "coverage-6.5.0-cp310-cp310-musllinux_1_1_i686.whl", hash = "sha256:a1170fa54185845505fbfa672f1c1ab175446c887cce8212c44149581cf2d466"},
    {file = "coverage-6.5.0-cp310-cp310-musllinux_1_1_x86_64.whl", hash = "sha256:11b990d520ea75e7ee8dcab5bc908072aaada194a794db9f6d7d5cfd19661e5a"},
    {file = "coverage-6.5.0-cp310-cp310-win32.whl", hash = "sha256:5dbec3b9095749390c09ab7c89d314727f18800060d8d24e87f01fb9cfb40b32"},
    {file = "coverage-6.5.0-cp310-cp310-win_amd64.whl", hash = "sha256:59f53f1dc5b656cafb1badd0feb428c1e7bc19b867479ff72f7a9dd9b479f10e"},
    {file = "coverage-6.5.0-cp311-cp311-macosx_10_9_x86_64.whl", hash = "sha256:4a5375e28c5191ac38cca59b38edd33ef4cc914732c916f2929029b4bfb50795"},
    {file = "coverage-6.5.0-cp311-cp311-manylinux_2_17_aarch64.manylinux2014_aarch64.whl", hash = "sha256:c4ed2820d919351f4167e52425e096af41bfabacb1857186c1ea32ff9983ed75"},
    {file = "coverage-6.5.0-cp311-cp311-manylinux_2_5_i686.manylinux1_i686.manylinux_2_17_i686.manylinux2014_i686.whl", hash = "sha256:33a7da4376d5977fbf0a8ed91c4dffaaa8dbf0ddbf4c8eea500a2486d8bc4d7b"},
    {file = "coverage-6.5.0-cp311-cp311-manylinux_2_5_x86_64.manylinux1_x86_64.manylinux_2_17_x86_64.manylinux2014_x86_64.whl", hash = "sha256:a8fb6cf131ac4070c9c5a3e21de0f7dc5a0fbe8bc77c9456ced896c12fcdad91"},
    {file = "coverage-6.5.0-cp311-cp311-musllinux_1_1_aarch64.whl", hash = "sha256:a6b7d95969b8845250586f269e81e5dfdd8ff828ddeb8567a4a2eaa7313460c4"},
    {file = "coverage-6.5.0-cp311-cp311-musllinux_1_1_i686.whl", hash = "sha256:1ef221513e6f68b69ee9e159506d583d31aa3567e0ae84eaad9d6ec1107dddaa"},
    {file = "coverage-6.5.0-cp311-cp311-musllinux_1_1_x86_64.whl", hash = "sha256:cca4435eebea7962a52bdb216dec27215d0df64cf27fc1dd538415f5d2b9da6b"},
    {file = "coverage-6.5.0-cp311-cp311-win32.whl", hash = "sha256:98e8a10b7a314f454d9eff4216a9a94d143a7ee65018dd12442e898ee2310578"},
    {file = "coverage-6.5.0-cp311-cp311-win_amd64.whl", hash = "sha256:bc8ef5e043a2af066fa8cbfc6e708d58017024dc4345a1f9757b329a249f041b"},
    {file = "coverage-6.5.0-cp37-cp37m-macosx_10_9_x86_64.whl", hash = "sha256:4433b90fae13f86fafff0b326453dd42fc9a639a0d9e4eec4d366436d1a41b6d"},
    {file = "coverage-6.5.0-cp37-cp37m-manylinux_2_17_aarch64.manylinux2014_aarch64.whl", hash = "sha256:f4f05d88d9a80ad3cac6244d36dd89a3c00abc16371769f1340101d3cb899fc3"},
    {file = "coverage-6.5.0-cp37-cp37m-manylinux_2_5_i686.manylinux1_i686.manylinux_2_17_i686.manylinux2014_i686.whl", hash = "sha256:94e2565443291bd778421856bc975d351738963071e9b8839ca1fc08b42d4bef"},
    {file = "coverage-6.5.0-cp37-cp37m-manylinux_2_5_x86_64.manylinux1_x86_64.manylinux_2_17_x86_64.manylinux2014_x86_64.whl", hash = "sha256:027018943386e7b942fa832372ebc120155fd970837489896099f5cfa2890f79"},
    {file = "coverage-6.5.0-cp37-cp37m-musllinux_1_1_aarch64.whl", hash = "sha256:255758a1e3b61db372ec2736c8e2a1fdfaf563977eedbdf131de003ca5779b7d"},
    {file = "coverage-6.5.0-cp37-cp37m-musllinux_1_1_i686.whl", hash = "sha256:851cf4ff24062c6aec510a454b2584f6e998cada52d4cb58c5e233d07172e50c"},
    {file = "coverage-6.5.0-cp37-cp37m-musllinux_1_1_x86_64.whl", hash = "sha256:12adf310e4aafddc58afdb04d686795f33f4d7a6fa67a7a9d4ce7d6ae24d949f"},
    {file = "coverage-6.5.0-cp37-cp37m-win32.whl", hash = "sha256:b5604380f3415ba69de87a289a2b56687faa4fe04dbee0754bfcae433489316b"},
    {file = "coverage-6.5.0-cp37-cp37m-win_amd64.whl", hash = "sha256:4a8dbc1f0fbb2ae3de73eb0bdbb914180c7abfbf258e90b311dcd4f585d44bd2"},
    {file = "coverage-6.5.0-cp38-cp38-macosx_10_9_x86_64.whl", hash = "sha256:d900bb429fdfd7f511f868cedd03a6bbb142f3f9118c09b99ef8dc9bf9643c3c"},
    {file = "coverage-6.5.0-cp38-cp38-macosx_11_0_arm64.whl", hash = "sha256:2198ea6fc548de52adc826f62cb18554caedfb1d26548c1b7c88d8f7faa8f6ba"},
    {file = "coverage-6.5.0-cp38-cp38-manylinux_2_17_aarch64.manylinux2014_aarch64.whl", hash = "sha256:6c4459b3de97b75e3bd6b7d4b7f0db13f17f504f3d13e2a7c623786289dd670e"},
    {file = "coverage-6.5.0-cp38-cp38-manylinux_2_5_i686.manylinux1_i686.manylinux_2_17_i686.manylinux2014_i686.whl", hash = "sha256:20c8ac5386253717e5ccc827caad43ed66fea0efe255727b1053a8154d952398"},
    {file = "coverage-6.5.0-cp38-cp38-manylinux_2_5_x86_64.manylinux1_x86_64.manylinux_2_17_x86_64.manylinux2014_x86_64.whl", hash = "sha256:6b07130585d54fe8dff3d97b93b0e20290de974dc8177c320aeaf23459219c0b"},
    {file = "coverage-6.5.0-cp38-cp38-musllinux_1_1_aarch64.whl", hash = "sha256:dbdb91cd8c048c2b09eb17713b0c12a54fbd587d79adcebad543bc0cd9a3410b"},
    {file = "coverage-6.5.0-cp38-cp38-musllinux_1_1_i686.whl", hash = "sha256:de3001a203182842a4630e7b8d1a2c7c07ec1b45d3084a83d5d227a3806f530f"},
    {file = "coverage-6.5.0-cp38-cp38-musllinux_1_1_x86_64.whl", hash = "sha256:e07f4a4a9b41583d6eabec04f8b68076ab3cd44c20bd29332c6572dda36f372e"},
    {file = "coverage-6.5.0-cp38-cp38-win32.whl", hash = "sha256:6d4817234349a80dbf03640cec6109cd90cba068330703fa65ddf56b60223a6d"},
    {file = "coverage-6.5.0-cp38-cp38-win_amd64.whl", hash = "sha256:7ccf362abd726b0410bf8911c31fbf97f09f8f1061f8c1cf03dfc4b6372848f6"},
    {file = "coverage-6.5.0-cp39-cp39-macosx_10_9_x86_64.whl", hash = "sha256:633713d70ad6bfc49b34ead4060531658dc6dfc9b3eb7d8a716d5873377ab745"},
    {file = "coverage-6.5.0-cp39-cp39-macosx_11_0_arm64.whl", hash = "sha256:95203854f974e07af96358c0b261f1048d8e1083f2de9b1c565e1be4a3a48cfc"},
    {file = "coverage-6.5.0-cp39-cp39-manylinux_2_17_aarch64.manylinux2014_aarch64.whl", hash = "sha256:b9023e237f4c02ff739581ef35969c3739445fb059b060ca51771e69101efffe"},
    {file = "coverage-6.5.0-cp39-cp39-manylinux_2_5_i686.manylinux1_i686.manylinux_2_17_i686.manylinux2014_i686.whl", hash = "sha256:265de0fa6778d07de30bcf4d9dc471c3dc4314a23a3c6603d356a3c9abc2dfcf"},
    {file = "coverage-6.5.0-cp39-cp39-manylinux_2_5_x86_64.manylinux1_x86_64.manylinux_2_17_x86_64.manylinux2014_x86_64.whl", hash = "sha256:8f830ed581b45b82451a40faabb89c84e1a998124ee4212d440e9c6cf70083e5"},
    {file = "coverage-6.5.0-cp39-cp39-musllinux_1_1_aarch64.whl", hash = "sha256:7b6be138d61e458e18d8e6ddcddd36dd96215edfe5f1168de0b1b32635839b62"},
    {file = "coverage-6.5.0-cp39-cp39-musllinux_1_1_i686.whl", hash = "sha256:42eafe6778551cf006a7c43153af1211c3aaab658d4d66fa5fcc021613d02518"},
    {file = "coverage-6.5.0-cp39-cp39-musllinux_1_1_x86_64.whl", hash = "sha256:723e8130d4ecc8f56e9a611e73b31219595baa3bb252d539206f7bbbab6ffc1f"},
    {file = "coverage-6.5.0-cp39-cp39-win32.whl", hash = "sha256:d9ecf0829c6a62b9b573c7bb6d4dcd6ba8b6f80be9ba4fc7ed50bf4ac9aecd72"},
    {file = "coverage-6.5.0-cp39-cp39-win_amd64.whl", hash = "sha256:fc2af30ed0d5ae0b1abdb4ebdce598eafd5b35397d4d75deb341a614d333d987"},
    {file = "coverage-6.5.0-pp36.pp37.pp38-none-any.whl", hash = "sha256:1431986dac3923c5945271f169f59c45b8802a114c8f548d611f2015133df77a"},
    {file = "coverage-6.5.0.tar.gz", hash = "sha256:f642e90754ee3e06b0e7e51bce3379590e76b7f76b708e1a71ff043f87025c84"},
]
cryptography = [
    {file = "cryptography-38.0.4-cp36-abi3-macosx_10_10_universal2.whl", hash = "sha256:2fa36a7b2cc0998a3a4d5af26ccb6273f3df133d61da2ba13b3286261e7efb70"},
    {file = "cryptography-38.0.4-cp36-abi3-macosx_10_10_x86_64.whl", hash = "sha256:1f13ddda26a04c06eb57119caf27a524ccae20533729f4b1e4a69b54e07035eb"},
    {file = "cryptography-38.0.4-cp36-abi3-manylinux_2_17_aarch64.manylinux2014_aarch64.manylinux_2_24_aarch64.whl", hash = "sha256:2ec2a8714dd005949d4019195d72abed84198d877112abb5a27740e217e0ea8d"},
    {file = "cryptography-38.0.4-cp36-abi3-manylinux_2_17_aarch64.manylinux2014_aarch64.whl", hash = "sha256:50a1494ed0c3f5b4d07650a68cd6ca62efe8b596ce743a5c94403e6f11bf06c1"},
    {file = "cryptography-38.0.4-cp36-abi3-manylinux_2_17_x86_64.manylinux2014_x86_64.whl", hash = "sha256:a10498349d4c8eab7357a8f9aa3463791292845b79597ad1b98a543686fb1ec8"},
    {file = "cryptography-38.0.4-cp36-abi3-manylinux_2_24_x86_64.whl", hash = "sha256:10652dd7282de17990b88679cb82f832752c4e8237f0c714be518044269415db"},
    {file = "cryptography-38.0.4-cp36-abi3-manylinux_2_28_aarch64.whl", hash = "sha256:bfe6472507986613dc6cc00b3d492b2f7564b02b3b3682d25ca7f40fa3fd321b"},
    {file = "cryptography-38.0.4-cp36-abi3-manylinux_2_28_x86_64.whl", hash = "sha256:ce127dd0a6a0811c251a6cddd014d292728484e530d80e872ad9806cfb1c5b3c"},
    {file = "cryptography-38.0.4-cp36-abi3-musllinux_1_1_aarch64.whl", hash = "sha256:53049f3379ef05182864d13bb9686657659407148f901f3f1eee57a733fb4b00"},
    {file = "cryptography-38.0.4-cp36-abi3-musllinux_1_1_x86_64.whl", hash = "sha256:8a4b2bdb68a447fadebfd7d24855758fe2d6fecc7fed0b78d190b1af39a8e3b0"},
    {file = "cryptography-38.0.4-cp36-abi3-win32.whl", hash = "sha256:1d7e632804a248103b60b16fb145e8df0bc60eed790ece0d12efe8cd3f3e7744"},
    {file = "cryptography-38.0.4-cp36-abi3-win_amd64.whl", hash = "sha256:8e45653fb97eb2f20b8c96f9cd2b3a0654d742b47d638cf2897afbd97f80fa6d"},
    {file = "cryptography-38.0.4-pp37-pypy37_pp73-manylinux_2_17_x86_64.manylinux2014_x86_64.whl", hash = "sha256:ca57eb3ddaccd1112c18fc80abe41db443cc2e9dcb1917078e02dfa010a4f353"},
    {file = "cryptography-38.0.4-pp37-pypy37_pp73-manylinux_2_24_x86_64.whl", hash = "sha256:c9e0d79ee4c56d841bd4ac6e7697c8ff3c8d6da67379057f29e66acffcd1e9a7"},
    {file = "cryptography-38.0.4-pp37-pypy37_pp73-manylinux_2_28_x86_64.whl", hash = "sha256:0e70da4bdff7601b0ef48e6348339e490ebfb0cbe638e083c9c41fb49f00c8bd"},
    {file = "cryptography-38.0.4-pp38-pypy38_pp73-macosx_10_10_x86_64.whl", hash = "sha256:998cd19189d8a747b226d24c0207fdaa1e6658a1d3f2494541cb9dfbf7dcb6d2"},
    {file = "cryptography-38.0.4-pp38-pypy38_pp73-manylinux_2_17_x86_64.manylinux2014_x86_64.whl", hash = "sha256:67461b5ebca2e4c2ab991733f8ab637a7265bb582f07c7c88914b5afb88cb95b"},
    {file = "cryptography-38.0.4-pp38-pypy38_pp73-manylinux_2_24_x86_64.whl", hash = "sha256:4eb85075437f0b1fd8cd66c688469a0c4119e0ba855e3fef86691971b887caf6"},
    {file = "cryptography-38.0.4-pp38-pypy38_pp73-manylinux_2_28_x86_64.whl", hash = "sha256:3178d46f363d4549b9a76264f41c6948752183b3f587666aff0555ac50fd7876"},
    {file = "cryptography-38.0.4-pp38-pypy38_pp73-win_amd64.whl", hash = "sha256:6391e59ebe7c62d9902c24a4d8bcbc79a68e7c4ab65863536127c8a9cd94043b"},
    {file = "cryptography-38.0.4-pp39-pypy39_pp73-macosx_10_10_x86_64.whl", hash = "sha256:78e47e28ddc4ace41dd38c42e6feecfdadf9c3be2af389abbfeef1ff06822285"},
    {file = "cryptography-38.0.4-pp39-pypy39_pp73-manylinux_2_17_x86_64.manylinux2014_x86_64.whl", hash = "sha256:2fb481682873035600b5502f0015b664abc26466153fab5c6bc92c1ea69d478b"},
    {file = "cryptography-38.0.4-pp39-pypy39_pp73-manylinux_2_24_x86_64.whl", hash = "sha256:4367da5705922cf7070462e964f66e4ac24162e22ab0a2e9d31f1b270dd78083"},
    {file = "cryptography-38.0.4-pp39-pypy39_pp73-manylinux_2_28_x86_64.whl", hash = "sha256:b4cad0cea995af760f82820ab4ca54e5471fc782f70a007f31531957f43e9dee"},
    {file = "cryptography-38.0.4-pp39-pypy39_pp73-win_amd64.whl", hash = "sha256:80ca53981ceeb3241998443c4964a387771588c4e4a5d92735a493af868294f9"},
    {file = "cryptography-38.0.4.tar.gz", hash = "sha256:175c1a818b87c9ac80bb7377f5520b7f31b3ef2a0004e2420319beadedb67290"},
]
debugpy = [
    {file = "debugpy-1.6.4-cp310-cp310-macosx_10_15_x86_64.whl", hash = "sha256:6ae238943482c78867ac707c09122688efb700372b617ffd364261e5e41f7a2f"},
    {file = "debugpy-1.6.4-cp310-cp310-manylinux_2_17_x86_64.manylinux2014_x86_64.whl", hash = "sha256:2a39e7da178e1f22f4bc04b57f085e785ed1bcf424aaf318835a1a7129eefe35"},
    {file = "debugpy-1.6.4-cp310-cp310-win32.whl", hash = "sha256:143f79d0798a9acea21cd1d111badb789f19d414aec95fa6389cfea9485ddfb1"},
    {file = "debugpy-1.6.4-cp310-cp310-win_amd64.whl", hash = "sha256:563f148f94434365ec0ce94739c749aabf60bf67339e68a9446499f3582d62f3"},
    {file = "debugpy-1.6.4-cp37-cp37m-macosx_10_15_x86_64.whl", hash = "sha256:1caee68f7e254267df908576c0d0938f8f88af16383f172cb9f0602e24c30c01"},
    {file = "debugpy-1.6.4-cp37-cp37m-manylinux_2_17_x86_64.manylinux2014_x86_64.whl", hash = "sha256:40e2a83d31a16b83666f19fa06d97b2cc311af88e6266590579737949971a17e"},
    {file = "debugpy-1.6.4-cp37-cp37m-win32.whl", hash = "sha256:82229790442856962aec4767b98ba2559fe0998f897e9f21fb10b4fd24b6c436"},
    {file = "debugpy-1.6.4-cp37-cp37m-win_amd64.whl", hash = "sha256:67edf033f9e512958f7b472975ff9d9b7ff64bf4440f6f6ae44afdc66b89e6b6"},
    {file = "debugpy-1.6.4-cp38-cp38-macosx_10_15_x86_64.whl", hash = "sha256:4ab5e938925e5d973f567d6ef32751b17d10f3be3a8c4d73c52f53e727f69bf1"},
    {file = "debugpy-1.6.4-cp38-cp38-manylinux_2_17_x86_64.manylinux2014_x86_64.whl", hash = "sha256:d8df268e9f72fc06efc2e75e8dc8e2b881d6a397356faec26efb2ee70b6863b7"},
    {file = "debugpy-1.6.4-cp38-cp38-win32.whl", hash = "sha256:86bd25f38f8b6c5d430a5e2931eebbd5f580c640f4819fcd236d0498790c7204"},
    {file = "debugpy-1.6.4-cp38-cp38-win_amd64.whl", hash = "sha256:62ba4179b372a62abf9c89b56997d70a4100c6dea6c2a4e0e4be5f45920b3253"},
    {file = "debugpy-1.6.4-cp39-cp39-macosx_10_15_x86_64.whl", hash = "sha256:d2968e589bda4e485a9c61f113754a28e48d88c5152ed8e0b2564a1fadbe50a5"},
    {file = "debugpy-1.6.4-cp39-cp39-manylinux_2_17_x86_64.manylinux2014_x86_64.whl", hash = "sha256:e62b8034ede98932b92268669318848a0d42133d857087a3b9cec03bb844c615"},
    {file = "debugpy-1.6.4-cp39-cp39-win32.whl", hash = "sha256:3d9c31baf64bf959a593996c108e911c5a9aa1693a296840e5469473f064bcec"},
    {file = "debugpy-1.6.4-cp39-cp39-win_amd64.whl", hash = "sha256:ea4bf208054e6d41749f17612066da861dff10102729d32c85b47f155223cf2b"},
    {file = "debugpy-1.6.4-py2.py3-none-any.whl", hash = "sha256:e886a1296cd20a10172e94788009ce74b759e54229ebd64a43fa5c2b4e62cd76"},
    {file = "debugpy-1.6.4.zip", hash = "sha256:d5ab9bd3f4e7faf3765fd52c7c43c074104ab1e109621dc73219099ed1a5399d"},
]
decorator = [
    {file = "decorator-5.1.1-py3-none-any.whl", hash = "sha256:b8c3f85900b9dc423225913c5aace94729fe1fa9763b38939a95226f02d37186"},
    {file = "decorator-5.1.1.tar.gz", hash = "sha256:637996211036b6385ef91435e4fae22989472f9d571faba8927ba8253acbc330"},
]
defusedxml = [
    {file = "defusedxml-0.7.1-py2.py3-none-any.whl", hash = "sha256:a352e7e428770286cc899e2542b6cdaedb2b4953ff269a210103ec58f6198a61"},
    {file = "defusedxml-0.7.1.tar.gz", hash = "sha256:1bb3032db185915b62d7c6209c5a8792be6a32ab2fedacc84e01b52c51aa3e69"},
]
dill = [
    {file = "dill-0.3.6-py3-none-any.whl", hash = "sha256:a07ffd2351b8c678dfc4a856a3005f8067aea51d6ba6c700796a4d9e280f39f0"},
    {file = "dill-0.3.6.tar.gz", hash = "sha256:e5db55f3687856d8fbdab002ed78544e1c4559a130302693d839dfe8f93f2373"},
]
distlib = [
    {file = "distlib-0.3.6-py2.py3-none-any.whl", hash = "sha256:f35c4b692542ca110de7ef0bea44d73981caeb34ca0b9b6b2e6d7790dda8f80e"},
    {file = "distlib-0.3.6.tar.gz", hash = "sha256:14bad2d9b04d3a36127ac97f30b12a19268f211063d8f8ee4f47108896e11b46"},
]
doc8 = [
    {file = "doc8-0.11.2-py3-none-any.whl", hash = "sha256:9187da8c9f115254bbe34f74e2bbbdd3eaa1b9e92efd19ccac7461e347b5055c"},
    {file = "doc8-0.11.2.tar.gz", hash = "sha256:c35a231f88f15c204659154ed3d499fa4d402d7e63d41cba7b54cf5e646123ab"},
]
docutils = [
    {file = "docutils-0.19-py3-none-any.whl", hash = "sha256:5e1de4d849fee02c63b040a4a3fd567f4ab104defd8a5511fbbc24a8a017efbc"},
    {file = "docutils-0.19.tar.gz", hash = "sha256:33995a6753c30b7f577febfc2c50411fec6aac7f7ffeb7c4cfe5991072dcf9e6"},
]
entrypoints = [
    {file = "entrypoints-0.4-py3-none-any.whl", hash = "sha256:f174b5ff827504fd3cd97cc3f8649f3693f51538c7e4bdf3ef002c8429d42f9f"},
    {file = "entrypoints-0.4.tar.gz", hash = "sha256:b706eddaa9218a19ebcd67b56818f05bb27589b1ca9e8d797b74affad4ccacd4"},
]
et-xmlfile = [
    {file = "et_xmlfile-1.1.0-py3-none-any.whl", hash = "sha256:a2ba85d1d6a74ef63837eed693bcb89c3f752169b0e3e7ae5b16ca5e1b3deada"},
    {file = "et_xmlfile-1.1.0.tar.gz", hash = "sha256:8eb9e2bc2f8c97e37a2dc85a09ecdcdec9d8a396530a6d5a33b30b9a92da0c5c"},
]
exceptiongroup = [
    {file = "exceptiongroup-1.0.4-py3-none-any.whl", hash = "sha256:542adf9dea4055530d6e1279602fa5cb11dab2395fa650b8674eaec35fc4a828"},
    {file = "exceptiongroup-1.0.4.tar.gz", hash = "sha256:bd14967b79cd9bdb54d97323216f8fdf533e278df937aa2a90089e7d6e06e5ec"},
]
execnet = [
    {file = "execnet-1.9.0-py2.py3-none-any.whl", hash = "sha256:a295f7cc774947aac58dde7fdc85f4aa00c42adf5d8f5468fc630c1acf30a142"},
    {file = "execnet-1.9.0.tar.gz", hash = "sha256:8f694f3ba9cc92cab508b152dcfe322153975c29bda272e2fd7f3f00f36e47c5"},
]
fastjsonschema = [
    {file = "fastjsonschema-2.16.2-py3-none-any.whl", hash = "sha256:21f918e8d9a1a4ba9c22e09574ba72267a6762d47822db9add95f6454e51cc1c"},
    {file = "fastjsonschema-2.16.2.tar.gz", hash = "sha256:01e366f25d9047816fe3d288cbfc3e10541daf0af2044763f3d0ade42476da18"},
]
filelock = [
    {file = "filelock-3.8.2-py3-none-any.whl", hash = "sha256:8df285554452285f79c035efb0c861eb33a4bcfa5b7a137016e32e6a90f9792c"},
    {file = "filelock-3.8.2.tar.gz", hash = "sha256:7565f628ea56bfcd8e54e42bdc55da899c85c1abfe1b5bcfd147e9188cebb3b2"},
]
flake8 = [
    {file = "flake8-5.0.4-py2.py3-none-any.whl", hash = "sha256:7a1cf6b73744f5806ab95e526f6f0d8c01c66d7bbe349562d22dfca20610b248"},
    {file = "flake8-5.0.4.tar.gz", hash = "sha256:6fbe320aad8d6b95cec8b8e47bc933004678dc63095be98528b7bdd2a9f510db"},
]
frozenlist = [
    {file = "frozenlist-1.3.3-cp310-cp310-macosx_10_9_universal2.whl", hash = "sha256:ff8bf625fe85e119553b5383ba0fb6aa3d0ec2ae980295aaefa552374926b3f4"},
    {file = "frozenlist-1.3.3-cp310-cp310-macosx_10_9_x86_64.whl", hash = "sha256:dfbac4c2dfcc082fcf8d942d1e49b6aa0766c19d3358bd86e2000bf0fa4a9cf0"},
    {file = "frozenlist-1.3.3-cp310-cp310-macosx_11_0_arm64.whl", hash = "sha256:b1c63e8d377d039ac769cd0926558bb7068a1f7abb0f003e3717ee003ad85530"},
    {file = "frozenlist-1.3.3-cp310-cp310-manylinux_2_17_aarch64.manylinux2014_aarch64.whl", hash = "sha256:7fdfc24dcfce5b48109867c13b4cb15e4660e7bd7661741a391f821f23dfdca7"},
    {file = "frozenlist-1.3.3-cp310-cp310-manylinux_2_17_ppc64le.manylinux2014_ppc64le.whl", hash = "sha256:2c926450857408e42f0bbc295e84395722ce74bae69a3b2aa2a65fe22cb14b99"},
    {file = "frozenlist-1.3.3-cp310-cp310-manylinux_2_17_s390x.manylinux2014_s390x.whl", hash = "sha256:1841e200fdafc3d51f974d9d377c079a0694a8f06de2e67b48150328d66d5483"},
    {file = "frozenlist-1.3.3-cp310-cp310-manylinux_2_5_i686.manylinux1_i686.manylinux_2_17_i686.manylinux2014_i686.whl", hash = "sha256:f470c92737afa7d4c3aacc001e335062d582053d4dbe73cda126f2d7031068dd"},
    {file = "frozenlist-1.3.3-cp310-cp310-manylinux_2_5_x86_64.manylinux1_x86_64.manylinux_2_17_x86_64.manylinux2014_x86_64.whl", hash = "sha256:783263a4eaad7c49983fe4b2e7b53fa9770c136c270d2d4bbb6d2192bf4d9caf"},
    {file = "frozenlist-1.3.3-cp310-cp310-musllinux_1_1_aarch64.whl", hash = "sha256:924620eef691990dfb56dc4709f280f40baee568c794b5c1885800c3ecc69816"},
    {file = "frozenlist-1.3.3-cp310-cp310-musllinux_1_1_i686.whl", hash = "sha256:ae4dc05c465a08a866b7a1baf360747078b362e6a6dbeb0c57f234db0ef88ae0"},
    {file = "frozenlist-1.3.3-cp310-cp310-musllinux_1_1_ppc64le.whl", hash = "sha256:bed331fe18f58d844d39ceb398b77d6ac0b010d571cba8267c2e7165806b00ce"},
    {file = "frozenlist-1.3.3-cp310-cp310-musllinux_1_1_s390x.whl", hash = "sha256:02c9ac843e3390826a265e331105efeab489ffaf4dd86384595ee8ce6d35ae7f"},
    {file = "frozenlist-1.3.3-cp310-cp310-musllinux_1_1_x86_64.whl", hash = "sha256:9545a33965d0d377b0bc823dcabf26980e77f1b6a7caa368a365a9497fb09420"},
    {file = "frozenlist-1.3.3-cp310-cp310-win32.whl", hash = "sha256:d5cd3ab21acbdb414bb6c31958d7b06b85eeb40f66463c264a9b343a4e238642"},
    {file = "frozenlist-1.3.3-cp310-cp310-win_amd64.whl", hash = "sha256:b756072364347cb6aa5b60f9bc18e94b2f79632de3b0190253ad770c5df17db1"},
    {file = "frozenlist-1.3.3-cp311-cp311-macosx_10_9_universal2.whl", hash = "sha256:b4395e2f8d83fbe0c627b2b696acce67868793d7d9750e90e39592b3626691b7"},
    {file = "frozenlist-1.3.3-cp311-cp311-macosx_10_9_x86_64.whl", hash = "sha256:14143ae966a6229350021384870458e4777d1eae4c28d1a7aa47f24d030e6678"},
    {file = "frozenlist-1.3.3-cp311-cp311-macosx_11_0_arm64.whl", hash = "sha256:5d8860749e813a6f65bad8285a0520607c9500caa23fea6ee407e63debcdbef6"},
    {file = "frozenlist-1.3.3-cp311-cp311-manylinux_2_17_aarch64.manylinux2014_aarch64.whl", hash = "sha256:23d16d9f477bb55b6154654e0e74557040575d9d19fe78a161bd33d7d76808e8"},
    {file = "frozenlist-1.3.3-cp311-cp311-manylinux_2_17_ppc64le.manylinux2014_ppc64le.whl", hash = "sha256:eb82dbba47a8318e75f679690190c10a5e1f447fbf9df41cbc4c3afd726d88cb"},
    {file = "frozenlist-1.3.3-cp311-cp311-manylinux_2_17_s390x.manylinux2014_s390x.whl", hash = "sha256:9309869032abb23d196cb4e4db574232abe8b8be1339026f489eeb34a4acfd91"},
    {file = "frozenlist-1.3.3-cp311-cp311-manylinux_2_5_i686.manylinux1_i686.manylinux_2_17_i686.manylinux2014_i686.whl", hash = "sha256:a97b4fe50b5890d36300820abd305694cb865ddb7885049587a5678215782a6b"},
    {file = "frozenlist-1.3.3-cp311-cp311-manylinux_2_5_x86_64.manylinux1_x86_64.manylinux_2_17_x86_64.manylinux2014_x86_64.whl", hash = "sha256:c188512b43542b1e91cadc3c6c915a82a5eb95929134faf7fd109f14f9892ce4"},
    {file = "frozenlist-1.3.3-cp311-cp311-musllinux_1_1_aarch64.whl", hash = "sha256:303e04d422e9b911a09ad499b0368dc551e8c3cd15293c99160c7f1f07b59a48"},
    {file = "frozenlist-1.3.3-cp311-cp311-musllinux_1_1_i686.whl", hash = "sha256:0771aed7f596c7d73444c847a1c16288937ef988dc04fb9f7be4b2aa91db609d"},
    {file = "frozenlist-1.3.3-cp311-cp311-musllinux_1_1_ppc64le.whl", hash = "sha256:66080ec69883597e4d026f2f71a231a1ee9887835902dbe6b6467d5a89216cf6"},
    {file = "frozenlist-1.3.3-cp311-cp311-musllinux_1_1_s390x.whl", hash = "sha256:41fe21dc74ad3a779c3d73a2786bdf622ea81234bdd4faf90b8b03cad0c2c0b4"},
    {file = "frozenlist-1.3.3-cp311-cp311-musllinux_1_1_x86_64.whl", hash = "sha256:f20380df709d91525e4bee04746ba612a4df0972c1b8f8e1e8af997e678c7b81"},
    {file = "frozenlist-1.3.3-cp311-cp311-win32.whl", hash = "sha256:f30f1928162e189091cf4d9da2eac617bfe78ef907a761614ff577ef4edfb3c8"},
    {file = "frozenlist-1.3.3-cp311-cp311-win_amd64.whl", hash = "sha256:a6394d7dadd3cfe3f4b3b186e54d5d8504d44f2d58dcc89d693698e8b7132b32"},
    {file = "frozenlist-1.3.3-cp37-cp37m-macosx_10_9_x86_64.whl", hash = "sha256:8df3de3a9ab8325f94f646609a66cbeeede263910c5c0de0101079ad541af332"},
    {file = "frozenlist-1.3.3-cp37-cp37m-manylinux_2_17_aarch64.manylinux2014_aarch64.whl", hash = "sha256:0693c609e9742c66ba4870bcee1ad5ff35462d5ffec18710b4ac89337ff16e27"},
    {file = "frozenlist-1.3.3-cp37-cp37m-manylinux_2_17_ppc64le.manylinux2014_ppc64le.whl", hash = "sha256:cd4210baef299717db0a600d7a3cac81d46ef0e007f88c9335db79f8979c0d3d"},
    {file = "frozenlist-1.3.3-cp37-cp37m-manylinux_2_17_s390x.manylinux2014_s390x.whl", hash = "sha256:394c9c242113bfb4b9aa36e2b80a05ffa163a30691c7b5a29eba82e937895d5e"},
    {file = "frozenlist-1.3.3-cp37-cp37m-manylinux_2_5_i686.manylinux1_i686.manylinux_2_17_i686.manylinux2014_i686.whl", hash = "sha256:6327eb8e419f7d9c38f333cde41b9ae348bec26d840927332f17e887a8dcb70d"},
    {file = "frozenlist-1.3.3-cp37-cp37m-manylinux_2_5_x86_64.manylinux1_x86_64.manylinux_2_17_x86_64.manylinux2014_x86_64.whl", hash = "sha256:2e24900aa13212e75e5b366cb9065e78bbf3893d4baab6052d1aca10d46d944c"},
    {file = "frozenlist-1.3.3-cp37-cp37m-musllinux_1_1_aarch64.whl", hash = "sha256:3843f84a6c465a36559161e6c59dce2f2ac10943040c2fd021cfb70d58c4ad56"},
    {file = "frozenlist-1.3.3-cp37-cp37m-musllinux_1_1_i686.whl", hash = "sha256:84610c1502b2461255b4c9b7d5e9c48052601a8957cd0aea6ec7a7a1e1fb9420"},
    {file = "frozenlist-1.3.3-cp37-cp37m-musllinux_1_1_ppc64le.whl", hash = "sha256:c21b9aa40e08e4f63a2f92ff3748e6b6c84d717d033c7b3438dd3123ee18f70e"},
    {file = "frozenlist-1.3.3-cp37-cp37m-musllinux_1_1_s390x.whl", hash = "sha256:efce6ae830831ab6a22b9b4091d411698145cb9b8fc869e1397ccf4b4b6455cb"},
    {file = "frozenlist-1.3.3-cp37-cp37m-musllinux_1_1_x86_64.whl", hash = "sha256:40de71985e9042ca00b7953c4f41eabc3dc514a2d1ff534027f091bc74416401"},
    {file = "frozenlist-1.3.3-cp37-cp37m-win32.whl", hash = "sha256:180c00c66bde6146a860cbb81b54ee0df350d2daf13ca85b275123bbf85de18a"},
    {file = "frozenlist-1.3.3-cp37-cp37m-win_amd64.whl", hash = "sha256:9bbbcedd75acdfecf2159663b87f1bb5cfc80e7cd99f7ddd9d66eb98b14a8411"},
    {file = "frozenlist-1.3.3-cp38-cp38-macosx_10_9_universal2.whl", hash = "sha256:034a5c08d36649591be1cbb10e09da9f531034acfe29275fc5454a3b101ce41a"},
    {file = "frozenlist-1.3.3-cp38-cp38-macosx_10_9_x86_64.whl", hash = "sha256:ba64dc2b3b7b158c6660d49cdb1d872d1d0bf4e42043ad8d5006099479a194e5"},
    {file = "frozenlist-1.3.3-cp38-cp38-macosx_11_0_arm64.whl", hash = "sha256:47df36a9fe24054b950bbc2db630d508cca3aa27ed0566c0baf661225e52c18e"},
    {file = "frozenlist-1.3.3-cp38-cp38-manylinux_2_17_aarch64.manylinux2014_aarch64.whl", hash = "sha256:008a054b75d77c995ea26629ab3a0c0d7281341f2fa7e1e85fa6153ae29ae99c"},
    {file = "frozenlist-1.3.3-cp38-cp38-manylinux_2_17_ppc64le.manylinux2014_ppc64le.whl", hash = "sha256:841ea19b43d438a80b4de62ac6ab21cfe6827bb8a9dc62b896acc88eaf9cecba"},
    {file = "frozenlist-1.3.3-cp38-cp38-manylinux_2_17_s390x.manylinux2014_s390x.whl", hash = "sha256:e235688f42b36be2b6b06fc37ac2126a73b75fb8d6bc66dd632aa35286238703"},
    {file = "frozenlist-1.3.3-cp38-cp38-manylinux_2_5_i686.manylinux1_i686.manylinux_2_17_i686.manylinux2014_i686.whl", hash = "sha256:ca713d4af15bae6e5d79b15c10c8522859a9a89d3b361a50b817c98c2fb402a2"},
    {file = "frozenlist-1.3.3-cp38-cp38-manylinux_2_5_x86_64.manylinux1_x86_64.manylinux_2_17_x86_64.manylinux2014_x86_64.whl", hash = "sha256:9ac5995f2b408017b0be26d4a1d7c61bce106ff3d9e3324374d66b5964325448"},
    {file = "frozenlist-1.3.3-cp38-cp38-musllinux_1_1_aarch64.whl", hash = "sha256:a4ae8135b11652b08a8baf07631d3ebfe65a4c87909dbef5fa0cdde440444ee4"},
    {file = "frozenlist-1.3.3-cp38-cp38-musllinux_1_1_i686.whl", hash = "sha256:4ea42116ceb6bb16dbb7d526e242cb6747b08b7710d9782aa3d6732bd8d27649"},
    {file = "frozenlist-1.3.3-cp38-cp38-musllinux_1_1_ppc64le.whl", hash = "sha256:810860bb4bdce7557bc0febb84bbd88198b9dbc2022d8eebe5b3590b2ad6c842"},
    {file = "frozenlist-1.3.3-cp38-cp38-musllinux_1_1_s390x.whl", hash = "sha256:ee78feb9d293c323b59a6f2dd441b63339a30edf35abcb51187d2fc26e696d13"},
    {file = "frozenlist-1.3.3-cp38-cp38-musllinux_1_1_x86_64.whl", hash = "sha256:0af2e7c87d35b38732e810befb9d797a99279cbb85374d42ea61c1e9d23094b3"},
    {file = "frozenlist-1.3.3-cp38-cp38-win32.whl", hash = "sha256:899c5e1928eec13fd6f6d8dc51be23f0d09c5281e40d9cf4273d188d9feeaf9b"},
    {file = "frozenlist-1.3.3-cp38-cp38-win_amd64.whl", hash = "sha256:7f44e24fa70f6fbc74aeec3e971f60a14dde85da364aa87f15d1be94ae75aeef"},
    {file = "frozenlist-1.3.3-cp39-cp39-macosx_10_9_universal2.whl", hash = "sha256:2b07ae0c1edaa0a36339ec6cce700f51b14a3fc6545fdd32930d2c83917332cf"},
    {file = "frozenlist-1.3.3-cp39-cp39-macosx_10_9_x86_64.whl", hash = "sha256:ebb86518203e12e96af765ee89034a1dbb0c3c65052d1b0c19bbbd6af8a145e1"},
    {file = "frozenlist-1.3.3-cp39-cp39-macosx_11_0_arm64.whl", hash = "sha256:5cf820485f1b4c91e0417ea0afd41ce5cf5965011b3c22c400f6d144296ccbc0"},
    {file = "frozenlist-1.3.3-cp39-cp39-manylinux_2_17_aarch64.manylinux2014_aarch64.whl", hash = "sha256:5c11e43016b9024240212d2a65043b70ed8dfd3b52678a1271972702d990ac6d"},
    {file = "frozenlist-1.3.3-cp39-cp39-manylinux_2_17_ppc64le.manylinux2014_ppc64le.whl", hash = "sha256:8fa3c6e3305aa1146b59a09b32b2e04074945ffcfb2f0931836d103a2c38f936"},
    {file = "frozenlist-1.3.3-cp39-cp39-manylinux_2_17_s390x.manylinux2014_s390x.whl", hash = "sha256:352bd4c8c72d508778cf05ab491f6ef36149f4d0cb3c56b1b4302852255d05d5"},
    {file = "frozenlist-1.3.3-cp39-cp39-manylinux_2_5_i686.manylinux1_i686.manylinux_2_17_i686.manylinux2014_i686.whl", hash = "sha256:65a5e4d3aa679610ac6e3569e865425b23b372277f89b5ef06cf2cdaf1ebf22b"},
    {file = "frozenlist-1.3.3-cp39-cp39-manylinux_2_5_x86_64.manylinux1_x86_64.manylinux_2_17_x86_64.manylinux2014_x86_64.whl", hash = "sha256:b1e2c1185858d7e10ff045c496bbf90ae752c28b365fef2c09cf0fa309291669"},
    {file = "frozenlist-1.3.3-cp39-cp39-musllinux_1_1_aarch64.whl", hash = "sha256:f163d2fd041c630fed01bc48d28c3ed4a3b003c00acd396900e11ee5316b56bb"},
    {file = "frozenlist-1.3.3-cp39-cp39-musllinux_1_1_i686.whl", hash = "sha256:05cdb16d09a0832eedf770cb7bd1fe57d8cf4eaf5aced29c4e41e3f20b30a784"},
    {file = "frozenlist-1.3.3-cp39-cp39-musllinux_1_1_ppc64le.whl", hash = "sha256:8bae29d60768bfa8fb92244b74502b18fae55a80eac13c88eb0b496d4268fd2d"},
    {file = "frozenlist-1.3.3-cp39-cp39-musllinux_1_1_s390x.whl", hash = "sha256:eedab4c310c0299961ac285591acd53dc6723a1ebd90a57207c71f6e0c2153ab"},
    {file = "frozenlist-1.3.3-cp39-cp39-musllinux_1_1_x86_64.whl", hash = "sha256:3bbdf44855ed8f0fbcd102ef05ec3012d6a4fd7c7562403f76ce6a52aeffb2b1"},
    {file = "frozenlist-1.3.3-cp39-cp39-win32.whl", hash = "sha256:efa568b885bca461f7c7b9e032655c0c143d305bf01c30caf6db2854a4532b38"},
    {file = "frozenlist-1.3.3-cp39-cp39-win_amd64.whl", hash = "sha256:cfe33efc9cb900a4c46f91a5ceba26d6df370ffddd9ca386eb1d4f0ad97b9ea9"},
    {file = "frozenlist-1.3.3.tar.gz", hash = "sha256:58bcc55721e8a90b88332d6cd441261ebb22342e238296bb330968952fbb3a6a"},
]
fsspec = [
    {file = "fsspec-2022.11.0-py3-none-any.whl", hash = "sha256:d6e462003e3dcdcb8c7aa84c73a228f8227e72453cd22570e2363e8844edfe7b"},
    {file = "fsspec-2022.11.0.tar.gz", hash = "sha256:259d5fd5c8e756ff2ea72f42e7613c32667dc2049a4ac3d84364a7ca034acb8b"},
]
google-api-core = [
    {file = "google-api-core-2.10.2.tar.gz", hash = "sha256:10c06f7739fe57781f87523375e8e1a3a4674bf6392cd6131a3222182b971320"},
    {file = "google_api_core-2.10.2-py3-none-any.whl", hash = "sha256:34f24bd1d5f72a8c4519773d99ca6bf080a6c4e041b4e9f024fe230191dda62e"},
]
google-auth = [
    {file = "google-auth-2.14.1.tar.gz", hash = "sha256:ccaa901f31ad5cbb562615eb8b664b3dd0bf5404a67618e642307f00613eda4d"},
    {file = "google_auth-2.14.1-py2.py3-none-any.whl", hash = "sha256:f5d8701633bebc12e0deea4df8abd8aff31c28b355360597f7f2ee60f2e4d016"},
]
googleapis-common-protos = [
    {file = "googleapis-common-protos-1.57.0.tar.gz", hash = "sha256:27a849d6205838fb6cc3c1c21cb9800707a661bb21c6ce7fb13e99eb1f8a0c46"},
    {file = "googleapis_common_protos-1.57.0-py2.py3-none-any.whl", hash = "sha256:a9f4a1d7f6d9809657b7f1316a1aa527f6664891531bcfcc13b6696e685f443c"},
]
gpustat = [
    {file = "gpustat-1.0.0.tar.gz", hash = "sha256:581e8ff858c32c95a322bb8f03f1d9dc3d177b4ecb33ddcbed2c373c67f4e3f1"},
]
gremlinpython = [
    {file = "gremlinpython-3.6.1-py2.py3-none-any.whl", hash = "sha256:500833a7695a658e99b1cdaed5905d5a153d2875c74e5adc4cefec3bf039487d"},
    {file = "gremlinpython-3.6.1.tar.gz", hash = "sha256:33b9d2deeb910ea98d39f2705be6185da58e3b59a2b875ce455d08efe6b0a9fb"},
]
grpcio = [
    {file = "grpcio-1.43.0-cp310-cp310-linux_armv7l.whl", hash = "sha256:a4e786a8ee8b30b25d70ee52cda6d1dbba2a8ca2f1208d8e20ed8280774f15c8"},
    {file = "grpcio-1.43.0-cp310-cp310-macosx_10_10_universal2.whl", hash = "sha256:af9c3742f6c13575c0d4147a8454da0ff5308c4d9469462ff18402c6416942fe"},
    {file = "grpcio-1.43.0-cp310-cp310-manylinux_2_17_aarch64.whl", hash = "sha256:fdac966699707b5554b815acc272d81e619dd0999f187cd52a61aef075f870ee"},
    {file = "grpcio-1.43.0-cp310-cp310-manylinux_2_17_i686.manylinux2014_i686.whl", hash = "sha256:6e463b4aa0a6b31cf2e57c4abc1a1b53531a18a570baeed39d8d7b65deb16b7e"},
    {file = "grpcio-1.43.0-cp310-cp310-manylinux_2_17_x86_64.manylinux2014_x86_64.whl", hash = "sha256:f11d05402e0ac3a284443d8a432d3dfc76a6bd3f7b5858cddd75617af2d7bd9b"},
    {file = "grpcio-1.43.0-cp310-cp310-win32.whl", hash = "sha256:c36f418c925a41fccada8f7ae9a3d3e227bfa837ddbfddd3d8b0ac252d12dda9"},
    {file = "grpcio-1.43.0-cp310-cp310-win_amd64.whl", hash = "sha256:772b943f34374744f70236bbbe0afe413ed80f9ae6303503f85e2b421d4bca92"},
    {file = "grpcio-1.43.0-cp36-cp36m-linux_armv7l.whl", hash = "sha256:cbc9b83211d905859dcf234ad39d7193ff0f05bfc3269c364fb0d114ee71de59"},
    {file = "grpcio-1.43.0-cp36-cp36m-macosx_10_10_x86_64.whl", hash = "sha256:fb7229fa2a201a0c377ff3283174ec966da8f9fd7ffcc9a92f162d2e7fc9025b"},
    {file = "grpcio-1.43.0-cp36-cp36m-manylinux2010_i686.whl", hash = "sha256:17b75f220ee6923338155b4fcef4c38802b9a57bc57d112c9599a13a03e99f8d"},
    {file = "grpcio-1.43.0-cp36-cp36m-manylinux2010_x86_64.whl", hash = "sha256:6620a5b751b099b3b25553cfc03dfcd873cda06f9bb2ff7e9948ac7090e20f05"},
    {file = "grpcio-1.43.0-cp36-cp36m-manylinux_2_17_aarch64.whl", hash = "sha256:1898f999383baac5fcdbdef8ea5b1ef204f38dc211014eb6977ac6e55944d738"},
    {file = "grpcio-1.43.0-cp36-cp36m-manylinux_2_17_i686.manylinux2014_i686.whl", hash = "sha256:47b6821238d8978014d23b1132713dac6c2d72cbb561cf257608b1673894f90a"},
    {file = "grpcio-1.43.0-cp36-cp36m-manylinux_2_17_x86_64.manylinux2014_x86_64.whl", hash = "sha256:80398e9fb598060fa41050d1220f5a2440fe74ff082c36dda41ac3215ebb5ddd"},
    {file = "grpcio-1.43.0-cp36-cp36m-win32.whl", hash = "sha256:0110310eff07bb69782f53b7a947490268c4645de559034c43c0a635612e250f"},
    {file = "grpcio-1.43.0-cp36-cp36m-win_amd64.whl", hash = "sha256:45401d00f2ee46bde75618bf33e9df960daa7980e6e0e7328047191918c98504"},
    {file = "grpcio-1.43.0-cp37-cp37m-linux_armv7l.whl", hash = "sha256:af78ac55933811e6a25141336b1f2d5e0659c2f568d44d20539b273792563ca7"},
    {file = "grpcio-1.43.0-cp37-cp37m-macosx_10_10_x86_64.whl", hash = "sha256:8b2b9dc4d7897566723b77422e11c009a0ebd397966b165b21b89a62891a9fdf"},
    {file = "grpcio-1.43.0-cp37-cp37m-manylinux2010_i686.whl", hash = "sha256:77ef653f966934b3bfdd00e4f2064b68880eb40cf09b0b99edfa5ee22a44f559"},
    {file = "grpcio-1.43.0-cp37-cp37m-manylinux2010_x86_64.whl", hash = "sha256:e95b5d62ec26d0cd0b90c202d73e7cb927c369c3358e027225239a4e354967dc"},
    {file = "grpcio-1.43.0-cp37-cp37m-manylinux_2_17_aarch64.whl", hash = "sha256:04239e8f71db832c26bbbedb4537b37550a39d77681d748ab4678e58dd6455d6"},
    {file = "grpcio-1.43.0-cp37-cp37m-manylinux_2_17_i686.manylinux2014_i686.whl", hash = "sha256:4b4a7152187a49767a47d1413edde2304c96f41f7bc92cc512e230dfd0fba095"},
    {file = "grpcio-1.43.0-cp37-cp37m-manylinux_2_17_x86_64.manylinux2014_x86_64.whl", hash = "sha256:b8cc936a29c65ab39714e1ba67a694c41218f98b6e2a64efb83f04d9abc4386b"},
    {file = "grpcio-1.43.0-cp37-cp37m-win32.whl", hash = "sha256:577e024c8dd5f27cd98ba850bc4e890f07d4b5942e5bc059a3d88843a2f48f66"},
    {file = "grpcio-1.43.0-cp37-cp37m-win_amd64.whl", hash = "sha256:138f57e3445d4a48d9a8a5af1538fdaafaa50a0a3c243f281d8df0edf221dc02"},
    {file = "grpcio-1.43.0-cp38-cp38-linux_armv7l.whl", hash = "sha256:08cf25f2936629db062aeddbb594bd76b3383ab0ede75ef0461a3b0bc3a2c150"},
    {file = "grpcio-1.43.0-cp38-cp38-macosx_10_10_x86_64.whl", hash = "sha256:01f4b887ed703fe82ebe613e1d2dadea517891725e17e7a6134dcd00352bd28c"},
    {file = "grpcio-1.43.0-cp38-cp38-manylinux2010_i686.whl", hash = "sha256:0aa8285f284338eb68962fe1a830291db06f366ea12f213399b520c062b01f65"},
    {file = "grpcio-1.43.0-cp38-cp38-manylinux2010_x86_64.whl", hash = "sha256:0edbfeb6729aa9da33ce7e28fb7703b3754934115454ae45e8cc1db601756fd3"},
    {file = "grpcio-1.43.0-cp38-cp38-manylinux_2_17_aarch64.whl", hash = "sha256:c354017819201053d65212befd1dcb65c2d91b704d8977e696bae79c47cd2f82"},
    {file = "grpcio-1.43.0-cp38-cp38-manylinux_2_17_i686.manylinux2014_i686.whl", hash = "sha256:50cfb7e1067ee5e00b8ab100a6b7ea322d37ec6672c0455106520b5891c4b5f5"},
    {file = "grpcio-1.43.0-cp38-cp38-manylinux_2_17_x86_64.manylinux2014_x86_64.whl", hash = "sha256:57f1aeb65ed17dfb2f6cd717cc109910fe395133af7257a9c729c0b9604eac10"},
    {file = "grpcio-1.43.0-cp38-cp38-win32.whl", hash = "sha256:fa26a8bbb3fe57845acb1329ff700d5c7eaf06414c3e15f4cb8923f3a466ef64"},
    {file = "grpcio-1.43.0-cp38-cp38-win_amd64.whl", hash = "sha256:ade8b79a6b6aea68adb9d4bfeba5d647667d842202c5d8f3ba37ac1dc8e5c09c"},
    {file = "grpcio-1.43.0-cp39-cp39-linux_armv7l.whl", hash = "sha256:124e718faf96fe44c98b05f3f475076be8b5198bb4c52a13208acf88a8548ba9"},
    {file = "grpcio-1.43.0-cp39-cp39-macosx_10_10_x86_64.whl", hash = "sha256:2f96142d0abc91290a63ba203f01649e498302b1b6007c67bad17f823ecde0cf"},
    {file = "grpcio-1.43.0-cp39-cp39-manylinux2010_i686.whl", hash = "sha256:31e6e489ccd8f08884b9349a39610982df48535881ec34f05a11c6e6b6ebf9d0"},
    {file = "grpcio-1.43.0-cp39-cp39-manylinux2010_x86_64.whl", hash = "sha256:0e731f660e1e68238f56f4ce11156f02fd06dc58bc7834778d42c0081d4ef5ad"},
    {file = "grpcio-1.43.0-cp39-cp39-manylinux_2_17_aarch64.whl", hash = "sha256:1f16725a320460435a8a5339d8b06c4e00d307ab5ad56746af2e22b5f9c50932"},
    {file = "grpcio-1.43.0-cp39-cp39-manylinux_2_17_i686.manylinux2014_i686.whl", hash = "sha256:a4b4543e13acb4806917d883d0f70f21ba93b29672ea81f4aaba14821aaf9bb0"},
    {file = "grpcio-1.43.0-cp39-cp39-manylinux_2_17_x86_64.manylinux2014_x86_64.whl", hash = "sha256:594aaa0469f4fca7773e80d8c27bf1298e7bbce5f6da0f084b07489a708f16ab"},
    {file = "grpcio-1.43.0-cp39-cp39-win32.whl", hash = "sha256:5449ae564349e7a738b8c38583c0aad954b0d5d1dd3cea68953bfc32eaee11e3"},
    {file = "grpcio-1.43.0-cp39-cp39-win_amd64.whl", hash = "sha256:bdf41550815a831384d21a498b20597417fd31bd084deb17d31ceb39ad9acc79"},
    {file = "grpcio-1.43.0.tar.gz", hash = "sha256:735d9a437c262ab039d02defddcb9f8f545d7009ae61c0114e19dda3843febe5"},
]
idna = [
    {file = "idna-3.4-py3-none-any.whl", hash = "sha256:90b77e79eaa3eba6de819a0c442c0b4ceefc341a7a2ab77d7562bf49f425c5c2"},
    {file = "idna-3.4.tar.gz", hash = "sha256:814f528e8dead7d329833b91c5faa87d60bf71824cd12a7530b5526063d02cb4"},
]
imagesize = [
    {file = "imagesize-1.4.1-py2.py3-none-any.whl", hash = "sha256:0d8d18d08f840c19d0ee7ca1fd82490fdc3729b7ac93f49870406ddde8ef8d8b"},
    {file = "imagesize-1.4.1.tar.gz", hash = "sha256:69150444affb9cb0d5cc5a92b3676f0b2fb7cd9ae39e947a5e11a36b4497cd4a"},
]
importlib-metadata = [
    {file = "importlib_metadata-5.1.0-py3-none-any.whl", hash = "sha256:d84d17e21670ec07990e1044a99efe8d615d860fd176fc29ef5c306068fda313"},
    {file = "importlib_metadata-5.1.0.tar.gz", hash = "sha256:d5059f9f1e8e41f80e9c56c2ee58811450c31984dfa625329ffd7c0dad88a73b"},
]
importlib-resources = [
    {file = "importlib_resources-5.10.1-py3-none-any.whl", hash = "sha256:c09b067d82e72c66f4f8eb12332f5efbebc9b007c0b6c40818108c9870adc363"},
    {file = "importlib_resources-5.10.1.tar.gz", hash = "sha256:32bb095bda29741f6ef0e5278c42df98d135391bee5f932841efc0041f748dc3"},
]
iniconfig = [
    {file = "iniconfig-1.1.1-py2.py3-none-any.whl", hash = "sha256:011e24c64b7f47f6ebd835bb12a743f2fbe9a26d4cecaa7f53bc4f35ee9da8b3"},
    {file = "iniconfig-1.1.1.tar.gz", hash = "sha256:bc3af051d7d14b2ee5ef9969666def0cd1a000e121eaea580d4a313df4b37f32"},
]
ipykernel = [
    {file = "ipykernel-6.18.1-py3-none-any.whl", hash = "sha256:18c298565218e602939dd03b56206912433ebdb6b5800afd9177bbce8d96318b"},
    {file = "ipykernel-6.18.1.tar.gz", hash = "sha256:71f21ce281da5a4e73ec4a7ecdf98802d9e65d58cdb7e22ff824ca994ce5114b"},
]
ipython = [
    {file = "ipython-7.34.0-py3-none-any.whl", hash = "sha256:c175d2440a1caff76116eb719d40538fbb316e214eda85c5515c303aacbfb23e"},
    {file = "ipython-7.34.0.tar.gz", hash = "sha256:af3bdb46aa292bce5615b1b2ebc76c2080c5f77f54bda2ec72461317273e7cd6"},
]
ipython-genutils = [
    {file = "ipython_genutils-0.2.0-py2.py3-none-any.whl", hash = "sha256:72dd37233799e619666c9f639a9da83c34013a73e8bbc79a7a6348d93c61fab8"},
    {file = "ipython_genutils-0.2.0.tar.gz", hash = "sha256:eb2e116e75ecef9d4d228fdc66af54269afa26ab4463042e33785b887c628ba8"},
]
isodate = [
    {file = "isodate-0.6.1-py2.py3-none-any.whl", hash = "sha256:0751eece944162659049d35f4f549ed815792b38793f07cf73381c1c87cbed96"},
    {file = "isodate-0.6.1.tar.gz", hash = "sha256:48c5881de7e8b0a0d648cb024c8062dc84e7b840ed81e864c7614fd3c127bde9"},
]
isort = [
    {file = "isort-5.10.1-py3-none-any.whl", hash = "sha256:6f62d78e2f89b4500b080fe3a81690850cd254227f27f75c3a0c491a1f351ba7"},
    {file = "isort-5.10.1.tar.gz", hash = "sha256:e8443a5e7a020e9d7f97f1d7d9cd17c88bcb3bc7e218bf9cf5095fe550be2951"},
]
jedi = [
    {file = "jedi-0.18.2-py2.py3-none-any.whl", hash = "sha256:203c1fd9d969ab8f2119ec0a3342e0b49910045abe6af0a3ae83a5764d54639e"},
    {file = "jedi-0.18.2.tar.gz", hash = "sha256:bae794c30d07f6d910d32a7048af09b5a39ed740918da923c6b780790ebac612"},
]
jinja2 = [
    {file = "Jinja2-3.1.2-py3-none-any.whl", hash = "sha256:6088930bfe239f0e6710546ab9c19c9ef35e29792895fed6e6e31a023a182a61"},
    {file = "Jinja2-3.1.2.tar.gz", hash = "sha256:31351a702a408a9e7595a8fc6150fc3f43bb6bf7e319770cbc0db9df9437e852"},
]
jinxed = [
    {file = "jinxed-1.2.0-py2.py3-none-any.whl", hash = "sha256:cfc2b2e4e3b4326954d546ba6d6b9a7a796ddcb0aef8d03161d005177eb0d48b"},
    {file = "jinxed-1.2.0.tar.gz", hash = "sha256:032acda92d5c57cd216033cbbd53de731e6ed50deb63eb4781336ca55f72cda5"},
]
jmespath = [
    {file = "jmespath-1.0.1-py3-none-any.whl", hash = "sha256:02e2e4cc71b5bcab88332eebf907519190dd9e6e82107fa7f83b1003a6252980"},
    {file = "jmespath-1.0.1.tar.gz", hash = "sha256:90261b206d6defd58fdd5e85f478bf633a2901798906be2ad389150c5c60edbe"},
]
json5 = [
    {file = "json5-0.9.10-py2.py3-none-any.whl", hash = "sha256:993189671e7412e9cdd8be8dc61cf402e8e579b35f1d1bb20ae6b09baa78bbce"},
    {file = "json5-0.9.10.tar.gz", hash = "sha256:ad9f048c5b5a4c3802524474ce40a622fae789860a86f10cc4f7e5f9cf9b46ab"},
]
jsonpath-ng = [
    {file = "jsonpath-ng-1.5.3.tar.gz", hash = "sha256:a273b182a82c1256daab86a313b937059261b5c5f8c4fa3fc38b882b344dd567"},
    {file = "jsonpath_ng-1.5.3-py2-none-any.whl", hash = "sha256:f75b95dbecb8a0f3b86fd2ead21c2b022c3f5770957492b9b6196ecccfeb10aa"},
    {file = "jsonpath_ng-1.5.3-py3-none-any.whl", hash = "sha256:292a93569d74029ba75ac2dc3d3630fc0e17b2df26119a165fa1d498ca47bf65"},
]
jsonschema = [
    {file = "jsonschema-4.17.1-py3-none-any.whl", hash = "sha256:410ef23dcdbca4eaedc08b850079179883c2ed09378bd1f760d4af4aacfa28d7"},
    {file = "jsonschema-4.17.1.tar.gz", hash = "sha256:05b2d22c83640cde0b7e0aa329ca7754fbd98ea66ad8ae24aa61328dfe057fa3"},
]
jupyter-client = [
    {file = "jupyter_client-7.4.8-py3-none-any.whl", hash = "sha256:d4a67ae86ee014bcb96bd8190714f6af921f2b0f52f4208b086aa5acfd9f8d65"},
    {file = "jupyter_client-7.4.8.tar.gz", hash = "sha256:109a3c33b62a9cf65aa8325850a0999a795fac155d9de4f7555aef5f310ee35a"},
]
jupyter-core = [
    {file = "jupyter_core-5.1.0-py3-none-any.whl", hash = "sha256:f5740d99606958544396914b08e67b668f45e7eff99ab47a7f4bcead419c02f4"},
    {file = "jupyter_core-5.1.0.tar.gz", hash = "sha256:a5ae7c09c55c0b26f692ec69323ba2b62e8d7295354d20f6cd57b749de4a05bf"},
]
jupyter-server = [
    {file = "jupyter_server-1.23.3-py3-none-any.whl", hash = "sha256:438496cac509709cc85e60172e5538ca45b4c8a0862bb97cd73e49f2ace419cb"},
    {file = "jupyter_server-1.23.3.tar.gz", hash = "sha256:f7f7a2f9d36f4150ad125afef0e20b1c76c8ff83eb5e39fb02d3b9df0f9b79ab"},
]
jupyterlab = [
    {file = "jupyterlab-3.5.1-py3-none-any.whl", hash = "sha256:c6748b4f21850c0095ed2187ce86d7e06edd9d1180cc4e6a572c4013163c0c74"},
    {file = "jupyterlab-3.5.1.tar.gz", hash = "sha256:59a1b2d79d4b3ebee4d997c8bed8cf450f460c7c35f46b613a93f0b7712b47fc"},
]
jupyterlab-pygments = [
    {file = "jupyterlab_pygments-0.2.2-py2.py3-none-any.whl", hash = "sha256:2405800db07c9f770863bcf8049a529c3dd4d3e28536638bd7c1c01d2748309f"},
    {file = "jupyterlab_pygments-0.2.2.tar.gz", hash = "sha256:7405d7fde60819d905a9fa8ce89e4cd830e318cdad22a0030f7a901da705585d"},
]
jupyterlab-server = [
    {file = "jupyterlab_server-2.16.3-py3-none-any.whl", hash = "sha256:d18eb623428b4ee732c2258afaa365eedd70f38b609981ea040027914df32bc6"},
    {file = "jupyterlab_server-2.16.3.tar.gz", hash = "sha256:635a0b176a901f19351c02221a124e59317c476f511200409b7d867e8b2905c3"},
]
lazy-object-proxy = [
    {file = "lazy-object-proxy-1.8.0.tar.gz", hash = "sha256:c219a00245af0f6fa4e95901ed28044544f50152840c5b6a3e7b2568db34d156"},
    {file = "lazy_object_proxy-1.8.0-cp310-cp310-macosx_10_9_x86_64.whl", hash = "sha256:4fd031589121ad46e293629b39604031d354043bb5cdf83da4e93c2d7f3389fe"},
    {file = "lazy_object_proxy-1.8.0-cp310-cp310-win32.whl", hash = "sha256:b70d6e7a332eb0217e7872a73926ad4fdc14f846e85ad6749ad111084e76df25"},
    {file = "lazy_object_proxy-1.8.0-cp310-cp310-win_amd64.whl", hash = "sha256:eb329f8d8145379bf5dbe722182410fe8863d186e51bf034d2075eb8d85ee25b"},
    {file = "lazy_object_proxy-1.8.0-cp311-cp311-macosx_10_9_x86_64.whl", hash = "sha256:4e2d9f764f1befd8bdc97673261b8bb888764dfdbd7a4d8f55e4fbcabb8c3fb7"},
    {file = "lazy_object_proxy-1.8.0-cp311-cp311-win32.whl", hash = "sha256:e20bfa6db17a39c706d24f82df8352488d2943a3b7ce7d4c22579cb89ca8896e"},
    {file = "lazy_object_proxy-1.8.0-cp311-cp311-win_amd64.whl", hash = "sha256:14010b49a2f56ec4943b6cf925f597b534ee2fe1f0738c84b3bce0c1a11ff10d"},
    {file = "lazy_object_proxy-1.8.0-cp37-cp37m-macosx_10_9_x86_64.whl", hash = "sha256:6850e4aeca6d0df35bb06e05c8b934ff7c533734eb51d0ceb2d63696f1e6030c"},
    {file = "lazy_object_proxy-1.8.0-cp37-cp37m-win32.whl", hash = "sha256:5b51d6f3bfeb289dfd4e95de2ecd464cd51982fe6f00e2be1d0bf94864d58acd"},
    {file = "lazy_object_proxy-1.8.0-cp37-cp37m-win_amd64.whl", hash = "sha256:6f593f26c470a379cf7f5bc6db6b5f1722353e7bf937b8d0d0b3fba911998858"},
    {file = "lazy_object_proxy-1.8.0-cp38-cp38-macosx_10_9_x86_64.whl", hash = "sha256:0c1c7c0433154bb7c54185714c6929acc0ba04ee1b167314a779b9025517eada"},
    {file = "lazy_object_proxy-1.8.0-cp38-cp38-win32.whl", hash = "sha256:d176f392dbbdaacccf15919c77f526edf11a34aece58b55ab58539807b85436f"},
    {file = "lazy_object_proxy-1.8.0-cp38-cp38-win_amd64.whl", hash = "sha256:afcaa24e48bb23b3be31e329deb3f1858f1f1df86aea3d70cb5c8578bfe5261c"},
    {file = "lazy_object_proxy-1.8.0-cp39-cp39-macosx_10_9_x86_64.whl", hash = "sha256:71d9ae8a82203511a6f60ca5a1b9f8ad201cac0fc75038b2dc5fa519589c9288"},
    {file = "lazy_object_proxy-1.8.0-cp39-cp39-win32.whl", hash = "sha256:8f6ce2118a90efa7f62dd38c7dbfffd42f468b180287b748626293bf12ed468f"},
    {file = "lazy_object_proxy-1.8.0-cp39-cp39-win_amd64.whl", hash = "sha256:eac3a9a5ef13b332c059772fd40b4b1c3d45a3a2b05e33a361dee48e54a4dad0"},
    {file = "lazy_object_proxy-1.8.0-pp37-pypy37_pp73-any.whl", hash = "sha256:ae032743794fba4d171b5b67310d69176287b5bf82a21f588282406a79498891"},
    {file = "lazy_object_proxy-1.8.0-pp38-pypy38_pp73-any.whl", hash = "sha256:7e1561626c49cb394268edd00501b289053a652ed762c58e1081224c8d881cec"},
    {file = "lazy_object_proxy-1.8.0-pp39-pypy39_pp73-any.whl", hash = "sha256:ce58b2b3734c73e68f0e30e4e725264d4d6be95818ec0a0be4bb6bf9a7e79aa8"},
]
lxml = [
    {file = "lxml-4.9.1-cp27-cp27m-macosx_10_15_x86_64.whl", hash = "sha256:98cafc618614d72b02185ac583c6f7796202062c41d2eeecdf07820bad3295ed"},
    {file = "lxml-4.9.1-cp27-cp27m-manylinux_2_5_i686.manylinux1_i686.whl", hash = "sha256:c62e8dd9754b7debda0c5ba59d34509c4688f853588d75b53c3791983faa96fc"},
    {file = "lxml-4.9.1-cp27-cp27m-manylinux_2_5_x86_64.manylinux1_x86_64.whl", hash = "sha256:21fb3d24ab430fc538a96e9fbb9b150029914805d551deeac7d7822f64631dfc"},
    {file = "lxml-4.9.1-cp27-cp27m-win32.whl", hash = "sha256:86e92728ef3fc842c50a5cb1d5ba2bc66db7da08a7af53fb3da79e202d1b2cd3"},
    {file = "lxml-4.9.1-cp27-cp27m-win_amd64.whl", hash = "sha256:4cfbe42c686f33944e12f45a27d25a492cc0e43e1dc1da5d6a87cbcaf2e95627"},
    {file = "lxml-4.9.1-cp27-cp27mu-manylinux_2_5_i686.manylinux1_i686.whl", hash = "sha256:dad7b164905d3e534883281c050180afcf1e230c3d4a54e8038aa5cfcf312b84"},
    {file = "lxml-4.9.1-cp27-cp27mu-manylinux_2_5_x86_64.manylinux1_x86_64.whl", hash = "sha256:a614e4afed58c14254e67862456d212c4dcceebab2eaa44d627c2ca04bf86837"},
    {file = "lxml-4.9.1-cp310-cp310-manylinux_2_12_i686.manylinux2010_i686.manylinux_2_24_i686.whl", hash = "sha256:f9ced82717c7ec65a67667bb05865ffe38af0e835cdd78728f1209c8fffe0cad"},
    {file = "lxml-4.9.1-cp310-cp310-manylinux_2_17_aarch64.manylinux2014_aarch64.manylinux_2_24_aarch64.whl", hash = "sha256:d9fc0bf3ff86c17348dfc5d322f627d78273eba545db865c3cd14b3f19e57fa5"},
    {file = "lxml-4.9.1-cp310-cp310-manylinux_2_17_x86_64.manylinux2014_x86_64.manylinux_2_24_x86_64.whl", hash = "sha256:e5f66bdf0976ec667fc4594d2812a00b07ed14d1b44259d19a41ae3fff99f2b8"},
    {file = "lxml-4.9.1-cp310-cp310-musllinux_1_1_aarch64.whl", hash = "sha256:fe17d10b97fdf58155f858606bddb4e037b805a60ae023c009f760d8361a4eb8"},
    {file = "lxml-4.9.1-cp310-cp310-musllinux_1_1_x86_64.whl", hash = "sha256:8caf4d16b31961e964c62194ea3e26a0e9561cdf72eecb1781458b67ec83423d"},
    {file = "lxml-4.9.1-cp310-cp310-win32.whl", hash = "sha256:4780677767dd52b99f0af1f123bc2c22873d30b474aa0e2fc3fe5e02217687c7"},
    {file = "lxml-4.9.1-cp310-cp310-win_amd64.whl", hash = "sha256:b122a188cd292c4d2fcd78d04f863b789ef43aa129b233d7c9004de08693728b"},
    {file = "lxml-4.9.1-cp311-cp311-manylinux_2_12_i686.manylinux2010_i686.manylinux_2_24_i686.whl", hash = "sha256:be9eb06489bc975c38706902cbc6888f39e946b81383abc2838d186f0e8b6a9d"},
    {file = "lxml-4.9.1-cp311-cp311-manylinux_2_17_x86_64.manylinux2014_x86_64.manylinux_2_24_x86_64.whl", hash = "sha256:f1be258c4d3dc609e654a1dc59d37b17d7fef05df912c01fc2e15eb43a9735f3"},
    {file = "lxml-4.9.1-cp311-cp311-musllinux_1_1_x86_64.whl", hash = "sha256:927a9dd016d6033bc12e0bf5dee1dde140235fc8d0d51099353c76081c03dc29"},
    {file = "lxml-4.9.1-cp35-cp35m-manylinux_2_5_i686.manylinux1_i686.whl", hash = "sha256:9232b09f5efee6a495a99ae6824881940d6447debe272ea400c02e3b68aad85d"},
    {file = "lxml-4.9.1-cp35-cp35m-manylinux_2_5_x86_64.manylinux1_x86_64.whl", hash = "sha256:04da965dfebb5dac2619cb90fcf93efdb35b3c6994fea58a157a834f2f94b318"},
    {file = "lxml-4.9.1-cp35-cp35m-win32.whl", hash = "sha256:4d5bae0a37af799207140652a700f21a85946f107a199bcb06720b13a4f1f0b7"},
    {file = "lxml-4.9.1-cp35-cp35m-win_amd64.whl", hash = "sha256:4878e667ebabe9b65e785ac8da4d48886fe81193a84bbe49f12acff8f7a383a4"},
    {file = "lxml-4.9.1-cp36-cp36m-macosx_10_15_x86_64.whl", hash = "sha256:1355755b62c28950f9ce123c7a41460ed9743c699905cbe664a5bcc5c9c7c7fb"},
    {file = "lxml-4.9.1-cp36-cp36m-manylinux_2_12_i686.manylinux2010_i686.manylinux_2_24_i686.whl", hash = "sha256:bcaa1c495ce623966d9fc8a187da80082334236a2a1c7e141763ffaf7a405067"},
    {file = "lxml-4.9.1-cp36-cp36m-manylinux_2_17_aarch64.manylinux2014_aarch64.whl", hash = "sha256:6eafc048ea3f1b3c136c71a86db393be36b5b3d9c87b1c25204e7d397cee9536"},
    {file = "lxml-4.9.1-cp36-cp36m-manylinux_2_17_x86_64.manylinux2014_x86_64.manylinux_2_24_x86_64.whl", hash = "sha256:13c90064b224e10c14dcdf8086688d3f0e612db53766e7478d7754703295c7c8"},
    {file = "lxml-4.9.1-cp36-cp36m-manylinux_2_5_i686.manylinux1_i686.whl", hash = "sha256:206a51077773c6c5d2ce1991327cda719063a47adc02bd703c56a662cdb6c58b"},
    {file = "lxml-4.9.1-cp36-cp36m-manylinux_2_5_x86_64.manylinux1_x86_64.whl", hash = "sha256:e8f0c9d65da595cfe91713bc1222af9ecabd37971762cb830dea2fc3b3bb2acf"},
    {file = "lxml-4.9.1-cp36-cp36m-musllinux_1_1_aarch64.whl", hash = "sha256:8f0a4d179c9a941eb80c3a63cdb495e539e064f8054230844dcf2fcb812b71d3"},
    {file = "lxml-4.9.1-cp36-cp36m-musllinux_1_1_x86_64.whl", hash = "sha256:830c88747dce8a3e7525defa68afd742b4580df6aa2fdd6f0855481e3994d391"},
    {file = "lxml-4.9.1-cp36-cp36m-win32.whl", hash = "sha256:1e1cf47774373777936c5aabad489fef7b1c087dcd1f426b621fda9dcc12994e"},
    {file = "lxml-4.9.1-cp36-cp36m-win_amd64.whl", hash = "sha256:5974895115737a74a00b321e339b9c3f45c20275d226398ae79ac008d908bff7"},
    {file = "lxml-4.9.1-cp37-cp37m-macosx_10_15_x86_64.whl", hash = "sha256:1423631e3d51008871299525b541413c9b6c6423593e89f9c4cfbe8460afc0a2"},
    {file = "lxml-4.9.1-cp37-cp37m-manylinux_2_12_i686.manylinux2010_i686.manylinux_2_24_i686.whl", hash = "sha256:2aaf6a0a6465d39b5ca69688fce82d20088c1838534982996ec46633dc7ad6cc"},
    {file = "lxml-4.9.1-cp37-cp37m-manylinux_2_17_aarch64.manylinux2014_aarch64.manylinux_2_24_aarch64.whl", hash = "sha256:9f36de4cd0c262dd9927886cc2305aa3f2210db437aa4fed3fb4940b8bf4592c"},
    {file = "lxml-4.9.1-cp37-cp37m-manylinux_2_17_x86_64.manylinux2014_x86_64.manylinux_2_24_x86_64.whl", hash = "sha256:ae06c1e4bc60ee076292e582a7512f304abdf6c70db59b56745cca1684f875a4"},
    {file = "lxml-4.9.1-cp37-cp37m-manylinux_2_5_i686.manylinux1_i686.whl", hash = "sha256:57e4d637258703d14171b54203fd6822fda218c6c2658a7d30816b10995f29f3"},
    {file = "lxml-4.9.1-cp37-cp37m-manylinux_2_5_x86_64.manylinux1_x86_64.whl", hash = "sha256:6d279033bf614953c3fc4a0aa9ac33a21e8044ca72d4fa8b9273fe75359d5cca"},
    {file = "lxml-4.9.1-cp37-cp37m-musllinux_1_1_aarch64.whl", hash = "sha256:a60f90bba4c37962cbf210f0188ecca87daafdf60271f4c6948606e4dabf8785"},
    {file = "lxml-4.9.1-cp37-cp37m-musllinux_1_1_x86_64.whl", hash = "sha256:6ca2264f341dd81e41f3fffecec6e446aa2121e0b8d026fb5130e02de1402785"},
    {file = "lxml-4.9.1-cp37-cp37m-win32.whl", hash = "sha256:27e590352c76156f50f538dbcebd1925317a0f70540f7dc8c97d2931c595783a"},
    {file = "lxml-4.9.1-cp37-cp37m-win_amd64.whl", hash = "sha256:eea5d6443b093e1545ad0210e6cf27f920482bfcf5c77cdc8596aec73523bb7e"},
    {file = "lxml-4.9.1-cp38-cp38-macosx_10_15_x86_64.whl", hash = "sha256:f05251bbc2145349b8d0b77c0d4e5f3b228418807b1ee27cefb11f69ed3d233b"},
    {file = "lxml-4.9.1-cp38-cp38-manylinux_2_12_i686.manylinux2010_i686.manylinux_2_24_i686.whl", hash = "sha256:487c8e61d7acc50b8be82bda8c8d21d20e133c3cbf41bd8ad7eb1aaeb3f07c97"},
    {file = "lxml-4.9.1-cp38-cp38-manylinux_2_17_aarch64.manylinux2014_aarch64.manylinux_2_24_aarch64.whl", hash = "sha256:8d1a92d8e90b286d491e5626af53afef2ba04da33e82e30744795c71880eaa21"},
    {file = "lxml-4.9.1-cp38-cp38-manylinux_2_17_x86_64.manylinux2014_x86_64.manylinux_2_24_x86_64.whl", hash = "sha256:b570da8cd0012f4af9fa76a5635cd31f707473e65a5a335b186069d5c7121ff2"},
    {file = "lxml-4.9.1-cp38-cp38-manylinux_2_5_i686.manylinux1_i686.whl", hash = "sha256:5ef87fca280fb15342726bd5f980f6faf8b84a5287fcc2d4962ea8af88b35130"},
    {file = "lxml-4.9.1-cp38-cp38-manylinux_2_5_x86_64.manylinux1_x86_64.whl", hash = "sha256:93e414e3206779ef41e5ff2448067213febf260ba747fc65389a3ddaa3fb8715"},
    {file = "lxml-4.9.1-cp38-cp38-musllinux_1_1_aarch64.whl", hash = "sha256:6653071f4f9bac46fbc30f3c7838b0e9063ee335908c5d61fb7a4a86c8fd2036"},
    {file = "lxml-4.9.1-cp38-cp38-musllinux_1_1_x86_64.whl", hash = "sha256:32a73c53783becdb7eaf75a2a1525ea8e49379fb7248c3eeefb9412123536387"},
    {file = "lxml-4.9.1-cp38-cp38-win32.whl", hash = "sha256:1a7c59c6ffd6ef5db362b798f350e24ab2cfa5700d53ac6681918f314a4d3b94"},
    {file = "lxml-4.9.1-cp38-cp38-win_amd64.whl", hash = "sha256:1436cf0063bba7888e43f1ba8d58824f085410ea2025befe81150aceb123e345"},
    {file = "lxml-4.9.1-cp39-cp39-macosx_10_15_x86_64.whl", hash = "sha256:4beea0f31491bc086991b97517b9683e5cfb369205dac0148ef685ac12a20a67"},
    {file = "lxml-4.9.1-cp39-cp39-manylinux_2_12_i686.manylinux2010_i686.manylinux_2_24_i686.whl", hash = "sha256:41fb58868b816c202e8881fd0f179a4644ce6e7cbbb248ef0283a34b73ec73bb"},
    {file = "lxml-4.9.1-cp39-cp39-manylinux_2_17_aarch64.manylinux2014_aarch64.manylinux_2_24_aarch64.whl", hash = "sha256:bd34f6d1810d9354dc7e35158aa6cc33456be7706df4420819af6ed966e85448"},
    {file = "lxml-4.9.1-cp39-cp39-manylinux_2_17_x86_64.manylinux2014_x86_64.manylinux_2_24_x86_64.whl", hash = "sha256:edffbe3c510d8f4bf8640e02ca019e48a9b72357318383ca60e3330c23aaffc7"},
    {file = "lxml-4.9.1-cp39-cp39-manylinux_2_5_i686.manylinux1_i686.whl", hash = "sha256:6d949f53ad4fc7cf02c44d6678e7ff05ec5f5552b235b9e136bd52e9bf730b91"},
    {file = "lxml-4.9.1-cp39-cp39-manylinux_2_5_x86_64.manylinux1_x86_64.whl", hash = "sha256:079b68f197c796e42aa80b1f739f058dcee796dc725cc9a1be0cdb08fc45b000"},
    {file = "lxml-4.9.1-cp39-cp39-musllinux_1_1_aarch64.whl", hash = "sha256:9c3a88d20e4fe4a2a4a84bf439a5ac9c9aba400b85244c63a1ab7088f85d9d25"},
    {file = "lxml-4.9.1-cp39-cp39-musllinux_1_1_x86_64.whl", hash = "sha256:4e285b5f2bf321fc0857b491b5028c5f276ec0c873b985d58d7748ece1d770dd"},
    {file = "lxml-4.9.1-cp39-cp39-win32.whl", hash = "sha256:ef72013e20dd5ba86a8ae1aed7f56f31d3374189aa8b433e7b12ad182c0d2dfb"},
    {file = "lxml-4.9.1-cp39-cp39-win_amd64.whl", hash = "sha256:10d2017f9150248563bb579cd0d07c61c58da85c922b780060dcc9a3aa9f432d"},
    {file = "lxml-4.9.1-pp37-pypy37_pp73-macosx_10_15_x86_64.whl", hash = "sha256:0538747a9d7827ce3e16a8fdd201a99e661c7dee3c96c885d8ecba3c35d1032c"},
    {file = "lxml-4.9.1-pp37-pypy37_pp73-manylinux_2_12_i686.manylinux2010_i686.manylinux_2_24_i686.whl", hash = "sha256:0645e934e940107e2fdbe7c5b6fb8ec6232444260752598bc4d09511bd056c0b"},
    {file = "lxml-4.9.1-pp37-pypy37_pp73-manylinux_2_17_x86_64.manylinux2014_x86_64.manylinux_2_24_x86_64.whl", hash = "sha256:6daa662aba22ef3258934105be2dd9afa5bb45748f4f702a3b39a5bf53a1f4dc"},
    {file = "lxml-4.9.1-pp38-pypy38_pp73-macosx_10_15_x86_64.whl", hash = "sha256:603a464c2e67d8a546ddaa206d98e3246e5db05594b97db844c2f0a1af37cf5b"},
    {file = "lxml-4.9.1-pp38-pypy38_pp73-manylinux_2_12_i686.manylinux2010_i686.manylinux_2_24_i686.whl", hash = "sha256:c4b2e0559b68455c085fb0f6178e9752c4be3bba104d6e881eb5573b399d1eb2"},
    {file = "lxml-4.9.1-pp38-pypy38_pp73-manylinux_2_17_x86_64.manylinux2014_x86_64.manylinux_2_24_x86_64.whl", hash = "sha256:0f3f0059891d3254c7b5fb935330d6db38d6519ecd238ca4fce93c234b4a0f73"},
    {file = "lxml-4.9.1-pp39-pypy39_pp73-manylinux_2_12_i686.manylinux2010_i686.manylinux_2_24_i686.whl", hash = "sha256:c852b1530083a620cb0de5f3cd6826f19862bafeaf77586f1aef326e49d95f0c"},
    {file = "lxml-4.9.1-pp39-pypy39_pp73-manylinux_2_17_x86_64.manylinux2014_x86_64.manylinux_2_24_x86_64.whl", hash = "sha256:287605bede6bd36e930577c5925fcea17cb30453d96a7b4c63c14a257118dbb9"},
    {file = "lxml-4.9.1.tar.gz", hash = "sha256:fe749b052bb7233fe5d072fcb549221a8cb1a16725c47c37e42b0b9cb3ff2c3f"},
]
markupsafe = [
    {file = "MarkupSafe-2.1.1-cp310-cp310-macosx_10_9_universal2.whl", hash = "sha256:86b1f75c4e7c2ac2ccdaec2b9022845dbb81880ca318bb7a0a01fbf7813e3812"},
    {file = "MarkupSafe-2.1.1-cp310-cp310-macosx_10_9_x86_64.whl", hash = "sha256:f121a1420d4e173a5d96e47e9a0c0dcff965afdf1626d28de1460815f7c4ee7a"},
    {file = "MarkupSafe-2.1.1-cp310-cp310-manylinux_2_17_aarch64.manylinux2014_aarch64.whl", hash = "sha256:a49907dd8420c5685cfa064a1335b6754b74541bbb3706c259c02ed65b644b3e"},
    {file = "MarkupSafe-2.1.1-cp310-cp310-manylinux_2_17_x86_64.manylinux2014_x86_64.whl", hash = "sha256:10c1bfff05d95783da83491be968e8fe789263689c02724e0c691933c52994f5"},
    {file = "MarkupSafe-2.1.1-cp310-cp310-manylinux_2_5_i686.manylinux1_i686.manylinux_2_17_i686.manylinux2014_i686.whl", hash = "sha256:b7bd98b796e2b6553da7225aeb61f447f80a1ca64f41d83612e6139ca5213aa4"},
    {file = "MarkupSafe-2.1.1-cp310-cp310-musllinux_1_1_aarch64.whl", hash = "sha256:b09bf97215625a311f669476f44b8b318b075847b49316d3e28c08e41a7a573f"},
    {file = "MarkupSafe-2.1.1-cp310-cp310-musllinux_1_1_i686.whl", hash = "sha256:694deca8d702d5db21ec83983ce0bb4b26a578e71fbdbd4fdcd387daa90e4d5e"},
    {file = "MarkupSafe-2.1.1-cp310-cp310-musllinux_1_1_x86_64.whl", hash = "sha256:efc1913fd2ca4f334418481c7e595c00aad186563bbc1ec76067848c7ca0a933"},
    {file = "MarkupSafe-2.1.1-cp310-cp310-win32.whl", hash = "sha256:4a33dea2b688b3190ee12bd7cfa29d39c9ed176bda40bfa11099a3ce5d3a7ac6"},
    {file = "MarkupSafe-2.1.1-cp310-cp310-win_amd64.whl", hash = "sha256:dda30ba7e87fbbb7eab1ec9f58678558fd9a6b8b853530e176eabd064da81417"},
    {file = "MarkupSafe-2.1.1-cp37-cp37m-macosx_10_9_x86_64.whl", hash = "sha256:671cd1187ed5e62818414afe79ed29da836dde67166a9fac6d435873c44fdd02"},
    {file = "MarkupSafe-2.1.1-cp37-cp37m-manylinux_2_17_aarch64.manylinux2014_aarch64.whl", hash = "sha256:3799351e2336dc91ea70b034983ee71cf2f9533cdff7c14c90ea126bfd95d65a"},
    {file = "MarkupSafe-2.1.1-cp37-cp37m-manylinux_2_17_x86_64.manylinux2014_x86_64.whl", hash = "sha256:e72591e9ecd94d7feb70c1cbd7be7b3ebea3f548870aa91e2732960fa4d57a37"},
    {file = "MarkupSafe-2.1.1-cp37-cp37m-manylinux_2_5_i686.manylinux1_i686.manylinux_2_17_i686.manylinux2014_i686.whl", hash = "sha256:6fbf47b5d3728c6aea2abb0589b5d30459e369baa772e0f37a0320185e87c980"},
    {file = "MarkupSafe-2.1.1-cp37-cp37m-musllinux_1_1_aarch64.whl", hash = "sha256:d5ee4f386140395a2c818d149221149c54849dfcfcb9f1debfe07a8b8bd63f9a"},
    {file = "MarkupSafe-2.1.1-cp37-cp37m-musllinux_1_1_i686.whl", hash = "sha256:bcb3ed405ed3222f9904899563d6fc492ff75cce56cba05e32eff40e6acbeaa3"},
    {file = "MarkupSafe-2.1.1-cp37-cp37m-musllinux_1_1_x86_64.whl", hash = "sha256:e1c0b87e09fa55a220f058d1d49d3fb8df88fbfab58558f1198e08c1e1de842a"},
    {file = "MarkupSafe-2.1.1-cp37-cp37m-win32.whl", hash = "sha256:8dc1c72a69aa7e082593c4a203dcf94ddb74bb5c8a731e4e1eb68d031e8498ff"},
    {file = "MarkupSafe-2.1.1-cp37-cp37m-win_amd64.whl", hash = "sha256:97a68e6ada378df82bc9f16b800ab77cbf4b2fada0081794318520138c088e4a"},
    {file = "MarkupSafe-2.1.1-cp38-cp38-macosx_10_9_universal2.whl", hash = "sha256:e8c843bbcda3a2f1e3c2ab25913c80a3c5376cd00c6e8c4a86a89a28c8dc5452"},
    {file = "MarkupSafe-2.1.1-cp38-cp38-macosx_10_9_x86_64.whl", hash = "sha256:0212a68688482dc52b2d45013df70d169f542b7394fc744c02a57374a4207003"},
    {file = "MarkupSafe-2.1.1-cp38-cp38-manylinux_2_17_aarch64.manylinux2014_aarch64.whl", hash = "sha256:8e576a51ad59e4bfaac456023a78f6b5e6e7651dcd383bcc3e18d06f9b55d6d1"},
    {file = "MarkupSafe-2.1.1-cp38-cp38-manylinux_2_17_x86_64.manylinux2014_x86_64.whl", hash = "sha256:4b9fe39a2ccc108a4accc2676e77da025ce383c108593d65cc909add5c3bd601"},
    {file = "MarkupSafe-2.1.1-cp38-cp38-manylinux_2_5_i686.manylinux1_i686.manylinux_2_17_i686.manylinux2014_i686.whl", hash = "sha256:96e37a3dc86e80bf81758c152fe66dbf60ed5eca3d26305edf01892257049925"},
    {file = "MarkupSafe-2.1.1-cp38-cp38-musllinux_1_1_aarch64.whl", hash = "sha256:6d0072fea50feec76a4c418096652f2c3238eaa014b2f94aeb1d56a66b41403f"},
    {file = "MarkupSafe-2.1.1-cp38-cp38-musllinux_1_1_i686.whl", hash = "sha256:089cf3dbf0cd6c100f02945abeb18484bd1ee57a079aefd52cffd17fba910b88"},
    {file = "MarkupSafe-2.1.1-cp38-cp38-musllinux_1_1_x86_64.whl", hash = "sha256:6a074d34ee7a5ce3effbc526b7083ec9731bb3cbf921bbe1d3005d4d2bdb3a63"},
    {file = "MarkupSafe-2.1.1-cp38-cp38-win32.whl", hash = "sha256:421be9fbf0ffe9ffd7a378aafebbf6f4602d564d34be190fc19a193232fd12b1"},
    {file = "MarkupSafe-2.1.1-cp38-cp38-win_amd64.whl", hash = "sha256:fc7b548b17d238737688817ab67deebb30e8073c95749d55538ed473130ec0c7"},
    {file = "MarkupSafe-2.1.1-cp39-cp39-macosx_10_9_universal2.whl", hash = "sha256:e04e26803c9c3851c931eac40c695602c6295b8d432cbe78609649ad9bd2da8a"},
    {file = "MarkupSafe-2.1.1-cp39-cp39-macosx_10_9_x86_64.whl", hash = "sha256:b87db4360013327109564f0e591bd2a3b318547bcef31b468a92ee504d07ae4f"},
    {file = "MarkupSafe-2.1.1-cp39-cp39-manylinux_2_17_aarch64.manylinux2014_aarch64.whl", hash = "sha256:99a2a507ed3ac881b975a2976d59f38c19386d128e7a9a18b7df6fff1fd4c1d6"},
    {file = "MarkupSafe-2.1.1-cp39-cp39-manylinux_2_17_x86_64.manylinux2014_x86_64.whl", hash = "sha256:56442863ed2b06d19c37f94d999035e15ee982988920e12a5b4ba29b62ad1f77"},
    {file = "MarkupSafe-2.1.1-cp39-cp39-manylinux_2_5_i686.manylinux1_i686.manylinux_2_17_i686.manylinux2014_i686.whl", hash = "sha256:3ce11ee3f23f79dbd06fb3d63e2f6af7b12db1d46932fe7bd8afa259a5996603"},
    {file = "MarkupSafe-2.1.1-cp39-cp39-musllinux_1_1_aarch64.whl", hash = "sha256:33b74d289bd2f5e527beadcaa3f401e0df0a89927c1559c8566c066fa4248ab7"},
    {file = "MarkupSafe-2.1.1-cp39-cp39-musllinux_1_1_i686.whl", hash = "sha256:43093fb83d8343aac0b1baa75516da6092f58f41200907ef92448ecab8825135"},
    {file = "MarkupSafe-2.1.1-cp39-cp39-musllinux_1_1_x86_64.whl", hash = "sha256:8e3dcf21f367459434c18e71b2a9532d96547aef8a871872a5bd69a715c15f96"},
    {file = "MarkupSafe-2.1.1-cp39-cp39-win32.whl", hash = "sha256:d4306c36ca495956b6d568d276ac11fdd9c30a36f1b6eb928070dc5360b22e1c"},
    {file = "MarkupSafe-2.1.1-cp39-cp39-win_amd64.whl", hash = "sha256:46d00d6cfecdde84d40e572d63735ef81423ad31184100411e6e3388d405e247"},
    {file = "MarkupSafe-2.1.1.tar.gz", hash = "sha256:7f91197cc9e48f989d12e4e6fbc46495c446636dfc81b9ccf50bb0ec74b91d4b"},
]
matplotlib-inline = [
    {file = "matplotlib-inline-0.1.6.tar.gz", hash = "sha256:f887e5f10ba98e8d2b150ddcf4702c1e5f8b3a20005eb0f74bfdbd360ee6f304"},
    {file = "matplotlib_inline-0.1.6-py3-none-any.whl", hash = "sha256:f1f41aab5328aa5aaea9b16d083b128102f8712542f819fe7e6a420ff581b311"},
]
mccabe = [
    {file = "mccabe-0.7.0-py2.py3-none-any.whl", hash = "sha256:6c2d30ab6be0e4a46919781807b4f0d834ebdd6c6e3dca0bda5a15f863427b6e"},
    {file = "mccabe-0.7.0.tar.gz", hash = "sha256:348e0240c33b60bbdf4e523192ef919f28cb2c3d7d5c7794f74009290f236325"},
]
mistune = [
    {file = "mistune-2.0.4-py2.py3-none-any.whl", hash = "sha256:182cc5ee6f8ed1b807de6b7bb50155df7b66495412836b9a74c8fbdfc75fe36d"},
    {file = "mistune-2.0.4.tar.gz", hash = "sha256:9ee0a66053e2267aba772c71e06891fa8f1af6d4b01d5e84e267b4570d4d9808"},
]
modin = [
    {file = "modin-0.16.2-py3-none-any.whl", hash = "sha256:6c00c42887d7aac72dcaa1dad4f34f66f22364b4d9df88fde260bf3551d1bb82"},
    {file = "modin-0.16.2.tar.gz", hash = "sha256:8e3f4cb478ae08dcc71b5a345781d57f29d6b95bc6ce1dc5c14d597a382f1354"},
]
moto = [
    {file = "moto-4.0.10-py3-none-any.whl", hash = "sha256:356bf792b439228891c910e2a0fafd4264334cf9000b508c732ff43d8694fb6a"},
    {file = "moto-4.0.10.tar.gz", hash = "sha256:9ba96d04a472d5682493cad7fee33337da34ebef18b397af1ea6dfb41efbe148"},
]
msgpack = [
    {file = "msgpack-1.0.4-cp310-cp310-macosx_10_9_universal2.whl", hash = "sha256:4ab251d229d10498e9a2f3b1e68ef64cb393394ec477e3370c457f9430ce9250"},
    {file = "msgpack-1.0.4-cp310-cp310-macosx_10_9_x86_64.whl", hash = "sha256:112b0f93202d7c0fef0b7810d465fde23c746a2d482e1e2de2aafd2ce1492c88"},
    {file = "msgpack-1.0.4-cp310-cp310-macosx_11_0_arm64.whl", hash = "sha256:002b5c72b6cd9b4bafd790f364b8480e859b4712e91f43014fe01e4f957b8467"},
    {file = "msgpack-1.0.4-cp310-cp310-manylinux_2_17_aarch64.manylinux2014_aarch64.whl", hash = "sha256:35bc0faa494b0f1d851fd29129b2575b2e26d41d177caacd4206d81502d4c6a6"},
    {file = "msgpack-1.0.4-cp310-cp310-manylinux_2_17_x86_64.manylinux2014_x86_64.whl", hash = "sha256:4733359808c56d5d7756628736061c432ded018e7a1dff2d35a02439043321aa"},
    {file = "msgpack-1.0.4-cp310-cp310-manylinux_2_5_i686.manylinux1_i686.manylinux_2_17_i686.manylinux2014_i686.whl", hash = "sha256:eb514ad14edf07a1dbe63761fd30f89ae79b42625731e1ccf5e1f1092950eaa6"},
    {file = "msgpack-1.0.4-cp310-cp310-musllinux_1_1_aarch64.whl", hash = "sha256:c23080fdeec4716aede32b4e0ef7e213c7b1093eede9ee010949f2a418ced6ba"},
    {file = "msgpack-1.0.4-cp310-cp310-musllinux_1_1_i686.whl", hash = "sha256:49565b0e3d7896d9ea71d9095df15b7f75a035c49be733051c34762ca95bbf7e"},
    {file = "msgpack-1.0.4-cp310-cp310-musllinux_1_1_x86_64.whl", hash = "sha256:aca0f1644d6b5a73eb3e74d4d64d5d8c6c3d577e753a04c9e9c87d07692c58db"},
    {file = "msgpack-1.0.4-cp310-cp310-win32.whl", hash = "sha256:0dfe3947db5fb9ce52aaea6ca28112a170db9eae75adf9339a1aec434dc954ef"},
    {file = "msgpack-1.0.4-cp310-cp310-win_amd64.whl", hash = "sha256:4dea20515f660aa6b7e964433b1808d098dcfcabbebeaaad240d11f909298075"},
    {file = "msgpack-1.0.4-cp36-cp36m-macosx_10_9_x86_64.whl", hash = "sha256:e83f80a7fec1a62cf4e6c9a660e39c7f878f603737a0cdac8c13131d11d97f52"},
    {file = "msgpack-1.0.4-cp36-cp36m-manylinux_2_17_aarch64.manylinux2014_aarch64.whl", hash = "sha256:3c11a48cf5e59026ad7cb0dc29e29a01b5a66a3e333dc11c04f7e991fc5510a9"},
    {file = "msgpack-1.0.4-cp36-cp36m-manylinux_2_17_x86_64.manylinux2014_x86_64.whl", hash = "sha256:1276e8f34e139aeff1c77a3cefb295598b504ac5314d32c8c3d54d24fadb94c9"},
    {file = "msgpack-1.0.4-cp36-cp36m-manylinux_2_5_i686.manylinux1_i686.manylinux_2_17_i686.manylinux2014_i686.whl", hash = "sha256:6c9566f2c39ccced0a38d37c26cc3570983b97833c365a6044edef3574a00c08"},
    {file = "msgpack-1.0.4-cp36-cp36m-musllinux_1_1_aarch64.whl", hash = "sha256:fcb8a47f43acc113e24e910399376f7277cf8508b27e5b88499f053de6b115a8"},
    {file = "msgpack-1.0.4-cp36-cp36m-musllinux_1_1_i686.whl", hash = "sha256:76ee788122de3a68a02ed6f3a16bbcd97bc7c2e39bd4d94be2f1821e7c4a64e6"},
    {file = "msgpack-1.0.4-cp36-cp36m-musllinux_1_1_x86_64.whl", hash = "sha256:0a68d3ac0104e2d3510de90a1091720157c319ceeb90d74f7b5295a6bee51bae"},
    {file = "msgpack-1.0.4-cp36-cp36m-win32.whl", hash = "sha256:85f279d88d8e833ec015650fd15ae5eddce0791e1e8a59165318f371158efec6"},
    {file = "msgpack-1.0.4-cp36-cp36m-win_amd64.whl", hash = "sha256:c1683841cd4fa45ac427c18854c3ec3cd9b681694caf5bff04edb9387602d661"},
    {file = "msgpack-1.0.4-cp37-cp37m-macosx_10_9_x86_64.whl", hash = "sha256:a75dfb03f8b06f4ab093dafe3ddcc2d633259e6c3f74bb1b01996f5d8aa5868c"},
    {file = "msgpack-1.0.4-cp37-cp37m-manylinux_2_17_aarch64.manylinux2014_aarch64.whl", hash = "sha256:9667bdfdf523c40d2511f0e98a6c9d3603be6b371ae9a238b7ef2dc4e7a427b0"},
    {file = "msgpack-1.0.4-cp37-cp37m-manylinux_2_17_x86_64.manylinux2014_x86_64.whl", hash = "sha256:11184bc7e56fd74c00ead4f9cc9a3091d62ecb96e97653add7a879a14b003227"},
    {file = "msgpack-1.0.4-cp37-cp37m-manylinux_2_5_i686.manylinux1_i686.manylinux_2_17_i686.manylinux2014_i686.whl", hash = "sha256:ac5bd7901487c4a1dd51a8c58f2632b15d838d07ceedaa5e4c080f7190925bff"},
    {file = "msgpack-1.0.4-cp37-cp37m-musllinux_1_1_aarch64.whl", hash = "sha256:1e91d641d2bfe91ba4c52039adc5bccf27c335356055825c7f88742c8bb900dd"},
    {file = "msgpack-1.0.4-cp37-cp37m-musllinux_1_1_i686.whl", hash = "sha256:2a2df1b55a78eb5f5b7d2a4bb221cd8363913830145fad05374a80bf0877cb1e"},
    {file = "msgpack-1.0.4-cp37-cp37m-musllinux_1_1_x86_64.whl", hash = "sha256:545e3cf0cf74f3e48b470f68ed19551ae6f9722814ea969305794645da091236"},
    {file = "msgpack-1.0.4-cp37-cp37m-win32.whl", hash = "sha256:2cc5ca2712ac0003bcb625c96368fd08a0f86bbc1a5578802512d87bc592fe44"},
    {file = "msgpack-1.0.4-cp37-cp37m-win_amd64.whl", hash = "sha256:eba96145051ccec0ec86611fe9cf693ce55f2a3ce89c06ed307de0e085730ec1"},
    {file = "msgpack-1.0.4-cp38-cp38-macosx_10_9_universal2.whl", hash = "sha256:7760f85956c415578c17edb39eed99f9181a48375b0d4a94076d84148cf67b2d"},
    {file = "msgpack-1.0.4-cp38-cp38-macosx_10_9_x86_64.whl", hash = "sha256:449e57cc1ff18d3b444eb554e44613cffcccb32805d16726a5494038c3b93dab"},
    {file = "msgpack-1.0.4-cp38-cp38-macosx_11_0_arm64.whl", hash = "sha256:d603de2b8d2ea3f3bcb2efe286849aa7a81531abc52d8454da12f46235092bcb"},
    {file = "msgpack-1.0.4-cp38-cp38-manylinux_2_17_aarch64.manylinux2014_aarch64.whl", hash = "sha256:48f5d88c99f64c456413d74a975bd605a9b0526293218a3b77220a2c15458ba9"},
    {file = "msgpack-1.0.4-cp38-cp38-manylinux_2_17_x86_64.manylinux2014_x86_64.whl", hash = "sha256:6916c78f33602ecf0509cc40379271ba0f9ab572b066bd4bdafd7434dee4bc6e"},
    {file = "msgpack-1.0.4-cp38-cp38-manylinux_2_5_i686.manylinux1_i686.manylinux_2_17_i686.manylinux2014_i686.whl", hash = "sha256:81fc7ba725464651190b196f3cd848e8553d4d510114a954681fd0b9c479d7e1"},
    {file = "msgpack-1.0.4-cp38-cp38-musllinux_1_1_aarch64.whl", hash = "sha256:d5b5b962221fa2c5d3a7f8133f9abffc114fe218eb4365e40f17732ade576c8e"},
    {file = "msgpack-1.0.4-cp38-cp38-musllinux_1_1_i686.whl", hash = "sha256:77ccd2af37f3db0ea59fb280fa2165bf1b096510ba9fe0cc2bf8fa92a22fdb43"},
    {file = "msgpack-1.0.4-cp38-cp38-musllinux_1_1_x86_64.whl", hash = "sha256:b17be2478b622939e39b816e0aa8242611cc8d3583d1cd8ec31b249f04623243"},
    {file = "msgpack-1.0.4-cp38-cp38-win32.whl", hash = "sha256:2bb8cdf50dd623392fa75525cce44a65a12a00c98e1e37bf0fb08ddce2ff60d2"},
    {file = "msgpack-1.0.4-cp38-cp38-win_amd64.whl", hash = "sha256:26b8feaca40a90cbe031b03d82b2898bf560027160d3eae1423f4a67654ec5d6"},
    {file = "msgpack-1.0.4-cp39-cp39-macosx_10_9_universal2.whl", hash = "sha256:462497af5fd4e0edbb1559c352ad84f6c577ffbbb708566a0abaaa84acd9f3ae"},
    {file = "msgpack-1.0.4-cp39-cp39-macosx_10_9_x86_64.whl", hash = "sha256:2999623886c5c02deefe156e8f869c3b0aaeba14bfc50aa2486a0415178fce55"},
    {file = "msgpack-1.0.4-cp39-cp39-macosx_11_0_arm64.whl", hash = "sha256:f0029245c51fd9473dc1aede1160b0a29f4a912e6b1dd353fa6d317085b219da"},
    {file = "msgpack-1.0.4-cp39-cp39-manylinux_2_17_aarch64.manylinux2014_aarch64.whl", hash = "sha256:ed6f7b854a823ea44cf94919ba3f727e230da29feb4a99711433f25800cf747f"},
    {file = "msgpack-1.0.4-cp39-cp39-manylinux_2_17_x86_64.manylinux2014_x86_64.whl", hash = "sha256:0df96d6eaf45ceca04b3f3b4b111b86b33785683d682c655063ef8057d61fd92"},
    {file = "msgpack-1.0.4-cp39-cp39-manylinux_2_5_i686.manylinux1_i686.manylinux_2_17_i686.manylinux2014_i686.whl", hash = "sha256:6a4192b1ab40f8dca3f2877b70e63799d95c62c068c84dc028b40a6cb03ccd0f"},
    {file = "msgpack-1.0.4-cp39-cp39-musllinux_1_1_aarch64.whl", hash = "sha256:0e3590f9fb9f7fbc36df366267870e77269c03172d086fa76bb4eba8b2b46624"},
    {file = "msgpack-1.0.4-cp39-cp39-musllinux_1_1_i686.whl", hash = "sha256:1576bd97527a93c44fa856770197dec00d223b0b9f36ef03f65bac60197cedf8"},
    {file = "msgpack-1.0.4-cp39-cp39-musllinux_1_1_x86_64.whl", hash = "sha256:63e29d6e8c9ca22b21846234913c3466b7e4ee6e422f205a2988083de3b08cae"},
    {file = "msgpack-1.0.4-cp39-cp39-win32.whl", hash = "sha256:fb62ea4b62bfcb0b380d5680f9a4b3f9a2d166d9394e9bbd9666c0ee09a3645c"},
    {file = "msgpack-1.0.4-cp39-cp39-win_amd64.whl", hash = "sha256:4d5834a2a48965a349da1c5a79760d94a1a0172fbb5ab6b5b33cbf8447e109ce"},
    {file = "msgpack-1.0.4.tar.gz", hash = "sha256:f5d869c18f030202eb412f08b28d2afeea553d6613aee89e200d7aca7ef01f5f"},
]
multidict = [
    {file = "multidict-6.0.3-cp310-cp310-macosx_10_9_universal2.whl", hash = "sha256:73009ea04205966d47e16d98686ac5c438af23a1bb30b48a2c5da3423ec9ce37"},
    {file = "multidict-6.0.3-cp310-cp310-macosx_10_9_x86_64.whl", hash = "sha256:8b92a9f3ab904397a33b193000dc4de7318ea175c4c460a1e154c415f9008e3d"},
    {file = "multidict-6.0.3-cp310-cp310-macosx_11_0_arm64.whl", hash = "sha256:578bfcb16f4b8675ef71b960c00f174b0426e0eeb796bab6737389d8288eb827"},
    {file = "multidict-6.0.3-cp310-cp310-manylinux_2_17_aarch64.manylinux2014_aarch64.whl", hash = "sha256:f1650ea41c408755da5eed52ac6ccbc8938ccc3e698d81e6f6a1be02ff2a0945"},
    {file = "multidict-6.0.3-cp310-cp310-manylinux_2_17_ppc64le.manylinux2014_ppc64le.whl", hash = "sha256:d52442e7c951e4c9ee591d6047706e66923d248d83958bbf99b8b19515fffaef"},
    {file = "multidict-6.0.3-cp310-cp310-manylinux_2_17_s390x.manylinux2014_s390x.whl", hash = "sha256:ad7d66422b9cc51125509229693d27e18c08f2dea3ac9de408d821932b1b3759"},
    {file = "multidict-6.0.3-cp310-cp310-manylinux_2_17_x86_64.manylinux2014_x86_64.whl", hash = "sha256:6cd14e61f0da2a2cfb9fe05bfced2a1ed7063ce46a7a8cd473be4973de9a7f91"},
    {file = "multidict-6.0.3-cp310-cp310-manylinux_2_5_i686.manylinux1_i686.manylinux_2_17_i686.manylinux2014_i686.whl", hash = "sha256:190626ced82d4cc567a09e7346340d380154a493bac6905e0095d8158cdf1e38"},
    {file = "multidict-6.0.3-cp310-cp310-musllinux_1_1_aarch64.whl", hash = "sha256:791458a1f7d1b4ab3bd9e93e0dcd1d59ef7ee9aa051dcd1ea030e62e49b923fd"},
    {file = "multidict-6.0.3-cp310-cp310-musllinux_1_1_i686.whl", hash = "sha256:b46e79a9f4db53897d17bc64a39d1c7c2be3e3d4f8dba6d6730a2b13ddf0f986"},
    {file = "multidict-6.0.3-cp310-cp310-musllinux_1_1_ppc64le.whl", hash = "sha256:e4a095e18847c12ec20e55326ab8782d9c2d599400a3a2f174fab4796875d0e2"},
    {file = "multidict-6.0.3-cp310-cp310-musllinux_1_1_s390x.whl", hash = "sha256:fb6c3dc3d65014d2c782f5acf0b3ba14e639c6c33d3ed8932ead76b9080b3544"},
    {file = "multidict-6.0.3-cp310-cp310-musllinux_1_1_x86_64.whl", hash = "sha256:3541882266247c7cd3dba78d6ef28dbe704774df60c9e4231edaa4493522e614"},
    {file = "multidict-6.0.3-cp310-cp310-win32.whl", hash = "sha256:67090b17a0a5be5704fd109f231ee73cefb1b3802d41288d6378b5df46ae89ba"},
    {file = "multidict-6.0.3-cp310-cp310-win_amd64.whl", hash = "sha256:36df958b15639e40472adaa4f0c2c7828fe680f894a6b48c4ce229f59a6a798b"},
    {file = "multidict-6.0.3-cp311-cp311-macosx_10_9_universal2.whl", hash = "sha256:5b51969503709415a35754954c2763f536a70b8bf7360322b2edb0c0a44391f6"},
    {file = "multidict-6.0.3-cp311-cp311-macosx_10_9_x86_64.whl", hash = "sha256:24e8d513bfcaadc1f8b0ebece3ff50961951c54b07d5a775008a882966102418"},
    {file = "multidict-6.0.3-cp311-cp311-macosx_11_0_arm64.whl", hash = "sha256:d325d61cac602976a5d47b19eaa7d04e3daf4efce2164c630219885087234102"},
    {file = "multidict-6.0.3-cp311-cp311-manylinux_2_17_aarch64.manylinux2014_aarch64.whl", hash = "sha256:26fbbe17f8a7211b623502d2bf41022a51da3025142401417c765bf9a56fed4c"},
    {file = "multidict-6.0.3-cp311-cp311-manylinux_2_17_ppc64le.manylinux2014_ppc64le.whl", hash = "sha256:4fb3fe591956d8841882c463f934c9f7485cfd5f763a08c0d467b513dc18ef89"},
    {file = "multidict-6.0.3-cp311-cp311-manylinux_2_17_s390x.manylinux2014_s390x.whl", hash = "sha256:e1925f78a543b94c3d46274c66a366fee8a263747060220ed0188e5f3eeea1c0"},
    {file = "multidict-6.0.3-cp311-cp311-manylinux_2_17_x86_64.manylinux2014_x86_64.whl", hash = "sha256:21e1ce0b187c4e93112304dcde2aa18922fdbe8fb4f13d8aa72a5657bce0563a"},
    {file = "multidict-6.0.3-cp311-cp311-manylinux_2_5_i686.manylinux1_i686.manylinux_2_17_i686.manylinux2014_i686.whl", hash = "sha256:e07c24018986fb00d6e7eafca8fcd6e05095649e17fcf0e33a592caaa62a78b9"},
    {file = "multidict-6.0.3-cp311-cp311-musllinux_1_1_aarch64.whl", hash = "sha256:114a4ab3e5cfbc56c4b6697686ecb92376c7e8c56893ef20547921552f8bdf57"},
    {file = "multidict-6.0.3-cp311-cp311-musllinux_1_1_i686.whl", hash = "sha256:4ccf55f28066b4f08666764a957c2b7c241c7547b0921d69c7ceab5f74fe1a45"},
    {file = "multidict-6.0.3-cp311-cp311-musllinux_1_1_ppc64le.whl", hash = "sha256:9d359b0a962e052b713647ac1f13eabf2263167b149ed1e27d5c579f5c8c7d2c"},
    {file = "multidict-6.0.3-cp311-cp311-musllinux_1_1_s390x.whl", hash = "sha256:df7b4cee3ff31b3335aba602f8d70dbc641e5b7164b1e9565570c9d3c536a438"},
    {file = "multidict-6.0.3-cp311-cp311-musllinux_1_1_x86_64.whl", hash = "sha256:ee9b1cae9a6c5d023e5a150f6f6b9dbb3c3bbc7887d6ee07d4c0ecb49a473734"},
    {file = "multidict-6.0.3-cp311-cp311-win32.whl", hash = "sha256:960ce1b790952916e682093788696ef7e33ac6a97482f9b983abdc293091b531"},
    {file = "multidict-6.0.3-cp311-cp311-win_amd64.whl", hash = "sha256:2b66d61966b12e6bba500e5cbb2c721a35e119c30ee02495c5629bd0e91eea30"},
    {file = "multidict-6.0.3-cp37-cp37m-macosx_10_9_x86_64.whl", hash = "sha256:526f8397fc124674b8f39748680a0ff673bd6a715fecb4866716d36e380f015f"},
    {file = "multidict-6.0.3-cp37-cp37m-manylinux_2_17_aarch64.manylinux2014_aarch64.whl", hash = "sha256:1f5d5129a937af4e3c4a1d6c139f4051b7d17d43276cefdd8d442a7031f7eef2"},
    {file = "multidict-6.0.3-cp37-cp37m-manylinux_2_17_ppc64le.manylinux2014_ppc64le.whl", hash = "sha256:38d394814b39be1c36ac709006d39d50d72a884f9551acd9c8cc1ffae3fc8c4e"},
    {file = "multidict-6.0.3-cp37-cp37m-manylinux_2_17_s390x.manylinux2014_s390x.whl", hash = "sha256:99341ca1f1db9e7f47914cb2461305665a662383765ced6f843712564766956d"},
    {file = "multidict-6.0.3-cp37-cp37m-manylinux_2_17_x86_64.manylinux2014_x86_64.whl", hash = "sha256:c5790cc603456b6dcf8a9a4765f666895a6afddc88b3d3ba7b53dea2b6e23116"},
    {file = "multidict-6.0.3-cp37-cp37m-manylinux_2_5_i686.manylinux1_i686.manylinux_2_17_i686.manylinux2014_i686.whl", hash = "sha256:ce8e51774eb03844588d3c279adb94efcd0edeccd2f97516623292445bcc01f9"},
    {file = "multidict-6.0.3-cp37-cp37m-musllinux_1_1_aarch64.whl", hash = "sha256:baa96a3418e27d723064854143b2f414a422c84cc87285a71558722049bebc5a"},
    {file = "multidict-6.0.3-cp37-cp37m-musllinux_1_1_i686.whl", hash = "sha256:cb4a08f0aaaa869f189ffea0e17b86ad0237b51116d494da15ef7991ee6ad2d7"},
    {file = "multidict-6.0.3-cp37-cp37m-musllinux_1_1_ppc64le.whl", hash = "sha256:62db44727d0befea68e8ad2881bb87a9cfb6b87d45dd78609009627167f37b69"},
    {file = "multidict-6.0.3-cp37-cp37m-musllinux_1_1_s390x.whl", hash = "sha256:4cc5c8cd205a9810d16a5cd428cd81bac554ad1477cb87f4ad722b10992e794d"},
    {file = "multidict-6.0.3-cp37-cp37m-musllinux_1_1_x86_64.whl", hash = "sha256:f76109387e1ec8d8e2137c94c437b89fe002f29e0881aae8ae45529bdff92000"},
    {file = "multidict-6.0.3-cp37-cp37m-win32.whl", hash = "sha256:f8a728511c977df6f3d8af388fcb157e49f11db4a6637dd60131b8b6e40b0253"},
    {file = "multidict-6.0.3-cp37-cp37m-win_amd64.whl", hash = "sha256:c2a1168e5aa7c72499fb03c850e0f03f624fa4a5c8d2e215c518d0a73872eb64"},
    {file = "multidict-6.0.3-cp38-cp38-macosx_10_9_universal2.whl", hash = "sha256:eddf604a3de2ace3d9a4e4d491be7562a1ac095a0a1c95a9ec5781ef0273ef11"},
    {file = "multidict-6.0.3-cp38-cp38-macosx_10_9_x86_64.whl", hash = "sha256:d09daf5c6ce7fc6ed444c9339bbde5ea84e2534d1ca1cd37b60f365c77f00dea"},
    {file = "multidict-6.0.3-cp38-cp38-macosx_11_0_arm64.whl", hash = "sha256:12e0d396faa6dc55ff5379eee54d1df3b508243ff15bfc8295a6ec7a4483a335"},
    {file = "multidict-6.0.3-cp38-cp38-manylinux_2_17_aarch64.manylinux2014_aarch64.whl", hash = "sha256:70740c2bc9ab1c99f7cdcb104f27d16c63860c56d51c5bf0ef82fc1d892a2131"},
    {file = "multidict-6.0.3-cp38-cp38-manylinux_2_17_ppc64le.manylinux2014_ppc64le.whl", hash = "sha256:e322c94596054352f5a02771eec71563c018b15699b961aba14d6dd943367022"},
    {file = "multidict-6.0.3-cp38-cp38-manylinux_2_17_s390x.manylinux2014_s390x.whl", hash = "sha256:4159fc1ec9ede8ab93382e0d6ba9b1b3d23c72da39a834db7a116986605c7ab4"},
    {file = "multidict-6.0.3-cp38-cp38-manylinux_2_17_x86_64.manylinux2014_x86_64.whl", hash = "sha256:47defc0218682281a52fb1f6346ebb8b68b17538163a89ea24dfe4da37a8a9a3"},
    {file = "multidict-6.0.3-cp38-cp38-manylinux_2_5_i686.manylinux1_i686.manylinux_2_17_i686.manylinux2014_i686.whl", hash = "sha256:7f9511e48bde6b995825e8d35e434fc96296cf07a25f4aae24ff9162be7eaa46"},
    {file = "multidict-6.0.3-cp38-cp38-musllinux_1_1_aarch64.whl", hash = "sha256:e0bce9f7c30e7e3a9e683f670314c0144e8d34be6b7019e40604763bd278d84f"},
    {file = "multidict-6.0.3-cp38-cp38-musllinux_1_1_i686.whl", hash = "sha256:01b456046a05ff7cceefb0e1d2a9d32f05efcb1c7e0d152446304e11557639ce"},
    {file = "multidict-6.0.3-cp38-cp38-musllinux_1_1_ppc64le.whl", hash = "sha256:8230a39bae6c2e8a09e4da6bace5064693b00590a4a213e38f9a9366da10e7dd"},
    {file = "multidict-6.0.3-cp38-cp38-musllinux_1_1_s390x.whl", hash = "sha256:445c0851a1cbc1f2ec3b40bc22f9c4a235edb3c9a0906122a9df6ea8d51f886c"},
    {file = "multidict-6.0.3-cp38-cp38-musllinux_1_1_x86_64.whl", hash = "sha256:9aac6881454a750554ed4b280a839dcf9e2133a9d12ab4d417d673fb102289b7"},
    {file = "multidict-6.0.3-cp38-cp38-win32.whl", hash = "sha256:81c3d597591b0940e04949e4e4f79359b2d2e542a686ba0da5e25de33fec13e0"},
    {file = "multidict-6.0.3-cp38-cp38-win_amd64.whl", hash = "sha256:dc4cfef5d899f5f1a15f3d2ac49f71107a01a5a2745b4dd53fa0cede1419385a"},
    {file = "multidict-6.0.3-cp39-cp39-macosx_10_9_universal2.whl", hash = "sha256:d408172519049e36fb6d29672f060dc8461fc7174eba9883c7026041ef9bfb38"},
    {file = "multidict-6.0.3-cp39-cp39-macosx_10_9_x86_64.whl", hash = "sha256:e068dfeadbce63072b2d8096486713d04db4946aad0a0f849bd4fc300799d0d3"},
    {file = "multidict-6.0.3-cp39-cp39-macosx_11_0_arm64.whl", hash = "sha256:a8b817d4ed68fd568ec5e45dd75ddf30cc72a47a6b41b74d5bb211374c296f5e"},
    {file = "multidict-6.0.3-cp39-cp39-manylinux_2_17_aarch64.manylinux2014_aarch64.whl", hash = "sha256:2cf5d19e12eff855aa198259c0b02fd3f5d07e1291fbd20279c37b3b0e6c9852"},
    {file = "multidict-6.0.3-cp39-cp39-manylinux_2_17_ppc64le.manylinux2014_ppc64le.whl", hash = "sha256:e5a811aab1b4aea0b4be669363c19847a8c547510f0e18fb632956369fdbdf67"},
    {file = "multidict-6.0.3-cp39-cp39-manylinux_2_17_s390x.manylinux2014_s390x.whl", hash = "sha256:2cfda34b7cb99eacada2072e0f69c0ad3285cb6f8e480b11f2b6d6c1c6f92718"},
    {file = "multidict-6.0.3-cp39-cp39-manylinux_2_17_x86_64.manylinux2014_x86_64.whl", hash = "sha256:beeca903e4270b4afcd114f371a9602240dc143f9e944edfea00f8d4ad56c40d"},
    {file = "multidict-6.0.3-cp39-cp39-manylinux_2_5_i686.manylinux1_i686.manylinux_2_17_i686.manylinux2014_i686.whl", hash = "sha256:cd5771e8ea325f85cbb361ddbdeb9ae424a68e5dfb6eea786afdcd22e68a7d5d"},
    {file = "multidict-6.0.3-cp39-cp39-musllinux_1_1_aarch64.whl", hash = "sha256:9dbab2a7e9c073bc9538824a01f5ed689194db7f55f2b8102766873e906a6c1a"},
    {file = "multidict-6.0.3-cp39-cp39-musllinux_1_1_i686.whl", hash = "sha256:f2c0957b3e8c66c10d27272709a5299ab3670a0f187c9428f3b90d267119aedb"},
    {file = "multidict-6.0.3-cp39-cp39-musllinux_1_1_ppc64le.whl", hash = "sha256:94cbe5535ef150546b8321aebea22862a3284da51e7b55f6f95b7d73e96d90ee"},
    {file = "multidict-6.0.3-cp39-cp39-musllinux_1_1_s390x.whl", hash = "sha256:d0e798b072cf2aab9daceb43d97c9c527a0c7593e67a7846ad4cc6051de1e303"},
    {file = "multidict-6.0.3-cp39-cp39-musllinux_1_1_x86_64.whl", hash = "sha256:a27b029caa3b555a4f3da54bc1e718eb55fcf1a11fda8bf0132147b476cf4c08"},
    {file = "multidict-6.0.3-cp39-cp39-win32.whl", hash = "sha256:018c8e3be7f161a12b3e41741b6721f9baeb2210f4ab25a6359b7d76c1017dce"},
    {file = "multidict-6.0.3-cp39-cp39-win_amd64.whl", hash = "sha256:5e58ec0375803526d395f6f7e730ecc45d06e15f68f7b9cdbf644a2918324e51"},
    {file = "multidict-6.0.3.tar.gz", hash = "sha256:2523a29006c034687eccd3ee70093a697129a3ffe8732535d3b2df6a4ecc279d"},
]
mypy = [
    {file = "mypy-0.991-cp310-cp310-macosx_10_9_universal2.whl", hash = "sha256:7d17e0a9707d0772f4a7b878f04b4fd11f6f5bcb9b3813975a9b13c9332153ab"},
    {file = "mypy-0.991-cp310-cp310-macosx_10_9_x86_64.whl", hash = "sha256:0714258640194d75677e86c786e80ccf294972cc76885d3ebbb560f11db0003d"},
    {file = "mypy-0.991-cp310-cp310-macosx_11_0_arm64.whl", hash = "sha256:0c8f3be99e8a8bd403caa8c03be619544bc2c77a7093685dcf308c6b109426c6"},
    {file = "mypy-0.991-cp310-cp310-manylinux_2_17_x86_64.manylinux2014_x86_64.whl", hash = "sha256:bc9ec663ed6c8f15f4ae9d3c04c989b744436c16d26580eaa760ae9dd5d662eb"},
    {file = "mypy-0.991-cp310-cp310-musllinux_1_1_x86_64.whl", hash = "sha256:4307270436fd7694b41f913eb09210faff27ea4979ecbcd849e57d2da2f65305"},
    {file = "mypy-0.991-cp310-cp310-win_amd64.whl", hash = "sha256:901c2c269c616e6cb0998b33d4adbb4a6af0ac4ce5cd078afd7bc95830e62c1c"},
    {file = "mypy-0.991-cp311-cp311-macosx_10_9_universal2.whl", hash = "sha256:d13674f3fb73805ba0c45eb6c0c3053d218aa1f7abead6e446d474529aafc372"},
    {file = "mypy-0.991-cp311-cp311-macosx_10_9_x86_64.whl", hash = "sha256:1c8cd4fb70e8584ca1ed5805cbc7c017a3d1a29fb450621089ffed3e99d1857f"},
    {file = "mypy-0.991-cp311-cp311-macosx_11_0_arm64.whl", hash = "sha256:209ee89fbb0deed518605edddd234af80506aec932ad28d73c08f1400ef80a33"},
    {file = "mypy-0.991-cp311-cp311-manylinux_2_17_x86_64.manylinux2014_x86_64.whl", hash = "sha256:37bd02ebf9d10e05b00d71302d2c2e6ca333e6c2a8584a98c00e038db8121f05"},
    {file = "mypy-0.991-cp311-cp311-musllinux_1_1_x86_64.whl", hash = "sha256:26efb2fcc6b67e4d5a55561f39176821d2adf88f2745ddc72751b7890f3194ad"},
    {file = "mypy-0.991-cp311-cp311-win_amd64.whl", hash = "sha256:3a700330b567114b673cf8ee7388e949f843b356a73b5ab22dd7cff4742a5297"},
    {file = "mypy-0.991-cp37-cp37m-macosx_10_9_x86_64.whl", hash = "sha256:1f7d1a520373e2272b10796c3ff721ea1a0712288cafaa95931e66aa15798813"},
    {file = "mypy-0.991-cp37-cp37m-manylinux_2_17_x86_64.manylinux2014_x86_64.whl", hash = "sha256:641411733b127c3e0dab94c45af15fea99e4468f99ac88b39efb1ad677da5711"},
    {file = "mypy-0.991-cp37-cp37m-musllinux_1_1_x86_64.whl", hash = "sha256:3d80e36b7d7a9259b740be6d8d906221789b0d836201af4234093cae89ced0cd"},
    {file = "mypy-0.991-cp37-cp37m-win_amd64.whl", hash = "sha256:e62ebaad93be3ad1a828a11e90f0e76f15449371ffeecca4a0a0b9adc99abcef"},
    {file = "mypy-0.991-cp38-cp38-macosx_10_9_universal2.whl", hash = "sha256:b86ce2c1866a748c0f6faca5232059f881cda6dda2a893b9a8373353cfe3715a"},
    {file = "mypy-0.991-cp38-cp38-macosx_10_9_x86_64.whl", hash = "sha256:ac6e503823143464538efda0e8e356d871557ef60ccd38f8824a4257acc18d93"},
    {file = "mypy-0.991-cp38-cp38-macosx_11_0_arm64.whl", hash = "sha256:0cca5adf694af539aeaa6ac633a7afe9bbd760df9d31be55ab780b77ab5ae8bf"},
    {file = "mypy-0.991-cp38-cp38-manylinux_2_17_x86_64.manylinux2014_x86_64.whl", hash = "sha256:a12c56bf73cdab116df96e4ff39610b92a348cc99a1307e1da3c3768bbb5b135"},
    {file = "mypy-0.991-cp38-cp38-musllinux_1_1_x86_64.whl", hash = "sha256:652b651d42f155033a1967739788c436491b577b6a44e4c39fb340d0ee7f0d70"},
    {file = "mypy-0.991-cp38-cp38-win_amd64.whl", hash = "sha256:4175593dc25d9da12f7de8de873a33f9b2b8bdb4e827a7cae952e5b1a342e243"},
    {file = "mypy-0.991-cp39-cp39-macosx_10_9_universal2.whl", hash = "sha256:98e781cd35c0acf33eb0295e8b9c55cdbef64fcb35f6d3aa2186f289bed6e80d"},
    {file = "mypy-0.991-cp39-cp39-macosx_10_9_x86_64.whl", hash = "sha256:6d7464bac72a85cb3491c7e92b5b62f3dcccb8af26826257760a552a5e244aa5"},
    {file = "mypy-0.991-cp39-cp39-macosx_11_0_arm64.whl", hash = "sha256:c9166b3f81a10cdf9b49f2d594b21b31adadb3d5e9db9b834866c3258b695be3"},
    {file = "mypy-0.991-cp39-cp39-manylinux_2_17_x86_64.manylinux2014_x86_64.whl", hash = "sha256:b8472f736a5bfb159a5e36740847808f6f5b659960115ff29c7cecec1741c648"},
    {file = "mypy-0.991-cp39-cp39-musllinux_1_1_x86_64.whl", hash = "sha256:5e80e758243b97b618cdf22004beb09e8a2de1af481382e4d84bc52152d1c476"},
    {file = "mypy-0.991-cp39-cp39-win_amd64.whl", hash = "sha256:74e259b5c19f70d35fcc1ad3d56499065c601dfe94ff67ae48b85596b9ec1461"},
    {file = "mypy-0.991-py3-none-any.whl", hash = "sha256:de32edc9b0a7e67c2775e574cb061a537660e51210fbf6006b0b36ea695ae9bb"},
    {file = "mypy-0.991.tar.gz", hash = "sha256:3c0165ba8f354a6d9881809ef29f1a9318a236a6d81c690094c5df32107bde06"},
]
mypy-extensions = [
    {file = "mypy_extensions-0.4.3-py2.py3-none-any.whl", hash = "sha256:090fedd75945a69ae91ce1303b5824f428daf5a028d2f6ab8a299250a846f15d"},
    {file = "mypy_extensions-0.4.3.tar.gz", hash = "sha256:2d82818f5bb3e369420cb3c4060a7970edba416647068eb4c5343488a6c604a8"},
]
nbclassic = [
    {file = "nbclassic-0.4.8-py3-none-any.whl", hash = "sha256:cbf05df5842b420d5cece0143462380ea9d308ff57c2dc0eb4d6e035b18fbfb3"},
    {file = "nbclassic-0.4.8.tar.gz", hash = "sha256:c74d8a500f8e058d46b576a41e5bc640711e1032cf7541dde5f73ea49497e283"},
]
nbclient = [
    {file = "nbclient-0.7.2-py3-none-any.whl", hash = "sha256:d97ac6257de2794f5397609df754fcbca1a603e94e924eb9b99787c031ae2e7c"},
    {file = "nbclient-0.7.2.tar.gz", hash = "sha256:884a3f4a8c4fc24bb9302f263e0af47d97f0d01fe11ba714171b320c8ac09547"},
]
nbconvert = [
    {file = "nbconvert-7.2.6-py3-none-any.whl", hash = "sha256:f933e82fe48b9a421e4252249f6c0a9a9940dc555642b4729f3f1f526bb16779"},
    {file = "nbconvert-7.2.6.tar.gz", hash = "sha256:c9c0e4b26326f7658ebf4cda0acc591b9727c4e3ee3ede962f70c11833b71b40"},
]
nbformat = [
    {file = "nbformat-5.7.0-py3-none-any.whl", hash = "sha256:1b05ec2c552c2f1adc745f4eddce1eac8ca9ffd59bb9fd859e827eaa031319f9"},
    {file = "nbformat-5.7.0.tar.gz", hash = "sha256:1d4760c15c1a04269ef5caf375be8b98dd2f696e5eb9e603ec2bf091f9b0d3f3"},
]
nbsphinx = [
    {file = "nbsphinx-0.8.10-py3-none-any.whl", hash = "sha256:6076fba58020420927899362579f12779a43091eb238f414519ec25b4a8cfc96"},
    {file = "nbsphinx-0.8.10.tar.gz", hash = "sha256:a8d68046f8aab916e2940b9b3819bd3ef9ddce868aa38845ea366645cabb6254"},
]
nbsphinx-link = [
    {file = "nbsphinx-link-1.3.0.tar.gz", hash = "sha256:fa3079a74c0dff1b2079e79a34babe770706ba8aa9cc0609c6dbfd593461a077"},
    {file = "nbsphinx_link-1.3.0-py2.py3-none-any.whl", hash = "sha256:67c24fc6508765203afb4b6939c0d9127e17a5d8d9355bfe8458192cf7105eb9"},
]
nest-asyncio = [
    {file = "nest_asyncio-1.5.6-py3-none-any.whl", hash = "sha256:b9a953fb40dceaa587d109609098db21900182b16440652454a146cffb06e8b8"},
    {file = "nest_asyncio-1.5.6.tar.gz", hash = "sha256:d267cc1ff794403f7df692964d1d2a3fa9418ffea2a3f6859a439ff482fef290"},
]
notebook = [
    {file = "notebook-6.5.2-py3-none-any.whl", hash = "sha256:e04f9018ceb86e4fa841e92ea8fb214f8d23c1cedfde530cc96f92446924f0e4"},
    {file = "notebook-6.5.2.tar.gz", hash = "sha256:c1897e5317e225fc78b45549a6ab4b668e4c996fd03a04e938fe5e7af2bfffd0"},
]
notebook-shim = [
    {file = "notebook_shim-0.2.2-py3-none-any.whl", hash = "sha256:9c6c30f74c4fbea6fce55c1be58e7fd0409b1c681b075dcedceb005db5026949"},
    {file = "notebook_shim-0.2.2.tar.gz", hash = "sha256:090e0baf9a5582ff59b607af523ca2db68ff216da0c69956b62cab2ef4fc9c3f"},
]
numpy = [
    {file = "numpy-1.23.3-cp310-cp310-macosx_10_9_x86_64.whl", hash = "sha256:c9f707b5bb73bf277d812ded9896f9512a43edff72712f31667d0a8c2f8e71ee"},
    {file = "numpy-1.23.3-cp310-cp310-macosx_11_0_arm64.whl", hash = "sha256:ffcf105ecdd9396e05a8e58e81faaaf34d3f9875f137c7372450baa5d77c9a54"},
    {file = "numpy-1.23.3-cp310-cp310-manylinux_2_17_aarch64.manylinux2014_aarch64.whl", hash = "sha256:0ea3f98a0ffce3f8f57675eb9119f3f4edb81888b6874bc1953f91e0b1d4f440"},
    {file = "numpy-1.23.3-cp310-cp310-manylinux_2_17_x86_64.manylinux2014_x86_64.whl", hash = "sha256:004f0efcb2fe1c0bd6ae1fcfc69cc8b6bf2407e0f18be308612007a0762b4089"},
    {file = "numpy-1.23.3-cp310-cp310-win32.whl", hash = "sha256:98dcbc02e39b1658dc4b4508442a560fe3ca5ca0d989f0df062534e5ca3a5c1a"},
    {file = "numpy-1.23.3-cp310-cp310-win_amd64.whl", hash = "sha256:39a664e3d26ea854211867d20ebcc8023257c1800ae89773cbba9f9e97bae036"},
    {file = "numpy-1.23.3-cp311-cp311-macosx_10_9_x86_64.whl", hash = "sha256:1f27b5322ac4067e67c8f9378b41c746d8feac8bdd0e0ffede5324667b8a075c"},
    {file = "numpy-1.23.3-cp311-cp311-macosx_11_0_arm64.whl", hash = "sha256:2ad3ec9a748a8943e6eb4358201f7e1c12ede35f510b1a2221b70af4bb64295c"},
    {file = "numpy-1.23.3-cp311-cp311-manylinux_2_17_aarch64.manylinux2014_aarch64.whl", hash = "sha256:bdc9febce3e68b697d931941b263c59e0c74e8f18861f4064c1f712562903411"},
    {file = "numpy-1.23.3-cp311-cp311-manylinux_2_17_x86_64.manylinux2014_x86_64.whl", hash = "sha256:301c00cf5e60e08e04d842fc47df641d4a181e651c7135c50dc2762ffe293dbd"},
    {file = "numpy-1.23.3-cp311-cp311-win32.whl", hash = "sha256:7cd1328e5bdf0dee621912f5833648e2daca72e3839ec1d6695e91089625f0b4"},
    {file = "numpy-1.23.3-cp311-cp311-win_amd64.whl", hash = "sha256:8355fc10fd33a5a70981a5b8a0de51d10af3688d7a9e4a34fcc8fa0d7467bb7f"},
    {file = "numpy-1.23.3-cp38-cp38-macosx_10_9_x86_64.whl", hash = "sha256:bc6e8da415f359b578b00bcfb1d08411c96e9a97f9e6c7adada554a0812a6cc6"},
    {file = "numpy-1.23.3-cp38-cp38-macosx_11_0_arm64.whl", hash = "sha256:22d43376ee0acd547f3149b9ec12eec2f0ca4a6ab2f61753c5b29bb3e795ac4d"},
    {file = "numpy-1.23.3-cp38-cp38-manylinux_2_17_aarch64.manylinux2014_aarch64.whl", hash = "sha256:a64403f634e5ffdcd85e0b12c08f04b3080d3e840aef118721021f9b48fc1460"},
    {file = "numpy-1.23.3-cp38-cp38-manylinux_2_17_x86_64.manylinux2014_x86_64.whl", hash = "sha256:efd9d3abe5774404becdb0748178b48a218f1d8c44e0375475732211ea47c67e"},
    {file = "numpy-1.23.3-cp38-cp38-win32.whl", hash = "sha256:f8c02ec3c4c4fcb718fdf89a6c6f709b14949408e8cf2a2be5bfa9c49548fd85"},
    {file = "numpy-1.23.3-cp38-cp38-win_amd64.whl", hash = "sha256:e868b0389c5ccfc092031a861d4e158ea164d8b7fdbb10e3b5689b4fc6498df6"},
    {file = "numpy-1.23.3-cp39-cp39-macosx_10_9_x86_64.whl", hash = "sha256:09f6b7bdffe57fc61d869a22f506049825d707b288039d30f26a0d0d8ea05164"},
    {file = "numpy-1.23.3-cp39-cp39-macosx_11_0_arm64.whl", hash = "sha256:8c79d7cf86d049d0c5089231a5bcd31edb03555bd93d81a16870aa98c6cfb79d"},
    {file = "numpy-1.23.3-cp39-cp39-manylinux_2_17_aarch64.manylinux2014_aarch64.whl", hash = "sha256:e5d5420053bbb3dd64c30e58f9363d7a9c27444c3648e61460c1237f9ec3fa14"},
    {file = "numpy-1.23.3-cp39-cp39-manylinux_2_17_x86_64.manylinux2014_x86_64.whl", hash = "sha256:d5422d6a1ea9b15577a9432e26608c73a78faf0b9039437b075cf322c92e98e7"},
    {file = "numpy-1.23.3-cp39-cp39-win32.whl", hash = "sha256:c1ba66c48b19cc9c2975c0d354f24058888cdc674bebadceb3cdc9ec403fb5d1"},
    {file = "numpy-1.23.3-cp39-cp39-win_amd64.whl", hash = "sha256:78a63d2df1d947bd9d1b11d35564c2f9e4b57898aae4626638056ec1a231c40c"},
    {file = "numpy-1.23.3-pp38-pypy38_pp73-macosx_10_9_x86_64.whl", hash = "sha256:17c0e467ade9bda685d5ac7f5fa729d8d3e76b23195471adae2d6a6941bd2c18"},
    {file = "numpy-1.23.3-pp38-pypy38_pp73-manylinux_2_17_x86_64.manylinux2014_x86_64.whl", hash = "sha256:91b8d6768a75247026e951dce3b2aac79dc7e78622fc148329135ba189813584"},
    {file = "numpy-1.23.3-pp38-pypy38_pp73-win_amd64.whl", hash = "sha256:94c15ca4e52671a59219146ff584488907b1f9b3fc232622b47e2cf832e94fb8"},
    {file = "numpy-1.23.3.tar.gz", hash = "sha256:51bf49c0cd1d52be0a240aa66f3458afc4b95d8993d2d04f0d91fa60c10af6cd"},
    {file = "numpy-1.23.5-cp310-cp310-macosx_10_9_x86_64.whl", hash = "sha256:9c88793f78fca17da0145455f0d7826bcb9f37da4764af27ac945488116efe63"},
    {file = "numpy-1.23.5-cp310-cp310-macosx_11_0_arm64.whl", hash = "sha256:e9f4c4e51567b616be64e05d517c79a8a22f3606499941d97bb76f2ca59f982d"},
    {file = "numpy-1.23.5-cp310-cp310-manylinux_2_17_aarch64.manylinux2014_aarch64.whl", hash = "sha256:7903ba8ab592b82014713c491f6c5d3a1cde5b4a3bf116404e08f5b52f6daf43"},
    {file = "numpy-1.23.5-cp310-cp310-manylinux_2_17_x86_64.manylinux2014_x86_64.whl", hash = "sha256:5e05b1c973a9f858c74367553e236f287e749465f773328c8ef31abe18f691e1"},
    {file = "numpy-1.23.5-cp310-cp310-win32.whl", hash = "sha256:522e26bbf6377e4d76403826ed689c295b0b238f46c28a7251ab94716da0b280"},
    {file = "numpy-1.23.5-cp310-cp310-win_amd64.whl", hash = "sha256:dbee87b469018961d1ad79b1a5d50c0ae850000b639bcb1b694e9981083243b6"},
    {file = "numpy-1.23.5-cp311-cp311-macosx_10_9_x86_64.whl", hash = "sha256:ce571367b6dfe60af04e04a1834ca2dc5f46004ac1cc756fb95319f64c095a96"},
    {file = "numpy-1.23.5-cp311-cp311-macosx_11_0_arm64.whl", hash = "sha256:56e454c7833e94ec9769fa0f86e6ff8e42ee38ce0ce1fa4cbb747ea7e06d56aa"},
    {file = "numpy-1.23.5-cp311-cp311-manylinux_2_17_aarch64.manylinux2014_aarch64.whl", hash = "sha256:5039f55555e1eab31124a5768898c9e22c25a65c1e0037f4d7c495a45778c9f2"},
    {file = "numpy-1.23.5-cp311-cp311-manylinux_2_17_x86_64.manylinux2014_x86_64.whl", hash = "sha256:58f545efd1108e647604a1b5aa809591ccd2540f468a880bedb97247e72db387"},
    {file = "numpy-1.23.5-cp311-cp311-win32.whl", hash = "sha256:b2a9ab7c279c91974f756c84c365a669a887efa287365a8e2c418f8b3ba73fb0"},
    {file = "numpy-1.23.5-cp311-cp311-win_amd64.whl", hash = "sha256:0cbe9848fad08baf71de1a39e12d1b6310f1d5b2d0ea4de051058e6e1076852d"},
    {file = "numpy-1.23.5-cp38-cp38-macosx_10_9_x86_64.whl", hash = "sha256:f063b69b090c9d918f9df0a12116029e274daf0181df392839661c4c7ec9018a"},
    {file = "numpy-1.23.5-cp38-cp38-macosx_11_0_arm64.whl", hash = "sha256:0aaee12d8883552fadfc41e96b4c82ee7d794949e2a7c3b3a7201e968c7ecab9"},
    {file = "numpy-1.23.5-cp38-cp38-manylinux_2_17_aarch64.manylinux2014_aarch64.whl", hash = "sha256:92c8c1e89a1f5028a4c6d9e3ccbe311b6ba53694811269b992c0b224269e2398"},
    {file = "numpy-1.23.5-cp38-cp38-manylinux_2_17_x86_64.manylinux2014_x86_64.whl", hash = "sha256:d208a0f8729f3fb790ed18a003f3a57895b989b40ea4dce4717e9cf4af62c6bb"},
    {file = "numpy-1.23.5-cp38-cp38-win32.whl", hash = "sha256:06005a2ef6014e9956c09ba07654f9837d9e26696a0470e42beedadb78c11b07"},
    {file = "numpy-1.23.5-cp38-cp38-win_amd64.whl", hash = "sha256:ca51fcfcc5f9354c45f400059e88bc09215fb71a48d3768fb80e357f3b457e1e"},
    {file = "numpy-1.23.5-cp39-cp39-macosx_10_9_x86_64.whl", hash = "sha256:8969bfd28e85c81f3f94eb4a66bc2cf1dbdc5c18efc320af34bffc54d6b1e38f"},
    {file = "numpy-1.23.5-cp39-cp39-macosx_11_0_arm64.whl", hash = "sha256:a7ac231a08bb37f852849bbb387a20a57574a97cfc7b6cabb488a4fc8be176de"},
    {file = "numpy-1.23.5-cp39-cp39-manylinux_2_17_aarch64.manylinux2014_aarch64.whl", hash = "sha256:bf837dc63ba5c06dc8797c398db1e223a466c7ece27a1f7b5232ba3466aafe3d"},
    {file = "numpy-1.23.5-cp39-cp39-manylinux_2_17_x86_64.manylinux2014_x86_64.whl", hash = "sha256:33161613d2269025873025b33e879825ec7b1d831317e68f4f2f0f84ed14c719"},
    {file = "numpy-1.23.5-cp39-cp39-win32.whl", hash = "sha256:af1da88f6bc3d2338ebbf0e22fe487821ea4d8e89053e25fa59d1d79786e7481"},
    {file = "numpy-1.23.5-cp39-cp39-win_amd64.whl", hash = "sha256:09b7847f7e83ca37c6e627682f145856de331049013853f344f37b0c9690e3df"},
    {file = "numpy-1.23.5-pp38-pypy38_pp73-macosx_10_9_x86_64.whl", hash = "sha256:abdde9f795cf292fb9651ed48185503a2ff29be87770c3b8e2a14b0cd7aa16f8"},
    {file = "numpy-1.23.5-pp38-pypy38_pp73-manylinux_2_17_x86_64.manylinux2014_x86_64.whl", hash = "sha256:f9a909a8bae284d46bbfdefbdd4a262ba19d3bc9921b1e76126b1d21c3c34135"},
    {file = "numpy-1.23.5-pp38-pypy38_pp73-win_amd64.whl", hash = "sha256:01dd17cbb340bf0fc23981e52e1d18a9d4050792e8fb8363cecbf066a84b827d"},
    {file = "numpy-1.23.5.tar.gz", hash = "sha256:1b1766d6f397c18153d40015ddfc79ddb715cabadc04d2d228d4e5a8bc4ded1a"},
]
nvidia-ml-py = [
    {file = "nvidia-ml-py-11.495.46.tar.gz", hash = "sha256:8f68e1af274756067632c7e1b79fb1a93a8dddf1e04851fccaeb34adfa599625"},
    {file = "nvidia_ml_py-11.495.46-py3-none-any.whl", hash = "sha256:8a18e5c77716ffebd8eff3b2bdc6324c9825b51630280655d5478ff463f17827"},
]
opencensus = [
    {file = "opencensus-0.11.0-py2.py3-none-any.whl", hash = "sha256:f1bdaad838bdf558f4ffc2bb2e5e1bf4834d79076e9dc67b49238641a8c516af"},
    {file = "opencensus-0.11.0.tar.gz", hash = "sha256:026216abab89d94d850492f3dc65950055ec4f84115fa6c7beaffba44a346e42"},
]
opencensus-context = [
    {file = "opencensus-context-0.1.3.tar.gz", hash = "sha256:a03108c3c10d8c80bb5ddf5c8a1f033161fa61972a9917f9b9b3a18517f0088c"},
    {file = "opencensus_context-0.1.3-py2.py3-none-any.whl", hash = "sha256:073bb0590007af276853009fac7e4bab1d523c3f03baf4cb4511ca38967c6039"},
]
openpyxl = [
    {file = "openpyxl-3.0.10-py2.py3-none-any.whl", hash = "sha256:0ab6d25d01799f97a9464630abacbb34aafecdcaa0ef3cba6d6b3499867d0355"},
    {file = "openpyxl-3.0.10.tar.gz", hash = "sha256:e47805627aebcf860edb4edf7987b1309c1b3632f3750538ed962bbcc3bd7449"},
]
opensearch-py = [
    {file = "opensearch-py-2.0.1.tar.gz", hash = "sha256:884be795af6a1d31e63cf45fceb51334108e4c74eac73a5df18ce9851e9c9da4"},
    {file = "opensearch_py-2.0.1-py2.py3-none-any.whl", hash = "sha256:daa5eb2279b89bf15d63312a922bd5ab7f266d3c2737e48dec6ff862d7b1838a"},
]
oracledb = [
    {file = "oracledb-1.0.3-cp310-cp310-macosx_10_9_universal2.whl", hash = "sha256:4e3267d746a46ea8cce5ff17ec83e19788641071e9a32bdf4b6e4c497b51dff5"},
    {file = "oracledb-1.0.3-cp310-cp310-manylinux_2_17_aarch64.manylinux2014_aarch64.whl", hash = "sha256:9b31a81b57bf046c1cfb5ac5cb841d3cec0cc2f883bfbe31e16c5c8b4694beaa"},
    {file = "oracledb-1.0.3-cp310-cp310-manylinux_2_17_x86_64.manylinux2014_x86_64.whl", hash = "sha256:0a21c4d2fb04596fc7d5030bab293a82ceea666664cce0003a46321f295ea263"},
    {file = "oracledb-1.0.3-cp310-cp310-win32.whl", hash = "sha256:11dfb8ee6983754c85a77c88e16d10c9eee17fa89857555c6a3a45f32efec6c9"},
    {file = "oracledb-1.0.3-cp310-cp310-win_amd64.whl", hash = "sha256:851270593125325f93a31c98df7f49cee3157282fe349223ae2095f54ce9513c"},
    {file = "oracledb-1.0.3-cp36-cp36m-manylinux_2_17_aarch64.manylinux2014_aarch64.whl", hash = "sha256:8414cd36e18d808577710907c9c58ba738c2f979441a60be032daa29958383c0"},
    {file = "oracledb-1.0.3-cp36-cp36m-manylinux_2_17_x86_64.manylinux2014_x86_64.whl", hash = "sha256:ae5b30c86181112ec6e515d2ee50489c9119eb6ffacaa29f484b397ec8ae3bf1"},
    {file = "oracledb-1.0.3-cp37-cp37m-macosx_10_9_x86_64.whl", hash = "sha256:3a03f9a0d1ad1c9277470108b1a87cc5ab3c0b18210f810fd412a3819d9474f3"},
    {file = "oracledb-1.0.3-cp37-cp37m-manylinux_2_17_aarch64.manylinux2014_aarch64.whl", hash = "sha256:074042b489a9e28921dd536785a4e2b0581d70959c49ddb29810e6a5fdba57a7"},
    {file = "oracledb-1.0.3-cp37-cp37m-manylinux_2_17_x86_64.manylinux2014_x86_64.whl", hash = "sha256:7de09aab11eb9110bb2c9214162ec16058d095ba780deab192eaa5d8e5531ef1"},
    {file = "oracledb-1.0.3-cp37-cp37m-win32.whl", hash = "sha256:af7298384213142a5e80011fea9e86d21f778621c10ed1968052c34adb046c15"},
    {file = "oracledb-1.0.3-cp37-cp37m-win_amd64.whl", hash = "sha256:f53d623f72eb4c503fe8edefde6aeed213484cfc857e99d98042b428a3626e83"},
    {file = "oracledb-1.0.3-cp38-cp38-macosx_11_0_universal2.whl", hash = "sha256:23f7e44e84dfe90b3bff88fe837608cb741dc1b1a34bf406e637834c93e19c32"},
    {file = "oracledb-1.0.3-cp38-cp38-manylinux_2_17_aarch64.manylinux2014_aarch64.whl", hash = "sha256:8429d9da6119548a2598110df565d48db8697272ae0bb49d46ea78a182cab277"},
    {file = "oracledb-1.0.3-cp38-cp38-manylinux_2_17_x86_64.manylinux2014_x86_64.whl", hash = "sha256:3775091a69a0607437aaab5221f7508230b2051ffcb8aa816f9f38e1648e2a86"},
    {file = "oracledb-1.0.3-cp38-cp38-win32.whl", hash = "sha256:fcf7c80d01315ec6cc3cdd9f1c3c22790e176d42f3394ef29d3053313b89ac8a"},
    {file = "oracledb-1.0.3-cp38-cp38-win_amd64.whl", hash = "sha256:4f2431115fb09903f9fe4e8042c8a28c142bab1a9607d1886151e692326cd4e9"},
    {file = "oracledb-1.0.3-cp39-cp39-macosx_10_9_universal2.whl", hash = "sha256:207e5b402bcbd6bbfddde99c35eb0aa9474f3cc98731a6609ebdb92e71713ca7"},
    {file = "oracledb-1.0.3-cp39-cp39-manylinux_2_17_aarch64.manylinux2014_aarch64.whl", hash = "sha256:f59a9c7b940067d9f34e54c8fa6a72d4641bd043e6d40d6a209ea62c12eab9f2"},
    {file = "oracledb-1.0.3-cp39-cp39-manylinux_2_17_x86_64.manylinux2014_x86_64.whl", hash = "sha256:392c3ce3f77fa8ec9b8c812925d28d8bf2f6aa3dd968904245e1f4a9cd5a54d5"},
    {file = "oracledb-1.0.3-cp39-cp39-win32.whl", hash = "sha256:fec9ef59319bfc359e30cc6620d97364346140ce734700042e0486da9e8dd0c7"},
    {file = "oracledb-1.0.3-cp39-cp39-win_amd64.whl", hash = "sha256:bd90b7cc4f2d1430b4cdc6e290199a0b720b8185d85d97d4a820e6296d014735"},
    {file = "oracledb-1.0.3.tar.gz", hash = "sha256:55bba52d03db740a7f3068167be0a5c027f1931be3ce7cd85d19dda5dfd80e82"},
]
packaging = [
    {file = "packaging-22.0-py3-none-any.whl", hash = "sha256:957e2148ba0e1a3b282772e791ef1d8083648bc131c8ab0c1feba110ce1146c3"},
    {file = "packaging-22.0.tar.gz", hash = "sha256:2198ec20bd4c017b8f9717e00f0c8714076fc2fd93816750ab48e2c41de2cfd3"},
]
pandas = [
    {file = "pandas-1.5.1-cp310-cp310-macosx_10_9_universal2.whl", hash = "sha256:0a78e05ec09731c5b3bd7a9805927ea631fe6f6cb06f0e7c63191a9a778d52b4"},
    {file = "pandas-1.5.1-cp310-cp310-macosx_10_9_x86_64.whl", hash = "sha256:5b0c970e2215572197b42f1cff58a908d734503ea54b326412c70d4692256391"},
    {file = "pandas-1.5.1-cp310-cp310-macosx_11_0_arm64.whl", hash = "sha256:f340331a3f411910adfb4bbe46c2ed5872d9e473a783d7f14ecf49bc0869c594"},
    {file = "pandas-1.5.1-cp310-cp310-manylinux_2_17_aarch64.manylinux2014_aarch64.whl", hash = "sha256:d8c709f4700573deb2036d240d140934df7e852520f4a584b2a8d5443b71f54d"},
    {file = "pandas-1.5.1-cp310-cp310-manylinux_2_17_x86_64.manylinux2014_x86_64.whl", hash = "sha256:32e3d9f65606b3f6e76555bfd1d0b68d94aff0929d82010b791b6254bf5a4b96"},
    {file = "pandas-1.5.1-cp310-cp310-win_amd64.whl", hash = "sha256:a52419d9ba5906db516109660b114faf791136c94c1a636ed6b29cbfff9187ee"},
    {file = "pandas-1.5.1-cp311-cp311-macosx_10_9_universal2.whl", hash = "sha256:66a1ad667b56e679e06ba73bb88c7309b3f48a4c279bd3afea29f65a766e9036"},
    {file = "pandas-1.5.1-cp311-cp311-macosx_10_9_x86_64.whl", hash = "sha256:36aa1f8f680d7584e9b572c3203b20d22d697c31b71189322f16811d4ecfecd3"},
    {file = "pandas-1.5.1-cp311-cp311-macosx_11_0_arm64.whl", hash = "sha256:bcf1a82b770b8f8c1e495b19a20d8296f875a796c4fe6e91da5ef107f18c5ecb"},
    {file = "pandas-1.5.1-cp311-cp311-manylinux_2_17_aarch64.manylinux2014_aarch64.whl", hash = "sha256:2c25e5c16ee5c0feb6cf9d982b869eec94a22ddfda9aa2fbed00842cbb697624"},
    {file = "pandas-1.5.1-cp311-cp311-manylinux_2_17_x86_64.manylinux2014_x86_64.whl", hash = "sha256:932d2d7d3cab44cfa275601c982f30c2d874722ef6396bb539e41e4dc4618ed4"},
    {file = "pandas-1.5.1-cp311-cp311-win_amd64.whl", hash = "sha256:eb7e8cf2cf11a2580088009b43de84cabbf6f5dae94ceb489f28dba01a17cb77"},
    {file = "pandas-1.5.1-cp38-cp38-macosx_10_9_universal2.whl", hash = "sha256:cb2a9cf1150302d69bb99861c5cddc9c25aceacb0a4ef5299785d0f5389a3209"},
    {file = "pandas-1.5.1-cp38-cp38-macosx_10_9_x86_64.whl", hash = "sha256:81f0674fa50b38b6793cd84fae5d67f58f74c2d974d2cb4e476d26eee33343d0"},
    {file = "pandas-1.5.1-cp38-cp38-macosx_11_0_arm64.whl", hash = "sha256:17da7035d9e6f9ea9cdc3a513161f8739b8f8489d31dc932bc5a29a27243f93d"},
    {file = "pandas-1.5.1-cp38-cp38-manylinux_2_17_aarch64.manylinux2014_aarch64.whl", hash = "sha256:669c8605dba6c798c1863157aefde959c1796671ffb342b80fcb80a4c0bc4c26"},
    {file = "pandas-1.5.1-cp38-cp38-manylinux_2_17_x86_64.manylinux2014_x86_64.whl", hash = "sha256:683779e5728ac9138406c59a11e09cd98c7d2c12f0a5fc2b9c5eecdbb4a00075"},
    {file = "pandas-1.5.1-cp38-cp38-win32.whl", hash = "sha256:ddf46b940ef815af4e542697eaf071f0531449407a7607dd731bf23d156e20a7"},
    {file = "pandas-1.5.1-cp38-cp38-win_amd64.whl", hash = "sha256:db45b94885000981522fb92349e6b76f5aee0924cc5315881239c7859883117d"},
    {file = "pandas-1.5.1-cp39-cp39-macosx_10_9_universal2.whl", hash = "sha256:927e59c694e039c75d7023465d311277a1fc29ed7236b5746e9dddf180393113"},
    {file = "pandas-1.5.1-cp39-cp39-macosx_10_9_x86_64.whl", hash = "sha256:e675f8fe9aa6c418dc8d3aac0087b5294c1a4527f1eacf9fe5ea671685285454"},
    {file = "pandas-1.5.1-cp39-cp39-macosx_11_0_arm64.whl", hash = "sha256:04e51b01d5192499390c0015630975f57836cc95c7411415b499b599b05c0c96"},
    {file = "pandas-1.5.1-cp39-cp39-manylinux_2_17_aarch64.manylinux2014_aarch64.whl", hash = "sha256:5cee0c74e93ed4f9d39007e439debcaadc519d7ea5c0afc3d590a3a7b2edf060"},
    {file = "pandas-1.5.1-cp39-cp39-manylinux_2_17_x86_64.manylinux2014_x86_64.whl", hash = "sha256:b156a971bc451c68c9e1f97567c94fd44155f073e3bceb1b0d195fd98ed12048"},
    {file = "pandas-1.5.1-cp39-cp39-win32.whl", hash = "sha256:05c527c64ee02a47a24031c880ee0ded05af0623163494173204c5b72ddce658"},
    {file = "pandas-1.5.1-cp39-cp39-win_amd64.whl", hash = "sha256:6bb391659a747cf4f181a227c3e64b6d197100d53da98dcd766cc158bdd9ec68"},
    {file = "pandas-1.5.1.tar.gz", hash = "sha256:249cec5f2a5b22096440bd85c33106b6102e0672204abd2d5c014106459804ee"},
]
pandocfilters = [
    {file = "pandocfilters-1.5.0-py2.py3-none-any.whl", hash = "sha256:33aae3f25fd1a026079f5d27bdd52496f0e0803b3469282162bafdcbdf6ef14f"},
    {file = "pandocfilters-1.5.0.tar.gz", hash = "sha256:0b679503337d233b4339a817bfc8c50064e2eff681314376a47cb582305a7a38"},
]
parso = [
    {file = "parso-0.8.3-py2.py3-none-any.whl", hash = "sha256:c001d4636cd3aecdaf33cbb40aebb59b094be2a74c556778ef5576c175e19e75"},
    {file = "parso-0.8.3.tar.gz", hash = "sha256:8c07be290bb59f03588915921e29e8a50002acaf2cdc5fa0e0114f91709fafa0"},
]
pathspec = [
    {file = "pathspec-0.10.2-py3-none-any.whl", hash = "sha256:88c2606f2c1e818b978540f73ecc908e13999c6c3a383daf3705652ae79807a5"},
    {file = "pathspec-0.10.2.tar.gz", hash = "sha256:8f6bf73e5758fd365ef5d58ce09ac7c27d2833a8d7da51712eac6e27e35141b0"},
]
pbr = [
    {file = "pbr-5.11.0-py2.py3-none-any.whl", hash = "sha256:db2317ff07c84c4c63648c9064a79fe9d9f5c7ce85a9099d4b6258b3db83225a"},
    {file = "pbr-5.11.0.tar.gz", hash = "sha256:b97bc6695b2aff02144133c2e7399d5885223d42b7912ffaec2ca3898e673bfe"},
]
pexpect = [
    {file = "pexpect-4.8.0-py2.py3-none-any.whl", hash = "sha256:0b48a55dcb3c05f3329815901ea4fc1537514d6ba867a152b581d69ae3710937"},
    {file = "pexpect-4.8.0.tar.gz", hash = "sha256:fc65a43959d153d0114afe13997d439c22823a27cefceb5ff35c2178c6784c0c"},
]
pg8000 = [
    {file = "pg8000-1.29.3-py3-none-any.whl", hash = "sha256:398097469ad5b9cf9e899653dfb4ee8b10bd7f90efc7f60404d0a116dd93f0c5"},
    {file = "pg8000-1.29.3.tar.gz", hash = "sha256:c8c954d3c86d7fbf591bc83b00d6ece289fae176c8335a182a7570699da2bfdc"},
]
pickleshare = [
    {file = "pickleshare-0.7.5-py2.py3-none-any.whl", hash = "sha256:9649af414d74d4df115d5d718f82acb59c9d418196b7b4290ed47a12ce62df56"},
    {file = "pickleshare-0.7.5.tar.gz", hash = "sha256:87683d47965c1da65cdacaf31c8441d12b8044cdec9aca500cd78fc2c683afca"},
]
pkgutil-resolve-name = [
    {file = "pkgutil_resolve_name-1.3.10-py3-none-any.whl", hash = "sha256:ca27cc078d25c5ad71a9de0a7a330146c4e014c2462d9af19c6b828280649c5e"},
    {file = "pkgutil_resolve_name-1.3.10.tar.gz", hash = "sha256:357d6c9e6a755653cfd78893817c0853af365dd51ec97f3d358a819373bbd174"},
]
platformdirs = [
    {file = "platformdirs-2.6.0-py3-none-any.whl", hash = "sha256:1a89a12377800c81983db6be069ec068eee989748799b946cce2a6e80dcc54ca"},
    {file = "platformdirs-2.6.0.tar.gz", hash = "sha256:b46ffafa316e6b83b47489d240ce17173f123a9b9c83282141c3daf26ad9ac2e"},
]
pluggy = [
    {file = "pluggy-1.0.0-py2.py3-none-any.whl", hash = "sha256:74134bbf457f031a36d68416e1509f34bd5ccc019f0bcc952c7b909d06b37bd3"},
    {file = "pluggy-1.0.0.tar.gz", hash = "sha256:4224373bacce55f955a878bf9cfa763c1e360858e330072059e10bad68531159"},
]
ply = [
    {file = "ply-3.11-py2.py3-none-any.whl", hash = "sha256:096f9b8350b65ebd2fd1346b12452efe5b9607f7482813ffca50c22722a807ce"},
    {file = "ply-3.11.tar.gz", hash = "sha256:00c7c1aaa88358b9c765b6d3000c6eec0ba42abca5351b095321aef446081da3"},
]
progressbar2 = [
    {file = "progressbar2-4.2.0-py2.py3-none-any.whl", hash = "sha256:1a8e201211f99a85df55f720b3b6da7fb5c8cdef56792c4547205be2de5ea606"},
    {file = "progressbar2-4.2.0.tar.gz", hash = "sha256:1393922fcb64598944ad457569fbeb4b3ac189ef50b5adb9cef3284e87e394ce"},
]
prometheus-client = [
    {file = "prometheus_client-0.13.1-py3-none-any.whl", hash = "sha256:357a447fd2359b0a1d2e9b311a0c5778c330cfbe186d880ad5a6b39884652316"},
    {file = "prometheus_client-0.13.1.tar.gz", hash = "sha256:ada41b891b79fca5638bd5cfe149efa86512eaa55987893becd2c6d8d0a5dfc5"},
]
prompt-toolkit = [
    {file = "prompt_toolkit-3.0.36-py3-none-any.whl", hash = "sha256:aa64ad242a462c5ff0363a7b9cfe696c20d55d9fc60c11fd8e632d064804d305"},
    {file = "prompt_toolkit-3.0.36.tar.gz", hash = "sha256:3e163f254bef5a03b146397d7c1963bd3e2812f0964bb9a24e6ec761fd28db63"},
]
protobuf = [
    {file = "protobuf-3.20.3-cp310-cp310-manylinux2014_aarch64.whl", hash = "sha256:f4bd856d702e5b0d96a00ec6b307b0f51c1982c2bf9c0052cf9019e9a544ba99"},
    {file = "protobuf-3.20.3-cp310-cp310-manylinux_2_12_x86_64.manylinux2010_x86_64.whl", hash = "sha256:9aae4406ea63d825636cc11ffb34ad3379335803216ee3a856787bcf5ccc751e"},
    {file = "protobuf-3.20.3-cp310-cp310-win32.whl", hash = "sha256:28545383d61f55b57cf4df63eebd9827754fd2dc25f80c5253f9184235db242c"},
    {file = "protobuf-3.20.3-cp310-cp310-win_amd64.whl", hash = "sha256:67a3598f0a2dcbc58d02dd1928544e7d88f764b47d4a286202913f0b2801c2e7"},
    {file = "protobuf-3.20.3-cp36-cp36m-manylinux_2_5_x86_64.manylinux1_x86_64.whl", hash = "sha256:899dc660cd599d7352d6f10d83c95df430a38b410c1b66b407a6b29265d66469"},
    {file = "protobuf-3.20.3-cp37-cp37m-macosx_10_9_x86_64.whl", hash = "sha256:e64857f395505ebf3d2569935506ae0dfc4a15cb80dc25261176c784662cdcc4"},
    {file = "protobuf-3.20.3-cp37-cp37m-manylinux2014_aarch64.whl", hash = "sha256:d9e4432ff660d67d775c66ac42a67cf2453c27cb4d738fc22cb53b5d84c135d4"},
    {file = "protobuf-3.20.3-cp37-cp37m-manylinux_2_5_x86_64.manylinux1_x86_64.whl", hash = "sha256:74480f79a023f90dc6e18febbf7b8bac7508420f2006fabd512013c0c238f454"},
    {file = "protobuf-3.20.3-cp37-cp37m-win32.whl", hash = "sha256:b6cc7ba72a8850621bfec987cb72623e703b7fe2b9127a161ce61e61558ad905"},
    {file = "protobuf-3.20.3-cp37-cp37m-win_amd64.whl", hash = "sha256:8c0c984a1b8fef4086329ff8dd19ac77576b384079247c770f29cc8ce3afa06c"},
    {file = "protobuf-3.20.3-cp38-cp38-macosx_10_9_x86_64.whl", hash = "sha256:de78575669dddf6099a8a0f46a27e82a1783c557ccc38ee620ed8cc96d3be7d7"},
    {file = "protobuf-3.20.3-cp38-cp38-manylinux2014_aarch64.whl", hash = "sha256:f4c42102bc82a51108e449cbb32b19b180022941c727bac0cfd50170341f16ee"},
    {file = "protobuf-3.20.3-cp38-cp38-manylinux_2_5_x86_64.manylinux1_x86_64.whl", hash = "sha256:44246bab5dd4b7fbd3c0c80b6f16686808fab0e4aca819ade6e8d294a29c7050"},
    {file = "protobuf-3.20.3-cp38-cp38-win32.whl", hash = "sha256:c02ce36ec760252242a33967d51c289fd0e1c0e6e5cc9397e2279177716add86"},
    {file = "protobuf-3.20.3-cp38-cp38-win_amd64.whl", hash = "sha256:447d43819997825d4e71bf5769d869b968ce96848b6479397e29fc24c4a5dfe9"},
    {file = "protobuf-3.20.3-cp39-cp39-macosx_10_9_x86_64.whl", hash = "sha256:398a9e0c3eaceb34ec1aee71894ca3299605fa8e761544934378bbc6c97de23b"},
    {file = "protobuf-3.20.3-cp39-cp39-manylinux2014_aarch64.whl", hash = "sha256:bf01b5720be110540be4286e791db73f84a2b721072a3711efff6c324cdf074b"},
    {file = "protobuf-3.20.3-cp39-cp39-manylinux_2_5_x86_64.manylinux1_x86_64.whl", hash = "sha256:daa564862dd0d39c00f8086f88700fdbe8bc717e993a21e90711acfed02f2402"},
    {file = "protobuf-3.20.3-cp39-cp39-win32.whl", hash = "sha256:819559cafa1a373b7096a482b504ae8a857c89593cf3a25af743ac9ecbd23480"},
    {file = "protobuf-3.20.3-cp39-cp39-win_amd64.whl", hash = "sha256:03038ac1cfbc41aa21f6afcbcd357281d7521b4157926f30ebecc8d4ea59dcb7"},
    {file = "protobuf-3.20.3-py2.py3-none-any.whl", hash = "sha256:a7ca6d488aa8ff7f329d4c545b2dbad8ac31464f1d8b1c87ad1346717731e4db"},
    {file = "protobuf-3.20.3.tar.gz", hash = "sha256:2e3427429c9cffebf259491be0af70189607f365c2f41c7c3764af6f337105f2"},
]
psutil = [
    {file = "psutil-5.9.4-cp27-cp27m-macosx_10_9_x86_64.whl", hash = "sha256:c1ca331af862803a42677c120aff8a814a804e09832f166f226bfd22b56feee8"},
    {file = "psutil-5.9.4-cp27-cp27m-manylinux2010_i686.whl", hash = "sha256:68908971daf802203f3d37e78d3f8831b6d1014864d7a85937941bb35f09aefe"},
    {file = "psutil-5.9.4-cp27-cp27m-manylinux2010_x86_64.whl", hash = "sha256:3ff89f9b835100a825b14c2808a106b6fdcc4b15483141482a12c725e7f78549"},
    {file = "psutil-5.9.4-cp27-cp27m-win32.whl", hash = "sha256:852dd5d9f8a47169fe62fd4a971aa07859476c2ba22c2254d4a1baa4e10b95ad"},
    {file = "psutil-5.9.4-cp27-cp27m-win_amd64.whl", hash = "sha256:9120cd39dca5c5e1c54b59a41d205023d436799b1c8c4d3ff71af18535728e94"},
    {file = "psutil-5.9.4-cp27-cp27mu-manylinux2010_i686.whl", hash = "sha256:6b92c532979bafc2df23ddc785ed116fced1f492ad90a6830cf24f4d1ea27d24"},
    {file = "psutil-5.9.4-cp27-cp27mu-manylinux2010_x86_64.whl", hash = "sha256:efeae04f9516907be44904cc7ce08defb6b665128992a56957abc9b61dca94b7"},
    {file = "psutil-5.9.4-cp36-abi3-macosx_10_9_x86_64.whl", hash = "sha256:54d5b184728298f2ca8567bf83c422b706200bcbbfafdc06718264f9393cfeb7"},
    {file = "psutil-5.9.4-cp36-abi3-manylinux_2_12_i686.manylinux2010_i686.manylinux_2_17_i686.manylinux2014_i686.whl", hash = "sha256:16653106f3b59386ffe10e0bad3bb6299e169d5327d3f187614b1cb8f24cf2e1"},
    {file = "psutil-5.9.4-cp36-abi3-manylinux_2_12_x86_64.manylinux2010_x86_64.manylinux_2_17_x86_64.manylinux2014_x86_64.whl", hash = "sha256:54c0d3d8e0078b7666984e11b12b88af2db11d11249a8ac8920dd5ef68a66e08"},
    {file = "psutil-5.9.4-cp36-abi3-win32.whl", hash = "sha256:149555f59a69b33f056ba1c4eb22bb7bf24332ce631c44a319cec09f876aaeff"},
    {file = "psutil-5.9.4-cp36-abi3-win_amd64.whl", hash = "sha256:fd8522436a6ada7b4aad6638662966de0d61d241cb821239b2ae7013d41a43d4"},
    {file = "psutil-5.9.4-cp38-abi3-macosx_11_0_arm64.whl", hash = "sha256:6001c809253a29599bc0dfd5179d9f8a5779f9dffea1da0f13c53ee568115e1e"},
    {file = "psutil-5.9.4.tar.gz", hash = "sha256:3d7f9739eb435d4b1338944abe23f49584bde5395f27487d2ee25ad9a8774a62"},
]
ptyprocess = [
    {file = "ptyprocess-0.7.0-py2.py3-none-any.whl", hash = "sha256:4b41f3967fce3af57cc7e94b888626c18bf37a083e3651ca8feeb66d492fef35"},
    {file = "ptyprocess-0.7.0.tar.gz", hash = "sha256:5c5d0a3b48ceee0b48485e0c26037c0acd7d29765ca3fbb5cb3831d347423220"},
]
py = [
    {file = "py-1.11.0-py2.py3-none-any.whl", hash = "sha256:607c53218732647dff4acdfcd50cb62615cedf612e72d1724fb1a0cc6405b378"},
    {file = "py-1.11.0.tar.gz", hash = "sha256:51c75c4126074b472f746a24399ad32f6053d1b34b68d2fa41e558e6f4a98719"},
]
py-spy = [
    {file = "py_spy-0.3.14-py2.py3-none-macosx_10_7_x86_64.whl", hash = "sha256:5b342cc5feb8d160d57a7ff308de153f6be68dcf506ad02b4d67065f2bae7f45"},
    {file = "py_spy-0.3.14-py2.py3-none-macosx_10_9_x86_64.macosx_11_0_arm64.macosx_10_9_universal2.whl", hash = "sha256:fe7efe6c91f723442259d428bf1f9ddb9c1679828866b353d539345ca40d9dd2"},
    {file = "py_spy-0.3.14-py2.py3-none-manylinux_2_17_aarch64.manylinux2014_aarch64.whl", hash = "sha256:590905447241d789d9de36cff9f52067b6f18d8b5e9fb399242041568d414461"},
    {file = "py_spy-0.3.14-py2.py3-none-manylinux_2_17_armv7l.manylinux2014_armv7l.whl", hash = "sha256:fd6211fe7f587b3532ba9d300784326d9a6f2b890af7bf6fff21a029ebbc812b"},
    {file = "py_spy-0.3.14-py2.py3-none-manylinux_2_5_i686.manylinux1_i686.whl", hash = "sha256:3e8e48032e71c94c3dd51694c39e762e4bbfec250df5bf514adcdd64e79371e0"},
    {file = "py_spy-0.3.14-py2.py3-none-manylinux_2_5_x86_64.manylinux1_x86_64.whl", hash = "sha256:f59b0b52e56ba9566305236375e6fc68888261d0d36b5addbe3cf85affbefc0e"},
    {file = "py_spy-0.3.14-py2.py3-none-win_amd64.whl", hash = "sha256:8f5b311d09f3a8e33dbd0d44fc6e37b715e8e0c7efefafcda8bfd63b31ab5a31"},
]
pyarrow = [
    {file = "pyarrow-6.0.1-cp310-cp310-macosx_10_13_universal2.whl", hash = "sha256:c80d2436294a07f9cc54852aa1cef034b6f9c97d29235c4bd53bbf52e24f1ebf"},
    {file = "pyarrow-6.0.1-cp310-cp310-macosx_10_13_x86_64.whl", hash = "sha256:f150b4f222d0ba397388908725692232345adaa8e58ad543ca00f03c7234ae7b"},
    {file = "pyarrow-6.0.1-cp310-cp310-macosx_10_9_x86_64.whl", hash = "sha256:c3a727642c1283dcb44728f0d0a00f8864b171e31c835f4b8def07e3fa8f5c73"},
    {file = "pyarrow-6.0.1-cp310-cp310-macosx_11_0_arm64.whl", hash = "sha256:d29605727865177918e806d855fd8404b6242bf1e56ade0a0023cd4fe5f7f841"},
    {file = "pyarrow-6.0.1-cp310-cp310-manylinux_2_12_x86_64.manylinux2010_x86_64.whl", hash = "sha256:b63b54dd0bada05fff76c15b233f9322de0e6947071b7871ec45024e16045aeb"},
    {file = "pyarrow-6.0.1-cp310-cp310-manylinux_2_17_aarch64.manylinux2014_aarch64.whl", hash = "sha256:9e90e75cb11e61ffeffb374f1db7c4788f1df0cb269596bf86c473155294958d"},
    {file = "pyarrow-6.0.1-cp310-cp310-manylinux_2_17_x86_64.manylinux2014_x86_64.whl", hash = "sha256:1f4f3db1da51db4cfbafab3066a01b01578884206dced9f505da950d9ed4402d"},
    {file = "pyarrow-6.0.1-cp310-cp310-win_amd64.whl", hash = "sha256:2523f87bd36877123fc8c4813f60d298722143ead73e907690a87e8557114693"},
    {file = "pyarrow-6.0.1-cp36-cp36m-macosx_10_13_x86_64.whl", hash = "sha256:8f7d34efb9d667f9204b40ce91a77613c46691c24cd098e3b6986bd7401b8f06"},
    {file = "pyarrow-6.0.1-cp36-cp36m-macosx_10_9_x86_64.whl", hash = "sha256:e3c9184335da8faf08c0df95668ce9d778df3795ce4eec959f44908742900e10"},
    {file = "pyarrow-6.0.1-cp36-cp36m-manylinux_2_12_x86_64.manylinux2010_x86_64.whl", hash = "sha256:02baee816456a6e64486e587caaae2bf9f084fa3a891354ff18c3e945a1cb72f"},
    {file = "pyarrow-6.0.1-cp36-cp36m-manylinux_2_17_aarch64.manylinux2014_aarch64.whl", hash = "sha256:604782b1c744b24a55df80125991a7154fbdef60991eb3d02bfaed06d22f055e"},
    {file = "pyarrow-6.0.1-cp36-cp36m-manylinux_2_17_x86_64.manylinux2014_x86_64.whl", hash = "sha256:fab8132193ae095c43b1e8d6d7f393451ac198de5aaf011c6b576b1442966fec"},
    {file = "pyarrow-6.0.1-cp36-cp36m-win_amd64.whl", hash = "sha256:31038366484e538608f43920a5e2957b8862a43aa49438814619b527f50ec127"},
    {file = "pyarrow-6.0.1-cp37-cp37m-macosx_10_13_x86_64.whl", hash = "sha256:632bea00c2fbe2da5d29ff1698fec312ed3aabfb548f06100144e1907e22093a"},
    {file = "pyarrow-6.0.1-cp37-cp37m-macosx_10_9_x86_64.whl", hash = "sha256:dc03c875e5d68b0d0143f94c438add3ab3c2411ade2748423a9c24608fea571e"},
    {file = "pyarrow-6.0.1-cp37-cp37m-manylinux_2_12_x86_64.manylinux2010_x86_64.whl", hash = "sha256:1cd4de317df01679e538004123d6d7bc325d73bad5c6bbc3d5f8aa2280408869"},
    {file = "pyarrow-6.0.1-cp37-cp37m-manylinux_2_17_aarch64.manylinux2014_aarch64.whl", hash = "sha256:e77b1f7c6c08ec319b7882c1a7c7304731530923532b3243060e6e64c456cf34"},
    {file = "pyarrow-6.0.1-cp37-cp37m-manylinux_2_17_x86_64.manylinux2014_x86_64.whl", hash = "sha256:a424fd9a3253d0322d53be7bbb20b5b01511706a61efadcf37f416da325e3d48"},
    {file = "pyarrow-6.0.1-cp37-cp37m-win_amd64.whl", hash = "sha256:c958cf3a4a9eee09e1063c02b89e882d19c61b3a2ce6cbd55191a6f45ed5004b"},
    {file = "pyarrow-6.0.1-cp38-cp38-macosx_10_13_x86_64.whl", hash = "sha256:0e0ef24b316c544f4bb56f5c376129097df3739e665feca0eb567f716d45c55a"},
    {file = "pyarrow-6.0.1-cp38-cp38-macosx_10_9_x86_64.whl", hash = "sha256:2c13ec3b26b3b069d673c5fa3a0c70c38f0d5c94686ac5dbc9d7e7d24040f812"},
    {file = "pyarrow-6.0.1-cp38-cp38-macosx_11_0_arm64.whl", hash = "sha256:71891049dc58039a9523e1cb0d921be001dacb2b327fa7b62a35b96a3aad9f0d"},
    {file = "pyarrow-6.0.1-cp38-cp38-manylinux_2_12_x86_64.manylinux2010_x86_64.whl", hash = "sha256:943141dd8cca6c5722552a0b11a3c2e791cdf85f1768dea8170b0a8a7e824ff9"},
    {file = "pyarrow-6.0.1-cp38-cp38-manylinux_2_17_aarch64.manylinux2014_aarch64.whl", hash = "sha256:1fd077c06061b8fa8fdf91591a4270e368f63cf73c6ab56924d3b64efa96a873"},
    {file = "pyarrow-6.0.1-cp38-cp38-manylinux_2_17_x86_64.manylinux2014_x86_64.whl", hash = "sha256:5308f4bb770b48e07c8cff36cf6a4452862e8ce9492428ad5581d846420b3884"},
    {file = "pyarrow-6.0.1-cp38-cp38-win_amd64.whl", hash = "sha256:cde4f711cd9476d4da18128c3a40cb529b6b7d2679aee6e0576212547530fef1"},
    {file = "pyarrow-6.0.1-cp39-cp39-macosx_10_13_universal2.whl", hash = "sha256:b8628269bd9289cae0ea668f5900451043252fe3666667f614e140084dd31aac"},
    {file = "pyarrow-6.0.1-cp39-cp39-macosx_10_13_x86_64.whl", hash = "sha256:981ccdf4f2696550733e18da882469893d2f33f55f3cbeb6a90f81741cbf67aa"},
    {file = "pyarrow-6.0.1-cp39-cp39-macosx_10_9_x86_64.whl", hash = "sha256:954326b426eec6e31ff55209f8840b54d788420e96c4005aaa7beed1fe60b42d"},
    {file = "pyarrow-6.0.1-cp39-cp39-macosx_11_0_arm64.whl", hash = "sha256:6b6483bf6b61fe9a046235e4ad4d9286b707607878d7dbdc2eb85a6ec4090baf"},
    {file = "pyarrow-6.0.1-cp39-cp39-manylinux_2_12_x86_64.manylinux2010_x86_64.whl", hash = "sha256:7ecad40a1d4e0104cd87757a403f36850261e7a989cf9e4cb3e30420bbbd1092"},
    {file = "pyarrow-6.0.1-cp39-cp39-manylinux_2_17_aarch64.manylinux2014_aarch64.whl", hash = "sha256:04c752fb41921d0064568a15a87dbb0222cfbe9040d4b2c1b306fe6e0a453530"},
    {file = "pyarrow-6.0.1-cp39-cp39-manylinux_2_17_x86_64.manylinux2014_x86_64.whl", hash = "sha256:725d3fe49dfe392ff14a8ae6a75b230a60e8985f2b621b18cfa912fe02b65f1a"},
    {file = "pyarrow-6.0.1-cp39-cp39-win_amd64.whl", hash = "sha256:2403c8af207262ce8e2bc1a9d19313941fd2e424f1cb3c4b749c17efe1fd699a"},
    {file = "pyarrow-6.0.1.tar.gz", hash = "sha256:423990d56cd8f12283b67367d48e142739b789085185018eb03d05087c3c8d43"},
]
pyasn1 = [
    {file = "pyasn1-0.4.8-py2.py3-none-any.whl", hash = "sha256:39c7e2ec30515947ff4e87fb6f456dfc6e84857d34be479c9d4a4ba4bf46aa5d"},
    {file = "pyasn1-0.4.8.tar.gz", hash = "sha256:aef77c9fb94a3ac588e87841208bdec464471d9871bd5050a287cc9a475cd0ba"},
]
pyasn1-modules = [
    {file = "pyasn1-modules-0.2.8.tar.gz", hash = "sha256:905f84c712230b2c592c19470d3ca8d552de726050d1d1716282a1f6146be65e"},
    {file = "pyasn1_modules-0.2.8-py2.py3-none-any.whl", hash = "sha256:a50b808ffeb97cb3601dd25981f6b016cbb3d31fbf57a8b8a87428e6158d0c74"},
]
pycodestyle = [
    {file = "pycodestyle-2.9.1-py2.py3-none-any.whl", hash = "sha256:d1735fc58b418fd7c5f658d28d943854f8a849b01a5d0a1e6f3f3fdd0166804b"},
    {file = "pycodestyle-2.9.1.tar.gz", hash = "sha256:2c9607871d58c76354b697b42f5d57e1ada7d261c261efac224b664affdc5785"},
]
pycparser = [
    {file = "pycparser-2.21-py2.py3-none-any.whl", hash = "sha256:8ee45429555515e1f6b185e78100aea234072576aa43ab53aefcae078162fca9"},
    {file = "pycparser-2.21.tar.gz", hash = "sha256:e644fdec12f7872f86c58ff790da456218b10f863970249516d60a5eaca77206"},
]
pydantic = [
    {file = "pydantic-1.10.2-cp310-cp310-macosx_10_9_x86_64.whl", hash = "sha256:bb6ad4489af1bac6955d38ebcb95079a836af31e4c4f74aba1ca05bb9f6027bd"},
    {file = "pydantic-1.10.2-cp310-cp310-macosx_11_0_arm64.whl", hash = "sha256:a1f5a63a6dfe19d719b1b6e6106561869d2efaca6167f84f5ab9347887d78b98"},
    {file = "pydantic-1.10.2-cp310-cp310-manylinux_2_17_x86_64.manylinux2014_x86_64.whl", hash = "sha256:352aedb1d71b8b0736c6d56ad2bd34c6982720644b0624462059ab29bd6e5912"},
    {file = "pydantic-1.10.2-cp310-cp310-manylinux_2_5_i686.manylinux1_i686.manylinux_2_17_i686.manylinux2014_i686.whl", hash = "sha256:19b3b9ccf97af2b7519c42032441a891a5e05c68368f40865a90eb88833c2559"},
    {file = "pydantic-1.10.2-cp310-cp310-musllinux_1_1_i686.whl", hash = "sha256:e9069e1b01525a96e6ff49e25876d90d5a563bc31c658289a8772ae186552236"},
    {file = "pydantic-1.10.2-cp310-cp310-musllinux_1_1_x86_64.whl", hash = "sha256:355639d9afc76bcb9b0c3000ddcd08472ae75318a6eb67a15866b87e2efa168c"},
    {file = "pydantic-1.10.2-cp310-cp310-win_amd64.whl", hash = "sha256:ae544c47bec47a86bc7d350f965d8b15540e27e5aa4f55170ac6a75e5f73b644"},
    {file = "pydantic-1.10.2-cp311-cp311-macosx_10_9_x86_64.whl", hash = "sha256:a4c805731c33a8db4b6ace45ce440c4ef5336e712508b4d9e1aafa617dc9907f"},
    {file = "pydantic-1.10.2-cp311-cp311-macosx_11_0_arm64.whl", hash = "sha256:d49f3db871575e0426b12e2f32fdb25e579dea16486a26e5a0474af87cb1ab0a"},
    {file = "pydantic-1.10.2-cp311-cp311-manylinux_2_17_x86_64.manylinux2014_x86_64.whl", hash = "sha256:37c90345ec7dd2f1bcef82ce49b6235b40f282b94d3eec47e801baf864d15525"},
    {file = "pydantic-1.10.2-cp311-cp311-manylinux_2_5_i686.manylinux1_i686.manylinux_2_17_i686.manylinux2014_i686.whl", hash = "sha256:7b5ba54d026c2bd2cb769d3468885f23f43710f651688e91f5fb1edcf0ee9283"},
    {file = "pydantic-1.10.2-cp311-cp311-musllinux_1_1_i686.whl", hash = "sha256:05e00dbebbe810b33c7a7362f231893183bcc4251f3f2ff991c31d5c08240c42"},
    {file = "pydantic-1.10.2-cp311-cp311-musllinux_1_1_x86_64.whl", hash = "sha256:2d0567e60eb01bccda3a4df01df677adf6b437958d35c12a3ac3e0f078b0ee52"},
    {file = "pydantic-1.10.2-cp311-cp311-win_amd64.whl", hash = "sha256:c6f981882aea41e021f72779ce2a4e87267458cc4d39ea990729e21ef18f0f8c"},
    {file = "pydantic-1.10.2-cp37-cp37m-macosx_10_9_x86_64.whl", hash = "sha256:c4aac8e7103bf598373208f6299fa9a5cfd1fc571f2d40bf1dd1955a63d6eeb5"},
    {file = "pydantic-1.10.2-cp37-cp37m-manylinux_2_17_x86_64.manylinux2014_x86_64.whl", hash = "sha256:81a7b66c3f499108b448f3f004801fcd7d7165fb4200acb03f1c2402da73ce4c"},
    {file = "pydantic-1.10.2-cp37-cp37m-manylinux_2_5_i686.manylinux1_i686.manylinux_2_17_i686.manylinux2014_i686.whl", hash = "sha256:bedf309630209e78582ffacda64a21f96f3ed2e51fbf3962d4d488e503420254"},
    {file = "pydantic-1.10.2-cp37-cp37m-musllinux_1_1_i686.whl", hash = "sha256:9300fcbebf85f6339a02c6994b2eb3ff1b9c8c14f502058b5bf349d42447dcf5"},
    {file = "pydantic-1.10.2-cp37-cp37m-musllinux_1_1_x86_64.whl", hash = "sha256:216f3bcbf19c726b1cc22b099dd409aa371f55c08800bcea4c44c8f74b73478d"},
    {file = "pydantic-1.10.2-cp37-cp37m-win_amd64.whl", hash = "sha256:dd3f9a40c16daf323cf913593083698caee97df2804aa36c4b3175d5ac1b92a2"},
    {file = "pydantic-1.10.2-cp38-cp38-macosx_10_9_x86_64.whl", hash = "sha256:b97890e56a694486f772d36efd2ba31612739bc6f3caeee50e9e7e3ebd2fdd13"},
    {file = "pydantic-1.10.2-cp38-cp38-macosx_11_0_arm64.whl", hash = "sha256:9cabf4a7f05a776e7793e72793cd92cc865ea0e83a819f9ae4ecccb1b8aa6116"},
    {file = "pydantic-1.10.2-cp38-cp38-manylinux_2_17_x86_64.manylinux2014_x86_64.whl", hash = "sha256:06094d18dd5e6f2bbf93efa54991c3240964bb663b87729ac340eb5014310624"},
    {file = "pydantic-1.10.2-cp38-cp38-manylinux_2_5_i686.manylinux1_i686.manylinux_2_17_i686.manylinux2014_i686.whl", hash = "sha256:cc78cc83110d2f275ec1970e7a831f4e371ee92405332ebfe9860a715f8336e1"},
    {file = "pydantic-1.10.2-cp38-cp38-musllinux_1_1_i686.whl", hash = "sha256:1ee433e274268a4b0c8fde7ad9d58ecba12b069a033ecc4645bb6303c062d2e9"},
    {file = "pydantic-1.10.2-cp38-cp38-musllinux_1_1_x86_64.whl", hash = "sha256:7c2abc4393dea97a4ccbb4ec7d8658d4e22c4765b7b9b9445588f16c71ad9965"},
    {file = "pydantic-1.10.2-cp38-cp38-win_amd64.whl", hash = "sha256:0b959f4d8211fc964772b595ebb25f7652da3f22322c007b6fed26846a40685e"},
    {file = "pydantic-1.10.2-cp39-cp39-macosx_10_9_x86_64.whl", hash = "sha256:c33602f93bfb67779f9c507e4d69451664524389546bacfe1bee13cae6dc7488"},
    {file = "pydantic-1.10.2-cp39-cp39-macosx_11_0_arm64.whl", hash = "sha256:5760e164b807a48a8f25f8aa1a6d857e6ce62e7ec83ea5d5c5a802eac81bad41"},
    {file = "pydantic-1.10.2-cp39-cp39-manylinux_2_17_x86_64.manylinux2014_x86_64.whl", hash = "sha256:6eb843dcc411b6a2237a694f5e1d649fc66c6064d02b204a7e9d194dff81eb4b"},
    {file = "pydantic-1.10.2-cp39-cp39-manylinux_2_5_i686.manylinux1_i686.manylinux_2_17_i686.manylinux2014_i686.whl", hash = "sha256:4b8795290deaae348c4eba0cebb196e1c6b98bdbe7f50b2d0d9a4a99716342fe"},
    {file = "pydantic-1.10.2-cp39-cp39-musllinux_1_1_i686.whl", hash = "sha256:e0bedafe4bc165ad0a56ac0bd7695df25c50f76961da29c050712596cf092d6d"},
    {file = "pydantic-1.10.2-cp39-cp39-musllinux_1_1_x86_64.whl", hash = "sha256:2e05aed07fa02231dbf03d0adb1be1d79cabb09025dd45aa094aa8b4e7b9dcda"},
    {file = "pydantic-1.10.2-cp39-cp39-win_amd64.whl", hash = "sha256:c1ba1afb396148bbc70e9eaa8c06c1716fdddabaf86e7027c5988bae2a829ab6"},
    {file = "pydantic-1.10.2-py3-none-any.whl", hash = "sha256:1b6ee725bd6e83ec78b1aa32c5b1fa67a3a65badddde3976bca5fe4568f27709"},
    {file = "pydantic-1.10.2.tar.gz", hash = "sha256:91b8e218852ef6007c2b98cd861601c6a09f1aa32bbbb74fab5b1c33d4a1e410"},
]
pydocstyle = [
    {file = "pydocstyle-6.1.1-py3-none-any.whl", hash = "sha256:6987826d6775056839940041beef5c08cc7e3d71d63149b48e36727f70144dc4"},
    {file = "pydocstyle-6.1.1.tar.gz", hash = "sha256:1d41b7c459ba0ee6c345f2eb9ae827cab14a7533a88c5c6f7e94923f72df92dc"},
]
pydot = [
    {file = "pydot-1.4.2-py2.py3-none-any.whl", hash = "sha256:66c98190c65b8d2e2382a441b4c0edfdb4f4c025ef9cb9874de478fb0793a451"},
    {file = "pydot-1.4.2.tar.gz", hash = "sha256:248081a39bcb56784deb018977e428605c1c758f10897a339fce1dd728ff007d"},
]
pyflakes = [
    {file = "pyflakes-2.5.0-py2.py3-none-any.whl", hash = "sha256:4579f67d887f804e67edb544428f264b7b24f435b263c4614f384135cea553d2"},
    {file = "pyflakes-2.5.0.tar.gz", hash = "sha256:491feb020dca48ccc562a8c0cbe8df07ee13078df59813b83959cbdada312ea3"},
]
pygments = [
    {file = "Pygments-2.13.0-py3-none-any.whl", hash = "sha256:f643f331ab57ba3c9d89212ee4a2dabc6e94f117cf4eefde99a0574720d14c42"},
    {file = "Pygments-2.13.0.tar.gz", hash = "sha256:56a8508ae95f98e2b9bdf93a6be5ae3f7d8af858b43e02c5a2ff083726be40c1"},
]
pylint = [
    {file = "pylint-2.15.6-py3-none-any.whl", hash = "sha256:15060cc22ed6830a4049cf40bc24977744df2e554d38da1b2657591de5bcd052"},
    {file = "pylint-2.15.6.tar.gz", hash = "sha256:25b13ddcf5af7d112cf96935e21806c1da60e676f952efb650130f2a4483421c"},
]
pymysql = [
    {file = "PyMySQL-1.0.2-py3-none-any.whl", hash = "sha256:41fc3a0c5013d5f039639442321185532e3e2c8924687abe6537de157d403641"},
    {file = "PyMySQL-1.0.2.tar.gz", hash = "sha256:816927a350f38d56072aeca5dfb10221fe1dc653745853d30a216637f5d7ad36"},
]
pyodbc = [
    {file = "pyodbc-4.0.35-cp27-cp27m-win32.whl", hash = "sha256:c3ab48723c647bfd38dfa60dde3c1967e4e0e92a11c93ae30ec6665765e5a0f7"},
    {file = "pyodbc-4.0.35-cp27-cp27m-win_amd64.whl", hash = "sha256:f964f5f153569dae60b149b35aa7d54b46fb38c6bf928c346d928771b0a5f590"},
    {file = "pyodbc-4.0.35-cp310-cp310-macosx_10_9_x86_64.whl", hash = "sha256:e9a69b16fc59b74a9153c06e452a8093eae4a6ea542462811f517e7ccc5ff3e8"},
    {file = "pyodbc-4.0.35-cp310-cp310-macosx_11_0_arm64.whl", hash = "sha256:cfe3c59fb151daef483533ab94b6b7367fa643137f94dac0a189e9779d691755"},
    {file = "pyodbc-4.0.35-cp310-cp310-manylinux_2_17_x86_64.manylinux2014_x86_64.whl", hash = "sha256:fe0448f3d39253ed55d1b2b4bfa22f04413e8d0b09202a81d74e4cbe54de34a4"},
    {file = "pyodbc-4.0.35-cp310-cp310-win32.whl", hash = "sha256:3bbd1819c7441766a086bf24d7803a7fd466f22dbbaffcab7acc01397961e552"},
    {file = "pyodbc-4.0.35-cp310-cp310-win_amd64.whl", hash = "sha256:c7f8e34b18474bc347bd3623408c8ecb405cf2fa71cb72e42b9657f4ffbc146a"},
    {file = "pyodbc-4.0.35-cp311-cp311-macosx_10_9_x86_64.whl", hash = "sha256:ea33e115ea6b3f5113a647c4a121247d32d8f338c3d9e1937b50222e52ad4360"},
    {file = "pyodbc-4.0.35-cp311-cp311-macosx_11_0_arm64.whl", hash = "sha256:8388c222a64fc8b0039be8e2663212e6a2915c842d5fd34f32126ee392b6c48e"},
    {file = "pyodbc-4.0.35-cp311-cp311-manylinux_2_17_x86_64.manylinux2014_x86_64.whl", hash = "sha256:95c1e3f2747af0957de17192811f06525a8e9c3e6491b4698b3f34d626333be7"},
    {file = "pyodbc-4.0.35-cp311-cp311-win32.whl", hash = "sha256:71aa000e8ac925ccfabb2cdb9b2ec3247de243305d12bf5b24fcdd248ffd07e3"},
    {file = "pyodbc-4.0.35-cp311-cp311-win_amd64.whl", hash = "sha256:df74d692e3002208ef16994adcd0ba0a5f579ec8621a2aa2866195defcecfdb1"},
    {file = "pyodbc-4.0.35-cp36-cp36m-macosx_10_9_x86_64.whl", hash = "sha256:9632c19850bdeeb7ce2e9e38cf64df1688cd803e810bf18ab92fb0588956f7be"},
    {file = "pyodbc-4.0.35-cp36-cp36m-manylinux_2_17_x86_64.manylinux2014_x86_64.whl", hash = "sha256:4b3d978619e68d0a6d6bc1f7749575b6de4ac4312aab0e889a18315b1bb06e9b"},
    {file = "pyodbc-4.0.35-cp36-cp36m-win32.whl", hash = "sha256:baf1d62959de66a664b4d63c4af00d09f107981be7a8961ce235a0fce386663b"},
    {file = "pyodbc-4.0.35-cp36-cp36m-win_amd64.whl", hash = "sha256:729b4454ede1384c4eb0608b552d59e933b377bc9f3d68a0b3d44f00c8c2ecab"},
    {file = "pyodbc-4.0.35-cp37-cp37m-macosx_10_9_x86_64.whl", hash = "sha256:38da788c66e9594174635ee37f494d0211fe2b5634aa2364be28317b1bbed16d"},
    {file = "pyodbc-4.0.35-cp37-cp37m-manylinux_2_17_x86_64.manylinux2014_x86_64.whl", hash = "sha256:9918c50936e80cac300c9423c5936a2573543e2476749155616ef50685891145"},
    {file = "pyodbc-4.0.35-cp37-cp37m-win32.whl", hash = "sha256:b6f1d113d382fed53fd2f5692266c83409ecbdc6144a7e1abbed76050e9e5973"},
    {file = "pyodbc-4.0.35-cp37-cp37m-win_amd64.whl", hash = "sha256:c24115c491585018faf88b1cafc73a91e177ff57c7d82d04abebe7fb52cae6b3"},
    {file = "pyodbc-4.0.35-cp38-cp38-macosx_10_9_x86_64.whl", hash = "sha256:12b7a308e9e30d2da96a613ac12d46cd6f81a4791e5c5849e382e73eda1d23a2"},
    {file = "pyodbc-4.0.35-cp38-cp38-macosx_11_0_arm64.whl", hash = "sha256:d94dd82d8ded92d3f7ed7d575dc53127e1bcc2bb7ada0ccac51eb4520cffc780"},
    {file = "pyodbc-4.0.35-cp38-cp38-manylinux_2_17_x86_64.manylinux2014_x86_64.whl", hash = "sha256:0c9fb521b376d1b804ada98c6dd12a8b349c301060bfdc194a5045882f0b2887"},
    {file = "pyodbc-4.0.35-cp38-cp38-win32.whl", hash = "sha256:cd885f28ba39debb1c8ace95a1fed551835a5a399778350094c71d0007e42a75"},
    {file = "pyodbc-4.0.35-cp38-cp38-win_amd64.whl", hash = "sha256:dda0b6f9728941523e5b84b6a12bdcff420596451d2cfefcd7f21ace3bfde334"},
    {file = "pyodbc-4.0.35-cp39-cp39-macosx_10_9_x86_64.whl", hash = "sha256:389a8522806f439c430f5f339186e02b130f7b2de91c1366f44a21fb1229bb1b"},
    {file = "pyodbc-4.0.35-cp39-cp39-macosx_11_0_arm64.whl", hash = "sha256:f068590bcce50b0120e88ec4f90d65f660e8d39052fad3733a40614623a987e4"},
    {file = "pyodbc-4.0.35-cp39-cp39-manylinux_2_17_x86_64.manylinux2014_x86_64.whl", hash = "sha256:2b92c67e8255c8636af687f56361eaa420dd5d1b7bc883e2ff473d85a5e63e08"},
    {file = "pyodbc-4.0.35-cp39-cp39-win32.whl", hash = "sha256:27340dff78694fee6e6629500ecbfbafc7694861e22256ff00af9865442d1bfe"},
    {file = "pyodbc-4.0.35-cp39-cp39-win_amd64.whl", hash = "sha256:2a85203d2b6ab417f52600295294a5bb46a69fa383764959b57e8d843090fd43"},
    {file = "pyodbc-4.0.35.tar.gz", hash = "sha256:92b9af48e8b928455bc8b94bf3da05751faec0932a11eee237c189c6d439e5c8"},
]
pyparsing = [
    {file = "pyparsing-3.0.9-py3-none-any.whl", hash = "sha256:5026bae9a10eeaefb61dab2f09052b9f4307d44aee4eda64b309723d8d206bbc"},
    {file = "pyparsing-3.0.9.tar.gz", hash = "sha256:2b020ecf7d21b687f219b71ecad3631f644a47f01403fa1d1036b0c6416d70fb"},
]
pyrsistent = [
    {file = "pyrsistent-0.19.2-cp310-cp310-macosx_10_9_universal2.whl", hash = "sha256:d6982b5a0237e1b7d876b60265564648a69b14017f3b5f908c5be2de3f9abb7a"},
    {file = "pyrsistent-0.19.2-cp310-cp310-manylinux_2_17_aarch64.manylinux2014_aarch64.whl", hash = "sha256:187d5730b0507d9285a96fca9716310d572e5464cadd19f22b63a6976254d77a"},
    {file = "pyrsistent-0.19.2-cp310-cp310-manylinux_2_5_i686.manylinux1_i686.manylinux_2_17_i686.manylinux2014_i686.whl", hash = "sha256:055ab45d5911d7cae397dc418808d8802fb95262751872c841c170b0dbf51eed"},
    {file = "pyrsistent-0.19.2-cp310-cp310-win32.whl", hash = "sha256:456cb30ca8bff00596519f2c53e42c245c09e1a4543945703acd4312949bfd41"},
    {file = "pyrsistent-0.19.2-cp310-cp310-win_amd64.whl", hash = "sha256:b39725209e06759217d1ac5fcdb510e98670af9e37223985f330b611f62e7425"},
    {file = "pyrsistent-0.19.2-cp37-cp37m-macosx_10_9_x86_64.whl", hash = "sha256:2aede922a488861de0ad00c7630a6e2d57e8023e4be72d9d7147a9fcd2d30712"},
    {file = "pyrsistent-0.19.2-cp37-cp37m-manylinux_2_17_aarch64.manylinux2014_aarch64.whl", hash = "sha256:879b4c2f4d41585c42df4d7654ddffff1239dc4065bc88b745f0341828b83e78"},
    {file = "pyrsistent-0.19.2-cp37-cp37m-manylinux_2_5_i686.manylinux1_i686.manylinux_2_17_i686.manylinux2014_i686.whl", hash = "sha256:c43bec251bbd10e3cb58ced80609c5c1eb238da9ca78b964aea410fb820d00d6"},
    {file = "pyrsistent-0.19.2-cp37-cp37m-win32.whl", hash = "sha256:d690b18ac4b3e3cab73b0b7aa7dbe65978a172ff94970ff98d82f2031f8971c2"},
    {file = "pyrsistent-0.19.2-cp37-cp37m-win_amd64.whl", hash = "sha256:3ba4134a3ff0fc7ad225b6b457d1309f4698108fb6b35532d015dca8f5abed73"},
    {file = "pyrsistent-0.19.2-cp38-cp38-macosx_10_9_universal2.whl", hash = "sha256:a178209e2df710e3f142cbd05313ba0c5ebed0a55d78d9945ac7a4e09d923308"},
    {file = "pyrsistent-0.19.2-cp38-cp38-manylinux_2_17_aarch64.manylinux2014_aarch64.whl", hash = "sha256:e371b844cec09d8dc424d940e54bba8f67a03ebea20ff7b7b0d56f526c71d584"},
    {file = "pyrsistent-0.19.2-cp38-cp38-manylinux_2_5_i686.manylinux1_i686.manylinux_2_17_i686.manylinux2014_i686.whl", hash = "sha256:111156137b2e71f3a9936baf27cb322e8024dac3dc54ec7fb9f0bcf3249e68bb"},
    {file = "pyrsistent-0.19.2-cp38-cp38-win32.whl", hash = "sha256:e5d8f84d81e3729c3b506657dddfe46e8ba9c330bf1858ee33108f8bb2adb38a"},
    {file = "pyrsistent-0.19.2-cp38-cp38-win_amd64.whl", hash = "sha256:9cd3e9978d12b5d99cbdc727a3022da0430ad007dacf33d0bf554b96427f33ab"},
    {file = "pyrsistent-0.19.2-cp39-cp39-macosx_10_9_universal2.whl", hash = "sha256:f1258f4e6c42ad0b20f9cfcc3ada5bd6b83374516cd01c0960e3cb75fdca6770"},
    {file = "pyrsistent-0.19.2-cp39-cp39-manylinux_2_17_aarch64.manylinux2014_aarch64.whl", hash = "sha256:21455e2b16000440e896ab99e8304617151981ed40c29e9507ef1c2e4314ee95"},
    {file = "pyrsistent-0.19.2-cp39-cp39-manylinux_2_5_i686.manylinux1_i686.manylinux_2_17_i686.manylinux2014_i686.whl", hash = "sha256:bfd880614c6237243ff53a0539f1cb26987a6dc8ac6e66e0c5a40617296a045e"},
    {file = "pyrsistent-0.19.2-cp39-cp39-win32.whl", hash = "sha256:71d332b0320642b3261e9fee47ab9e65872c2bd90260e5d225dabeed93cbd42b"},
    {file = "pyrsistent-0.19.2-cp39-cp39-win_amd64.whl", hash = "sha256:dec3eac7549869365fe263831f576c8457f6c833937c68542d08fde73457d291"},
    {file = "pyrsistent-0.19.2-py3-none-any.whl", hash = "sha256:ea6b79a02a28550c98b6ca9c35b9f492beaa54d7c5c9e9949555893c8a9234d0"},
    {file = "pyrsistent-0.19.2.tar.gz", hash = "sha256:bfa0351be89c9fcbcb8c9879b826f4353be10f58f8a677efab0c017bf7137ec2"},
]
pytest = [
    {file = "pytest-7.2.0-py3-none-any.whl", hash = "sha256:892f933d339f068883b6fd5a459f03d85bfcb355e4981e146d2c7616c21fef71"},
    {file = "pytest-7.2.0.tar.gz", hash = "sha256:c4014eb40e10f11f355ad4e3c2fb2c6c6d1919c73f3b5a433de4708202cade59"},
]
pytest-cov = [
    {file = "pytest-cov-4.0.0.tar.gz", hash = "sha256:996b79efde6433cdbd0088872dbc5fb3ed7fe1578b68cdbba634f14bb8dd0470"},
    {file = "pytest_cov-4.0.0-py3-none-any.whl", hash = "sha256:2feb1b751d66a8bd934e5edfa2e961d11309dc37b73b0eabe73b5945fee20f6b"},
]
pytest-rerunfailures = [
    {file = "pytest-rerunfailures-10.3.tar.gz", hash = "sha256:d8244d799f89a6edb5e57301ddaeb3b6f10d6691638d51e80b371311592e28c6"},
    {file = "pytest_rerunfailures-10.3-py3-none-any.whl", hash = "sha256:6be6f96510bf94b54198bf15bc5568fe2cdff88e83875912e22d29810acf65ff"},
]
pytest-timeout = [
    {file = "pytest-timeout-2.1.0.tar.gz", hash = "sha256:c07ca07404c612f8abbe22294b23c368e2e5104b521c1790195561f37e1ac3d9"},
    {file = "pytest_timeout-2.1.0-py3-none-any.whl", hash = "sha256:f6f50101443ce70ad325ceb4473c4255e9d74e3c7cd0ef827309dfa4c0d975c6"},
]
pytest-xdist = [
    {file = "pytest-xdist-3.1.0.tar.gz", hash = "sha256:40fdb8f3544921c5dfcd486ac080ce22870e71d82ced6d2e78fa97c2addd480c"},
    {file = "pytest_xdist-3.1.0-py3-none-any.whl", hash = "sha256:70a76f191d8a1d2d6be69fc440cdf85f3e4c03c08b520fd5dc5d338d6cf07d89"},
]
python-dateutil = [
    {file = "python-dateutil-2.8.2.tar.gz", hash = "sha256:0123cacc1627ae19ddf3c27a5de5bd67ee4586fbdd6440d9748f8abb483d3e86"},
    {file = "python_dateutil-2.8.2-py2.py3-none-any.whl", hash = "sha256:961d03dc3453ebbc59dbdea9e4e11c5651520a876d0f4db161e8674aae935da9"},
]
python-levenshtein = [
    {file = "python-Levenshtein-0.12.2.tar.gz", hash = "sha256:dc2395fbd148a1ab31090dd113c366695934b9e85fe5a4b2a032745efd0346f6"},
]
python-utils = [
    {file = "python-utils-3.4.5.tar.gz", hash = "sha256:7e329c427a6d23036cfcc4501638afb31b2ddc8896f25393562833874b8c6e0a"},
    {file = "python_utils-3.4.5-py2.py3-none-any.whl", hash = "sha256:22990259324eae88faa3389d302861a825dbdd217ab40e3ec701851b3337d592"},
]
pytz = [
    {file = "pytz-2022.6-py2.py3-none-any.whl", hash = "sha256:222439474e9c98fced559f1709d89e6c9cbf8d79c794ff3eb9f8800064291427"},
    {file = "pytz-2022.6.tar.gz", hash = "sha256:e89512406b793ca39f5971bc999cc538ce125c0e51c27941bef4568b460095e2"},
]
pywin32 = [
    {file = "pywin32-305-cp310-cp310-win32.whl", hash = "sha256:421f6cd86e84bbb696d54563c48014b12a23ef95a14e0bdba526be756d89f116"},
    {file = "pywin32-305-cp310-cp310-win_amd64.whl", hash = "sha256:73e819c6bed89f44ff1d690498c0a811948f73777e5f97c494c152b850fad478"},
    {file = "pywin32-305-cp310-cp310-win_arm64.whl", hash = "sha256:742eb905ce2187133a29365b428e6c3b9001d79accdc30aa8969afba1d8470f4"},
    {file = "pywin32-305-cp311-cp311-win32.whl", hash = "sha256:19ca459cd2e66c0e2cc9a09d589f71d827f26d47fe4a9d09175f6aa0256b51c2"},
    {file = "pywin32-305-cp311-cp311-win_amd64.whl", hash = "sha256:326f42ab4cfff56e77e3e595aeaf6c216712bbdd91e464d167c6434b28d65990"},
    {file = "pywin32-305-cp311-cp311-win_arm64.whl", hash = "sha256:4ecd404b2c6eceaca52f8b2e3e91b2187850a1ad3f8b746d0796a98b4cea04db"},
    {file = "pywin32-305-cp36-cp36m-win32.whl", hash = "sha256:48d8b1659284f3c17b68587af047d110d8c44837736b8932c034091683e05863"},
    {file = "pywin32-305-cp36-cp36m-win_amd64.whl", hash = "sha256:13362cc5aa93c2beaf489c9c9017c793722aeb56d3e5166dadd5ef82da021fe1"},
    {file = "pywin32-305-cp37-cp37m-win32.whl", hash = "sha256:a55db448124d1c1484df22fa8bbcbc45c64da5e6eae74ab095b9ea62e6d00496"},
    {file = "pywin32-305-cp37-cp37m-win_amd64.whl", hash = "sha256:109f98980bfb27e78f4df8a51a8198e10b0f347257d1e265bb1a32993d0c973d"},
    {file = "pywin32-305-cp38-cp38-win32.whl", hash = "sha256:9dd98384da775afa009bc04863426cb30596fd78c6f8e4e2e5bbf4edf8029504"},
    {file = "pywin32-305-cp38-cp38-win_amd64.whl", hash = "sha256:56d7a9c6e1a6835f521788f53b5af7912090674bb84ef5611663ee1595860fc7"},
    {file = "pywin32-305-cp39-cp39-win32.whl", hash = "sha256:9d968c677ac4d5cbdaa62fd3014ab241718e619d8e36ef8e11fb930515a1e918"},
    {file = "pywin32-305-cp39-cp39-win_amd64.whl", hash = "sha256:50768c6b7c3f0b38b7fb14dd4104da93ebced5f1a50dc0e834594bff6fbe1271"},
]
pywinpty = [
    {file = "pywinpty-2.0.9-cp310-none-win_amd64.whl", hash = "sha256:30a7b371446a694a6ce5ef906d70ac04e569de5308c42a2bdc9c3bc9275ec51f"},
    {file = "pywinpty-2.0.9-cp311-none-win_amd64.whl", hash = "sha256:d78ef6f4bd7a6c6f94dc1a39ba8fb028540cc39f5cb593e756506db17843125f"},
    {file = "pywinpty-2.0.9-cp37-none-win_amd64.whl", hash = "sha256:5ed36aa087e35a3a183f833631b3e4c1ae92fe2faabfce0fa91b77ed3f0f1382"},
    {file = "pywinpty-2.0.9-cp38-none-win_amd64.whl", hash = "sha256:2352f44ee913faaec0a02d3c112595e56b8af7feeb8100efc6dc1a8685044199"},
    {file = "pywinpty-2.0.9-cp39-none-win_amd64.whl", hash = "sha256:ba75ec55f46c9e17db961d26485b033deb20758b1731e8e208e1e8a387fcf70c"},
    {file = "pywinpty-2.0.9.tar.gz", hash = "sha256:01b6400dd79212f50a2f01af1c65b781290ff39610853db99bf03962eb9a615f"},
]
pyyaml = [
    {file = "PyYAML-6.0-cp310-cp310-macosx_10_9_x86_64.whl", hash = "sha256:d4db7c7aef085872ef65a8fd7d6d09a14ae91f691dec3e87ee5ee0539d516f53"},
    {file = "PyYAML-6.0-cp310-cp310-macosx_11_0_arm64.whl", hash = "sha256:9df7ed3b3d2e0ecfe09e14741b857df43adb5a3ddadc919a2d94fbdf78fea53c"},
    {file = "PyYAML-6.0-cp310-cp310-manylinux_2_17_aarch64.manylinux2014_aarch64.whl", hash = "sha256:77f396e6ef4c73fdc33a9157446466f1cff553d979bd00ecb64385760c6babdc"},
    {file = "PyYAML-6.0-cp310-cp310-manylinux_2_17_s390x.manylinux2014_s390x.whl", hash = "sha256:a80a78046a72361de73f8f395f1f1e49f956c6be882eed58505a15f3e430962b"},
    {file = "PyYAML-6.0-cp310-cp310-manylinux_2_5_x86_64.manylinux1_x86_64.manylinux_2_12_x86_64.manylinux2010_x86_64.whl", hash = "sha256:f84fbc98b019fef2ee9a1cb3ce93e3187a6df0b2538a651bfb890254ba9f90b5"},
    {file = "PyYAML-6.0-cp310-cp310-win32.whl", hash = "sha256:2cd5df3de48857ed0544b34e2d40e9fac445930039f3cfe4bcc592a1f836d513"},
    {file = "PyYAML-6.0-cp310-cp310-win_amd64.whl", hash = "sha256:daf496c58a8c52083df09b80c860005194014c3698698d1a57cbcfa182142a3a"},
    {file = "PyYAML-6.0-cp311-cp311-macosx_10_9_x86_64.whl", hash = "sha256:d4b0ba9512519522b118090257be113b9468d804b19d63c71dbcf4a48fa32358"},
    {file = "PyYAML-6.0-cp311-cp311-macosx_11_0_arm64.whl", hash = "sha256:81957921f441d50af23654aa6c5e5eaf9b06aba7f0a19c18a538dc7ef291c5a1"},
    {file = "PyYAML-6.0-cp311-cp311-manylinux_2_17_aarch64.manylinux2014_aarch64.whl", hash = "sha256:afa17f5bc4d1b10afd4466fd3a44dc0e245382deca5b3c353d8b757f9e3ecb8d"},
    {file = "PyYAML-6.0-cp311-cp311-manylinux_2_17_s390x.manylinux2014_s390x.whl", hash = "sha256:dbad0e9d368bb989f4515da330b88a057617d16b6a8245084f1b05400f24609f"},
    {file = "PyYAML-6.0-cp311-cp311-manylinux_2_17_x86_64.manylinux2014_x86_64.whl", hash = "sha256:432557aa2c09802be39460360ddffd48156e30721f5e8d917f01d31694216782"},
    {file = "PyYAML-6.0-cp311-cp311-win32.whl", hash = "sha256:bfaef573a63ba8923503d27530362590ff4f576c626d86a9fed95822a8255fd7"},
    {file = "PyYAML-6.0-cp311-cp311-win_amd64.whl", hash = "sha256:01b45c0191e6d66c470b6cf1b9531a771a83c1c4208272ead47a3ae4f2f603bf"},
    {file = "PyYAML-6.0-cp36-cp36m-macosx_10_9_x86_64.whl", hash = "sha256:897b80890765f037df3403d22bab41627ca8811ae55e9a722fd0392850ec4d86"},
    {file = "PyYAML-6.0-cp36-cp36m-manylinux_2_17_aarch64.manylinux2014_aarch64.whl", hash = "sha256:50602afada6d6cbfad699b0c7bb50d5ccffa7e46a3d738092afddc1f9758427f"},
    {file = "PyYAML-6.0-cp36-cp36m-manylinux_2_17_s390x.manylinux2014_s390x.whl", hash = "sha256:48c346915c114f5fdb3ead70312bd042a953a8ce5c7106d5bfb1a5254e47da92"},
    {file = "PyYAML-6.0-cp36-cp36m-manylinux_2_5_x86_64.manylinux1_x86_64.manylinux_2_12_x86_64.manylinux2010_x86_64.whl", hash = "sha256:98c4d36e99714e55cfbaaee6dd5badbc9a1ec339ebfc3b1f52e293aee6bb71a4"},
    {file = "PyYAML-6.0-cp36-cp36m-win32.whl", hash = "sha256:0283c35a6a9fbf047493e3a0ce8d79ef5030852c51e9d911a27badfde0605293"},
    {file = "PyYAML-6.0-cp36-cp36m-win_amd64.whl", hash = "sha256:07751360502caac1c067a8132d150cf3d61339af5691fe9e87803040dbc5db57"},
    {file = "PyYAML-6.0-cp37-cp37m-macosx_10_9_x86_64.whl", hash = "sha256:819b3830a1543db06c4d4b865e70ded25be52a2e0631ccd2f6a47a2822f2fd7c"},
    {file = "PyYAML-6.0-cp37-cp37m-manylinux_2_17_aarch64.manylinux2014_aarch64.whl", hash = "sha256:473f9edb243cb1935ab5a084eb238d842fb8f404ed2193a915d1784b5a6b5fc0"},
    {file = "PyYAML-6.0-cp37-cp37m-manylinux_2_17_s390x.manylinux2014_s390x.whl", hash = "sha256:0ce82d761c532fe4ec3f87fc45688bdd3a4c1dc5e0b4a19814b9009a29baefd4"},
    {file = "PyYAML-6.0-cp37-cp37m-manylinux_2_5_x86_64.manylinux1_x86_64.manylinux_2_12_x86_64.manylinux2010_x86_64.whl", hash = "sha256:231710d57adfd809ef5d34183b8ed1eeae3f76459c18fb4a0b373ad56bedcdd9"},
    {file = "PyYAML-6.0-cp37-cp37m-win32.whl", hash = "sha256:c5687b8d43cf58545ade1fe3e055f70eac7a5a1a0bf42824308d868289a95737"},
    {file = "PyYAML-6.0-cp37-cp37m-win_amd64.whl", hash = "sha256:d15a181d1ecd0d4270dc32edb46f7cb7733c7c508857278d3d378d14d606db2d"},
    {file = "PyYAML-6.0-cp38-cp38-macosx_10_9_x86_64.whl", hash = "sha256:0b4624f379dab24d3725ffde76559cff63d9ec94e1736b556dacdfebe5ab6d4b"},
    {file = "PyYAML-6.0-cp38-cp38-manylinux_2_17_aarch64.manylinux2014_aarch64.whl", hash = "sha256:213c60cd50106436cc818accf5baa1aba61c0189ff610f64f4a3e8c6726218ba"},
    {file = "PyYAML-6.0-cp38-cp38-manylinux_2_17_s390x.manylinux2014_s390x.whl", hash = "sha256:9fa600030013c4de8165339db93d182b9431076eb98eb40ee068700c9c813e34"},
    {file = "PyYAML-6.0-cp38-cp38-manylinux_2_5_x86_64.manylinux1_x86_64.manylinux_2_12_x86_64.manylinux2010_x86_64.whl", hash = "sha256:277a0ef2981ca40581a47093e9e2d13b3f1fbbeffae064c1d21bfceba2030287"},
    {file = "PyYAML-6.0-cp38-cp38-win32.whl", hash = "sha256:d4eccecf9adf6fbcc6861a38015c2a64f38b9d94838ac1810a9023a0609e1b78"},
    {file = "PyYAML-6.0-cp38-cp38-win_amd64.whl", hash = "sha256:1e4747bc279b4f613a09eb64bba2ba602d8a6664c6ce6396a4d0cd413a50ce07"},
    {file = "PyYAML-6.0-cp39-cp39-macosx_10_9_x86_64.whl", hash = "sha256:055d937d65826939cb044fc8c9b08889e8c743fdc6a32b33e2390f66013e449b"},
    {file = "PyYAML-6.0-cp39-cp39-macosx_11_0_arm64.whl", hash = "sha256:e61ceaab6f49fb8bdfaa0f92c4b57bcfbea54c09277b1b4f7ac376bfb7a7c174"},
    {file = "PyYAML-6.0-cp39-cp39-manylinux_2_17_aarch64.manylinux2014_aarch64.whl", hash = "sha256:d67d839ede4ed1b28a4e8909735fc992a923cdb84e618544973d7dfc71540803"},
    {file = "PyYAML-6.0-cp39-cp39-manylinux_2_17_s390x.manylinux2014_s390x.whl", hash = "sha256:cba8c411ef271aa037d7357a2bc8f9ee8b58b9965831d9e51baf703280dc73d3"},
    {file = "PyYAML-6.0-cp39-cp39-manylinux_2_5_x86_64.manylinux1_x86_64.manylinux_2_12_x86_64.manylinux2010_x86_64.whl", hash = "sha256:40527857252b61eacd1d9af500c3337ba8deb8fc298940291486c465c8b46ec0"},
    {file = "PyYAML-6.0-cp39-cp39-win32.whl", hash = "sha256:b5b9eccad747aabaaffbc6064800670f0c297e52c12754eb1d976c57e4f74dcb"},
    {file = "PyYAML-6.0-cp39-cp39-win_amd64.whl", hash = "sha256:b3d267842bf12586ba6c734f89d1f5b871df0273157918b0ccefa29deb05c21c"},
    {file = "PyYAML-6.0.tar.gz", hash = "sha256:68fb519c14306fec9720a2a5b45bc9f0c8d1b9c72adf45c37baedfcd949c35a2"},
]
pyzmq = [
    {file = "pyzmq-24.0.1-cp310-cp310-macosx_10_15_universal2.whl", hash = "sha256:28b119ba97129d3001673a697b7cce47fe6de1f7255d104c2f01108a5179a066"},
    {file = "pyzmq-24.0.1-cp310-cp310-macosx_10_9_x86_64.whl", hash = "sha256:bcbebd369493d68162cddb74a9c1fcebd139dfbb7ddb23d8f8e43e6c87bac3a6"},
    {file = "pyzmq-24.0.1-cp310-cp310-manylinux_2_17_aarch64.manylinux2014_aarch64.whl", hash = "sha256:ae61446166983c663cee42c852ed63899e43e484abf080089f771df4b9d272ef"},
    {file = "pyzmq-24.0.1-cp310-cp310-manylinux_2_17_i686.manylinux2014_i686.whl", hash = "sha256:87f7ac99b15270db8d53f28c3c7b968612993a90a5cf359da354efe96f5372b4"},
    {file = "pyzmq-24.0.1-cp310-cp310-manylinux_2_17_x86_64.manylinux2014_x86_64.whl", hash = "sha256:9dca7c3956b03b7663fac4d150f5e6d4f6f38b2462c1e9afd83bcf7019f17913"},
    {file = "pyzmq-24.0.1-cp310-cp310-musllinux_1_1_aarch64.whl", hash = "sha256:8c78bfe20d4c890cb5580a3b9290f700c570e167d4cdcc55feec07030297a5e3"},
    {file = "pyzmq-24.0.1-cp310-cp310-musllinux_1_1_i686.whl", hash = "sha256:48f721f070726cd2a6e44f3c33f8ee4b24188e4b816e6dd8ba542c8c3bb5b246"},
    {file = "pyzmq-24.0.1-cp310-cp310-musllinux_1_1_x86_64.whl", hash = "sha256:afe1f3bc486d0ce40abb0a0c9adb39aed3bbac36ebdc596487b0cceba55c21c1"},
    {file = "pyzmq-24.0.1-cp310-cp310-win32.whl", hash = "sha256:3e6192dbcefaaa52ed81be88525a54a445f4b4fe2fffcae7fe40ebb58bd06bfd"},
    {file = "pyzmq-24.0.1-cp310-cp310-win_amd64.whl", hash = "sha256:86de64468cad9c6d269f32a6390e210ca5ada568c7a55de8e681ca3b897bb340"},
    {file = "pyzmq-24.0.1-cp311-cp311-macosx_10_15_universal2.whl", hash = "sha256:838812c65ed5f7c2bd11f7b098d2e5d01685a3f6d1f82849423b570bae698c00"},
    {file = "pyzmq-24.0.1-cp311-cp311-macosx_10_9_x86_64.whl", hash = "sha256:dfb992dbcd88d8254471760879d48fb20836d91baa90f181c957122f9592b3dc"},
    {file = "pyzmq-24.0.1-cp311-cp311-manylinux_2_17_aarch64.manylinux2014_aarch64.whl", hash = "sha256:7abddb2bd5489d30ffeb4b93a428130886c171b4d355ccd226e83254fcb6b9ef"},
    {file = "pyzmq-24.0.1-cp311-cp311-manylinux_2_17_i686.manylinux2014_i686.whl", hash = "sha256:94010bd61bc168c103a5b3b0f56ed3b616688192db7cd5b1d626e49f28ff51b3"},
    {file = "pyzmq-24.0.1-cp311-cp311-manylinux_2_28_x86_64.whl", hash = "sha256:8242543c522d84d033fe79be04cb559b80d7eb98ad81b137ff7e0a9020f00ace"},
    {file = "pyzmq-24.0.1-cp311-cp311-musllinux_1_1_aarch64.whl", hash = "sha256:ccb94342d13e3bf3ffa6e62f95b5e3f0bc6bfa94558cb37f4b3d09d6feb536ff"},
    {file = "pyzmq-24.0.1-cp311-cp311-musllinux_1_1_i686.whl", hash = "sha256:6640f83df0ae4ae1104d4c62b77e9ef39be85ebe53f636388707d532bee2b7b8"},
    {file = "pyzmq-24.0.1-cp311-cp311-musllinux_1_1_x86_64.whl", hash = "sha256:a180dbd5ea5d47c2d3b716d5c19cc3fb162d1c8db93b21a1295d69585bfddac1"},
    {file = "pyzmq-24.0.1-cp311-cp311-win32.whl", hash = "sha256:624321120f7e60336be8ec74a172ae7fba5c3ed5bf787cc85f7e9986c9e0ebc2"},
    {file = "pyzmq-24.0.1-cp311-cp311-win_amd64.whl", hash = "sha256:1724117bae69e091309ffb8255412c4651d3f6355560d9af312d547f6c5bc8b8"},
    {file = "pyzmq-24.0.1-cp36-cp36m-macosx_10_9_x86_64.whl", hash = "sha256:15975747462ec49fdc863af906bab87c43b2491403ab37a6d88410635786b0f4"},
    {file = "pyzmq-24.0.1-cp36-cp36m-manylinux_2_17_aarch64.manylinux2014_aarch64.whl", hash = "sha256:b947e264f0e77d30dcbccbb00f49f900b204b922eb0c3a9f0afd61aaa1cedc3d"},
    {file = "pyzmq-24.0.1-cp36-cp36m-manylinux_2_5_i686.manylinux1_i686.whl", hash = "sha256:0ec91f1bad66f3ee8c6deb65fa1fe418e8ad803efedd69c35f3b5502f43bd1dc"},
    {file = "pyzmq-24.0.1-cp36-cp36m-manylinux_2_5_x86_64.manylinux1_x86_64.whl", hash = "sha256:db03704b3506455d86ec72c3358a779e9b1d07b61220dfb43702b7b668edcd0d"},
    {file = "pyzmq-24.0.1-cp36-cp36m-musllinux_1_1_aarch64.whl", hash = "sha256:e7e66b4e403c2836ac74f26c4b65d8ac0ca1eef41dfcac2d013b7482befaad83"},
    {file = "pyzmq-24.0.1-cp36-cp36m-musllinux_1_1_i686.whl", hash = "sha256:7a23ccc1083c260fa9685c93e3b170baba45aeed4b524deb3f426b0c40c11639"},
    {file = "pyzmq-24.0.1-cp36-cp36m-musllinux_1_1_x86_64.whl", hash = "sha256:fa0ae3275ef706c0309556061185dd0e4c4cd3b7d6f67ae617e4e677c7a41e2e"},
    {file = "pyzmq-24.0.1-cp36-cp36m-win32.whl", hash = "sha256:f01de4ec083daebf210531e2cca3bdb1608dbbbe00a9723e261d92087a1f6ebc"},
    {file = "pyzmq-24.0.1-cp36-cp36m-win_amd64.whl", hash = "sha256:de4217b9eb8b541cf2b7fde4401ce9d9a411cc0af85d410f9d6f4333f43640be"},
    {file = "pyzmq-24.0.1-cp37-cp37m-macosx_10_9_x86_64.whl", hash = "sha256:78068e8678ca023594e4a0ab558905c1033b2d3e806a0ad9e3094e231e115a33"},
    {file = "pyzmq-24.0.1-cp37-cp37m-manylinux_2_17_aarch64.manylinux2014_aarch64.whl", hash = "sha256:77c2713faf25a953c69cf0f723d1b7dd83827b0834e6c41e3fb3bbc6765914a1"},
    {file = "pyzmq-24.0.1-cp37-cp37m-manylinux_2_5_i686.manylinux1_i686.whl", hash = "sha256:8bb4af15f305056e95ca1bd086239b9ebc6ad55e9f49076d27d80027f72752f6"},
    {file = "pyzmq-24.0.1-cp37-cp37m-manylinux_2_5_x86_64.manylinux1_x86_64.whl", hash = "sha256:0f14cffd32e9c4c73da66db97853a6aeceaac34acdc0fae9e5bbc9370281864c"},
    {file = "pyzmq-24.0.1-cp37-cp37m-musllinux_1_1_aarch64.whl", hash = "sha256:0108358dab8c6b27ff6b985c2af4b12665c1bc659648284153ee501000f5c107"},
    {file = "pyzmq-24.0.1-cp37-cp37m-musllinux_1_1_i686.whl", hash = "sha256:d66689e840e75221b0b290b0befa86f059fb35e1ee6443bce51516d4d61b6b99"},
    {file = "pyzmq-24.0.1-cp37-cp37m-musllinux_1_1_x86_64.whl", hash = "sha256:ae08ac90aa8fa14caafc7a6251bd218bf6dac518b7bff09caaa5e781119ba3f2"},
    {file = "pyzmq-24.0.1-cp37-cp37m-win32.whl", hash = "sha256:8421aa8c9b45ea608c205db9e1c0c855c7e54d0e9c2c2f337ce024f6843cab3b"},
    {file = "pyzmq-24.0.1-cp37-cp37m-win_amd64.whl", hash = "sha256:54d8b9c5e288362ec8595c1d98666d36f2070fd0c2f76e2b3c60fbad9bd76227"},
    {file = "pyzmq-24.0.1-cp38-cp38-macosx_10_15_universal2.whl", hash = "sha256:acbd0a6d61cc954b9f535daaa9ec26b0a60a0d4353c5f7c1438ebc88a359a47e"},
    {file = "pyzmq-24.0.1-cp38-cp38-macosx_10_9_x86_64.whl", hash = "sha256:47b11a729d61a47df56346283a4a800fa379ae6a85870d5a2e1e4956c828eedc"},
    {file = "pyzmq-24.0.1-cp38-cp38-manylinux_2_12_i686.manylinux2010_i686.whl", hash = "sha256:abe6eb10122f0d746a0d510c2039ae8edb27bc9af29f6d1b05a66cc2401353ff"},
    {file = "pyzmq-24.0.1-cp38-cp38-manylinux_2_12_x86_64.manylinux2010_x86_64.whl", hash = "sha256:07bec1a1b22dacf718f2c0e71b49600bb6a31a88f06527dfd0b5aababe3fa3f7"},
    {file = "pyzmq-24.0.1-cp38-cp38-manylinux_2_17_aarch64.manylinux2014_aarch64.whl", hash = "sha256:f0d945a85b70da97ae86113faf9f1b9294efe66bd4a5d6f82f2676d567338b66"},
    {file = "pyzmq-24.0.1-cp38-cp38-musllinux_1_1_aarch64.whl", hash = "sha256:1b7928bb7580736ffac5baf814097be342ba08d3cfdfb48e52773ec959572287"},
    {file = "pyzmq-24.0.1-cp38-cp38-musllinux_1_1_i686.whl", hash = "sha256:b946da90dc2799bcafa682692c1d2139b2a96ec3c24fa9fc6f5b0da782675330"},
    {file = "pyzmq-24.0.1-cp38-cp38-musllinux_1_1_x86_64.whl", hash = "sha256:c8840f064b1fb377cffd3efeaad2b190c14d4c8da02316dae07571252d20b31f"},
    {file = "pyzmq-24.0.1-cp38-cp38-win32.whl", hash = "sha256:4854f9edc5208f63f0841c0c667260ae8d6846cfa233c479e29fdc85d42ebd58"},
    {file = "pyzmq-24.0.1-cp38-cp38-win_amd64.whl", hash = "sha256:42d4f97b9795a7aafa152a36fe2ad44549b83a743fd3e77011136def512e6c2a"},
    {file = "pyzmq-24.0.1-cp39-cp39-macosx_10_15_universal2.whl", hash = "sha256:52afb0ac962963fff30cf1be775bc51ae083ef4c1e354266ab20e5382057dd62"},
    {file = "pyzmq-24.0.1-cp39-cp39-macosx_10_9_x86_64.whl", hash = "sha256:8bad8210ad4df68c44ff3685cca3cda448ee46e20d13edcff8909eba6ec01ca4"},
    {file = "pyzmq-24.0.1-cp39-cp39-manylinux_2_12_i686.manylinux2010_i686.whl", hash = "sha256:dabf1a05318d95b1537fd61d9330ef4313ea1216eea128a17615038859da3b3b"},
    {file = "pyzmq-24.0.1-cp39-cp39-manylinux_2_12_x86_64.manylinux2010_x86_64.whl", hash = "sha256:5bd3d7dfd9cd058eb68d9a905dec854f86649f64d4ddf21f3ec289341386c44b"},
    {file = "pyzmq-24.0.1-cp39-cp39-manylinux_2_17_aarch64.manylinux2014_aarch64.whl", hash = "sha256:e8012bce6836d3f20a6c9599f81dfa945f433dab4dbd0c4917a6fb1f998ab33d"},
    {file = "pyzmq-24.0.1-cp39-cp39-musllinux_1_1_aarch64.whl", hash = "sha256:c31805d2c8ade9b11feca4674eee2b9cce1fec3e8ddb7bbdd961a09dc76a80ea"},
    {file = "pyzmq-24.0.1-cp39-cp39-musllinux_1_1_i686.whl", hash = "sha256:3104f4b084ad5d9c0cb87445cc8cfd96bba710bef4a66c2674910127044df209"},
    {file = "pyzmq-24.0.1-cp39-cp39-musllinux_1_1_x86_64.whl", hash = "sha256:df0841f94928f8af9c7a1f0aaaffba1fb74607af023a152f59379c01c53aee58"},
    {file = "pyzmq-24.0.1-cp39-cp39-win32.whl", hash = "sha256:a435ef8a3bd95c8a2d316d6e0ff70d0db524f6037411652803e118871d703333"},
    {file = "pyzmq-24.0.1-cp39-cp39-win_amd64.whl", hash = "sha256:2032d9cb994ce3b4cba2b8dfae08c7e25bc14ba484c770d4d3be33c27de8c45b"},
    {file = "pyzmq-24.0.1-pp37-pypy37_pp73-macosx_10_9_x86_64.whl", hash = "sha256:bb5635c851eef3a7a54becde6da99485eecf7d068bd885ac8e6d173c4ecd68b0"},
    {file = "pyzmq-24.0.1-pp37-pypy37_pp73-manylinux_2_12_i686.manylinux2010_i686.whl", hash = "sha256:83ea1a398f192957cb986d9206ce229efe0ee75e3c6635baff53ddf39bd718d5"},
    {file = "pyzmq-24.0.1-pp37-pypy37_pp73-manylinux_2_12_x86_64.manylinux2010_x86_64.whl", hash = "sha256:941fab0073f0a54dc33d1a0460cb04e0d85893cb0c5e1476c785000f8b359409"},
    {file = "pyzmq-24.0.1-pp37-pypy37_pp73-manylinux_2_17_aarch64.manylinux2014_aarch64.whl", hash = "sha256:0e8f482c44ccb5884bf3f638f29bea0f8dc68c97e38b2061769c4cb697f6140d"},
    {file = "pyzmq-24.0.1-pp37-pypy37_pp73-win_amd64.whl", hash = "sha256:613010b5d17906c4367609e6f52e9a2595e35d5cc27d36ff3f1b6fa6e954d944"},
    {file = "pyzmq-24.0.1-pp38-pypy38_pp73-macosx_10_9_x86_64.whl", hash = "sha256:65c94410b5a8355cfcf12fd600a313efee46ce96a09e911ea92cf2acf6708804"},
    {file = "pyzmq-24.0.1-pp38-pypy38_pp73-manylinux_2_12_i686.manylinux2010_i686.whl", hash = "sha256:20e7eeb1166087db636c06cae04a1ef59298627f56fb17da10528ab52a14c87f"},
    {file = "pyzmq-24.0.1-pp38-pypy38_pp73-manylinux_2_12_x86_64.manylinux2010_x86_64.whl", hash = "sha256:a2712aee7b3834ace51738c15d9ee152cc5a98dc7d57dd93300461b792ab7b43"},
    {file = "pyzmq-24.0.1-pp38-pypy38_pp73-manylinux_2_17_aarch64.manylinux2014_aarch64.whl", hash = "sha256:1a7c280185c4da99e0cc06c63bdf91f5b0b71deb70d8717f0ab870a43e376db8"},
    {file = "pyzmq-24.0.1-pp38-pypy38_pp73-win_amd64.whl", hash = "sha256:858375573c9225cc8e5b49bfac846a77b696b8d5e815711b8d4ba3141e6e8879"},
    {file = "pyzmq-24.0.1-pp39-pypy39_pp73-macosx_10_9_x86_64.whl", hash = "sha256:80093b595921eed1a2cead546a683b9e2ae7f4a4592bb2ab22f70d30174f003a"},
    {file = "pyzmq-24.0.1-pp39-pypy39_pp73-manylinux_2_17_aarch64.manylinux2014_aarch64.whl", hash = "sha256:8f3f3154fde2b1ff3aa7b4f9326347ebc89c8ef425ca1db8f665175e6d3bd42f"},
    {file = "pyzmq-24.0.1-pp39-pypy39_pp73-manylinux_2_17_i686.manylinux2014_i686.whl", hash = "sha256:abb756147314430bee5d10919b8493c0ccb109ddb7f5dfd2fcd7441266a25b75"},
    {file = "pyzmq-24.0.1-pp39-pypy39_pp73-manylinux_2_17_x86_64.manylinux2014_x86_64.whl", hash = "sha256:44e706bac34e9f50779cb8c39f10b53a4d15aebb97235643d3112ac20bd577b4"},
    {file = "pyzmq-24.0.1-pp39-pypy39_pp73-win_amd64.whl", hash = "sha256:687700f8371643916a1d2c61f3fdaa630407dd205c38afff936545d7b7466066"},
    {file = "pyzmq-24.0.1.tar.gz", hash = "sha256:216f5d7dbb67166759e59b0479bca82b8acf9bed6015b526b8eb10143fb08e77"},
]
ray = [
    {file = "ray-2.0.1-cp310-cp310-macosx_10_15_universal2.whl", hash = "sha256:4518c3591d0d8684ae5cfe88ce784488fb6caf029e2fb16ee0fd4d2f034cdfa6"},
    {file = "ray-2.0.1-cp310-cp310-macosx_11_0_arm64.whl", hash = "sha256:e16ffc6c10b2ac59d3c8c503951d036198d86abac14b98b6d14a794d20b13af1"},
    {file = "ray-2.0.1-cp310-cp310-manylinux2014_x86_64.whl", hash = "sha256:d1270424864d7254a435f981ca00bdccce819c9c9338447c04ab7344dec9e365"},
    {file = "ray-2.0.1-cp36-cp36m-macosx_10_15_intel.whl", hash = "sha256:9d7c34040f9b880afe25289e9b62527faa86692089ccac6ae7f6f90d58e2e44a"},
    {file = "ray-2.0.1-cp36-cp36m-manylinux2014_x86_64.whl", hash = "sha256:511a075d00e784674c1f9f395ae9347395982565572e9f7f9054bb1911616a12"},
    {file = "ray-2.0.1-cp37-cp37m-macosx_10_15_intel.whl", hash = "sha256:bfe9ede1b454dbec2d4cc2c0c124059f08c969206891e304de43777b1b8ec9ce"},
    {file = "ray-2.0.1-cp37-cp37m-manylinux2014_x86_64.whl", hash = "sha256:31e143081474749f9361e43c58369133156288b70b30dfcb8340ca04e0e301e4"},
    {file = "ray-2.0.1-cp37-cp37m-win_amd64.whl", hash = "sha256:65febce9933e76657618ead46df711e93df814260581bf4e419719a1a85c8a74"},
    {file = "ray-2.0.1-cp38-cp38-macosx_10_15_x86_64.whl", hash = "sha256:ac95c23a0e8b388999f97f0361149714b567f2ba35bad7e228b761b7716c50c5"},
    {file = "ray-2.0.1-cp38-cp38-macosx_11_0_arm64.whl", hash = "sha256:79b34c54837fe61d58c622e323b47fabb2ce50aedfad65380cbf2d32f7db2588"},
    {file = "ray-2.0.1-cp38-cp38-manylinux2014_x86_64.whl", hash = "sha256:b59551a3f970323ef01cec67c1d8a5269b007f7e5bb9d7e56bedacbbf3c19201"},
    {file = "ray-2.0.1-cp38-cp38-win_amd64.whl", hash = "sha256:67cd35af429d51adc281c3f8b857846cdc322b04fdd121e2385ce1a35de51600"},
    {file = "ray-2.0.1-cp39-cp39-macosx_10_15_x86_64.whl", hash = "sha256:9a535c2c949b76575e2e3b8e47c293e43f50e3a374c388ca566952616692bf88"},
    {file = "ray-2.0.1-cp39-cp39-macosx_11_0_arm64.whl", hash = "sha256:68f06a05ab9b1c35cf0906ecc4896153612568786bcc753f5fc117a4e174ccbf"},
    {file = "ray-2.0.1-cp39-cp39-manylinux2014_x86_64.whl", hash = "sha256:eb88bc1961830591f8cfcebb5526a8fef8f12541f39603221fbae881f67c6ee6"},
    {file = "ray-2.0.1-cp39-cp39-win_amd64.whl", hash = "sha256:90450c17fb43c84b5edfb80302977a94e9b611f8ea235aaaa6cfb860990c0eee"},
]
rdflib = [
    {file = "rdflib-6.2.0-py3-none-any.whl", hash = "sha256:85c34a86dfc517a41e5f2425a41a0aceacc23983462b32e68610b9fad1383bca"},
    {file = "rdflib-6.2.0.tar.gz", hash = "sha256:62dc3c86d1712db0f55785baf8047f63731fa59b2682be03219cb89262065942"},
]
redshift-connector = [
    {file = "redshift_connector-2.0.909-py3-none-any.whl", hash = "sha256:9fb0e25c2af961d268189c0718c4f48e842cf09070e05ba7343b9a8d491df443"},
]
requests = [
    {file = "requests-2.28.1-py3-none-any.whl", hash = "sha256:8fefa2a1a1365bf5520aac41836fbee479da67864514bdb821f31ce07ce65349"},
    {file = "requests-2.28.1.tar.gz", hash = "sha256:7c5599b102feddaa661c826c56ab4fee28bfd17f5abca1ebbe3e7f19d7c97983"},
]
requests-aws4auth = [
    {file = "requests-aws4auth-1.1.2.tar.gz", hash = "sha256:ebde0662dccda5023546055ec4cbe4470cae017ecbfce8d368b80b5e4a94d619"},
    {file = "requests_aws4auth-1.1.2-py2.py3-none-any.whl", hash = "sha256:23b7a054326f80f86caf87e3eaf54ea41aa27adbed4297bd3456b1fa38f06a52"},
]
responses = [
    {file = "responses-0.22.0-py3-none-any.whl", hash = "sha256:dcf294d204d14c436fddcc74caefdbc5764795a40ff4e6a7740ed8ddbf3294be"},
    {file = "responses-0.22.0.tar.gz", hash = "sha256:396acb2a13d25297789a5866b4881cf4e46ffd49cc26c43ab1117f40b973102e"},
]
restructuredtext-lint = [
    {file = "restructuredtext_lint-1.4.0.tar.gz", hash = "sha256:1b235c0c922341ab6c530390892eb9e92f90b9b75046063e047cacfb0f050c45"},
]
rsa = [
    {file = "rsa-4.9-py3-none-any.whl", hash = "sha256:90260d9058e514786967344d0ef75fa8727eed8a7d2e43ce9f4bcf1b536174f7"},
    {file = "rsa-4.9.tar.gz", hash = "sha256:e38464a49c6c85d7f1351b0126661487a7e0a14a50f1675ec50eb34d4f20ef21"},
]
s3fs = [
    {file = "s3fs-0.4.2-py3-none-any.whl", hash = "sha256:91c1dfb45e5217bd441a7a560946fe865ced6225ff7eb0fb459fe6e601a95ed3"},
    {file = "s3fs-0.4.2.tar.gz", hash = "sha256:2ca5de8dc18ad7ad350c0bd01aef0406aa5d0fff78a561f0f710f9d9858abdd0"},
]
s3transfer = [
    {file = "s3transfer-0.6.0-py3-none-any.whl", hash = "sha256:06176b74f3a15f61f1b4f25a1fc29a4429040b7647133a463da8fa5bd28d5ecd"},
    {file = "s3transfer-0.6.0.tar.gz", hash = "sha256:2ed07d3866f523cc561bf4a00fc5535827981b117dd7876f036b0c1aca42c947"},
]
scramp = [
    {file = "scramp-1.4.4-py3-none-any.whl", hash = "sha256:b142312df7c2977241d951318b7ee923d6b7a4f75ba0f05b621ece1ed616faa3"},
    {file = "scramp-1.4.4.tar.gz", hash = "sha256:b7022a140040f33cf863ab2657917ed05287a807b917950489b89b9f685d59bc"},
]
send2trash = [
    {file = "Send2Trash-1.8.0-py3-none-any.whl", hash = "sha256:f20eaadfdb517eaca5ce077640cb261c7d2698385a6a0f072a4a5447fd49fa08"},
    {file = "Send2Trash-1.8.0.tar.gz", hash = "sha256:d2c24762fd3759860a0aff155e45871447ea58d2be6bdd39b5c8f966a0c99c2d"},
]
setuptools = [
    {file = "setuptools-65.6.3-py3-none-any.whl", hash = "sha256:57f6f22bde4e042978bcd50176fdb381d7c21a9efa4041202288d3737a0c6a54"},
    {file = "setuptools-65.6.3.tar.gz", hash = "sha256:a7620757bf984b58deaf32fc8a4577a9bbc0850cf92c20e1ce41c38c19e5fb75"},
]
six = [
    {file = "six-1.16.0-py2.py3-none-any.whl", hash = "sha256:8abb2f1d86890a2dfb989f9a77cfcfd3e47c2a354b01111771326f8aa26e0254"},
    {file = "six-1.16.0.tar.gz", hash = "sha256:1e61c37477a1626458e36f7b1d82aa5c9b094fa4802892072e49de9c60c4c926"},
]
smart-open = [
    {file = "smart_open-6.2.0-py3-none-any.whl", hash = "sha256:088bf00f9327c71e549bc2f86567d3320df5d89667f009ce1c16568976068ef7"},
    {file = "smart_open-6.2.0.tar.gz", hash = "sha256:1b4df5c8365218f3852c507451920ccad606c80b0acb4e67508e50ba9b5d2632"},
]
sniffio = [
    {file = "sniffio-1.3.0-py3-none-any.whl", hash = "sha256:eecefdce1e5bbfb7ad2eeaabf7c1eeb404d7757c379bd1f7e5cce9d8bf425384"},
    {file = "sniffio-1.3.0.tar.gz", hash = "sha256:e60305c5e5d314f5389259b7f22aaa33d8f7dee49763119234af3755c55b9101"},
]
snowballstemmer = [
    {file = "snowballstemmer-2.2.0-py2.py3-none-any.whl", hash = "sha256:c8e1716e83cc398ae16824e5572ae04e0d9fc2c6b985fb0f900f5f0c96ecba1a"},
    {file = "snowballstemmer-2.2.0.tar.gz", hash = "sha256:09b16deb8547d3412ad7b590689584cd0fe25ec8db3be37788be3810cbf19cb1"},
]
soupsieve = [
    {file = "soupsieve-2.3.2.post1-py3-none-any.whl", hash = "sha256:3b2503d3c7084a42b1ebd08116e5f81aadfaea95863628c80a3b774a11b7c759"},
    {file = "soupsieve-2.3.2.post1.tar.gz", hash = "sha256:fc53893b3da2c33de295667a0e19f078c14bf86544af307354de5fcf12a3f30d"},
]
sparqlwrapper = [
    {file = "SPARQLWrapper-2.0.0-py3-none-any.whl", hash = "sha256:c99a7204fff676ee28e6acef327dc1ff8451c6f7217dcd8d49e8872f324a8a20"},
    {file = "SPARQLWrapper-2.0.0.tar.gz", hash = "sha256:3fed3ebcc77617a4a74d2644b86fd88e0f32e7f7003ac7b2b334c026201731f1"},
]
sphinx = [
    {file = "Sphinx-5.3.0.tar.gz", hash = "sha256:51026de0a9ff9fc13c05d74913ad66047e104f56a129ff73e174eb5c3ee794b5"},
    {file = "sphinx-5.3.0-py3-none-any.whl", hash = "sha256:060ca5c9f7ba57a08a1219e547b269fadf125ae25b06b9fa7f66768efb652d6d"},
]
sphinx-bootstrap-theme = [
    {file = "sphinx-bootstrap-theme-0.8.1.tar.gz", hash = "sha256:683e3b735448dadd0149f76edecf95ff4bd9157787e9e77e0d048ca6f1d680df"},
    {file = "sphinx_bootstrap_theme-0.8.1-py2.py3-none-any.whl", hash = "sha256:6ef36206c211846ea6cbdb45bc85645578e7c62d0a883361181708f8b6ea743b"},
]
sphinxcontrib-applehelp = [
    {file = "sphinxcontrib-applehelp-1.0.2.tar.gz", hash = "sha256:a072735ec80e7675e3f432fcae8610ecf509c5f1869d17e2eecff44389cdbc58"},
    {file = "sphinxcontrib_applehelp-1.0.2-py2.py3-none-any.whl", hash = "sha256:806111e5e962be97c29ec4c1e7fe277bfd19e9652fb1a4392105b43e01af885a"},
]
sphinxcontrib-devhelp = [
    {file = "sphinxcontrib-devhelp-1.0.2.tar.gz", hash = "sha256:ff7f1afa7b9642e7060379360a67e9c41e8f3121f2ce9164266f61b9f4b338e4"},
    {file = "sphinxcontrib_devhelp-1.0.2-py2.py3-none-any.whl", hash = "sha256:8165223f9a335cc1af7ffe1ed31d2871f325254c0423bc0c4c7cd1c1e4734a2e"},
]
sphinxcontrib-htmlhelp = [
    {file = "sphinxcontrib-htmlhelp-2.0.0.tar.gz", hash = "sha256:f5f8bb2d0d629f398bf47d0d69c07bc13b65f75a81ad9e2f71a63d4b7a2f6db2"},
    {file = "sphinxcontrib_htmlhelp-2.0.0-py2.py3-none-any.whl", hash = "sha256:d412243dfb797ae3ec2b59eca0e52dac12e75a241bf0e4eb861e450d06c6ed07"},
]
sphinxcontrib-jsmath = [
    {file = "sphinxcontrib-jsmath-1.0.1.tar.gz", hash = "sha256:a9925e4a4587247ed2191a22df5f6970656cb8ca2bd6284309578f2153e0c4b8"},
    {file = "sphinxcontrib_jsmath-1.0.1-py2.py3-none-any.whl", hash = "sha256:2ec2eaebfb78f3f2078e73666b1415417a116cc848b72e5172e596c871103178"},
]
sphinxcontrib-qthelp = [
    {file = "sphinxcontrib-qthelp-1.0.3.tar.gz", hash = "sha256:4c33767ee058b70dba89a6fc5c1892c0d57a54be67ddd3e7875a18d14cba5a72"},
    {file = "sphinxcontrib_qthelp-1.0.3-py2.py3-none-any.whl", hash = "sha256:bd9fc24bcb748a8d51fd4ecaade681350aa63009a347a8c14e637895444dfab6"},
]
sphinxcontrib-serializinghtml = [
    {file = "sphinxcontrib-serializinghtml-1.1.5.tar.gz", hash = "sha256:aa5f6de5dfdf809ef505c4895e51ef5c9eac17d0f287933eb49ec495280b6952"},
    {file = "sphinxcontrib_serializinghtml-1.1.5-py2.py3-none-any.whl", hash = "sha256:352a9a00ae864471d3a7ead8d7d79f5fc0b57e8b3f95e9867eb9eb28999b92fd"},
]
stevedore = [
    {file = "stevedore-4.1.1-py3-none-any.whl", hash = "sha256:aa6436565c069b2946fe4ebff07f5041e0c8bf18c7376dd29edf80cf7d524e4e"},
    {file = "stevedore-4.1.1.tar.gz", hash = "sha256:7f8aeb6e3f90f96832c301bff21a7eb5eefbe894c88c506483d355565d88cc1a"},
]
terminado = [
    {file = "terminado-0.17.1-py3-none-any.whl", hash = "sha256:8650d44334eba354dd591129ca3124a6ba42c3d5b70df5051b6921d506fdaeae"},
    {file = "terminado-0.17.1.tar.gz", hash = "sha256:6ccbbcd3a4f8a25a5ec04991f39a0b8db52dfcd487ea0e578d977e6752380333"},
]
tinycss2 = [
    {file = "tinycss2-1.2.1-py3-none-any.whl", hash = "sha256:2b80a96d41e7c3914b8cda8bc7f705a4d9c49275616e886103dd839dfc847847"},
    {file = "tinycss2-1.2.1.tar.gz", hash = "sha256:8cff3a8f066c2ec677c06dbc7b45619804a6938478d9d73c284b29d14ecb0627"},
]
toml = [
    {file = "toml-0.10.2-py2.py3-none-any.whl", hash = "sha256:806143ae5bfb6a3c6e736a764057db0e6a0e05e338b5630894a5f779cabb4f9b"},
    {file = "toml-0.10.2.tar.gz", hash = "sha256:b3bda1d108d5dd99f4a20d24d9c348e91c4db7ab1b749200bded2f839ccbe68f"},
]
tomli = [
    {file = "tomli-2.0.1-py3-none-any.whl", hash = "sha256:939de3e7a6161af0c887ef91b7d41a53e7c5a1ca976325f429cb46ea9bc30ecc"},
    {file = "tomli-2.0.1.tar.gz", hash = "sha256:de526c12914f0c550d15924c62d72abc48d6fe7364aa87328337a31007fe8a4f"},
]
tomlkit = [
    {file = "tomlkit-0.11.6-py3-none-any.whl", hash = "sha256:07de26b0d8cfc18f871aec595fda24d95b08fef89d147caa861939f37230bf4b"},
    {file = "tomlkit-0.11.6.tar.gz", hash = "sha256:71b952e5721688937fb02cf9d354dbcf0785066149d2855e44531ebdd2b65d73"},
]
tornado = [
    {file = "tornado-6.2-cp37-abi3-macosx_10_9_universal2.whl", hash = "sha256:20f638fd8cc85f3cbae3c732326e96addff0a15e22d80f049e00121651e82e72"},
    {file = "tornado-6.2-cp37-abi3-macosx_10_9_x86_64.whl", hash = "sha256:87dcafae3e884462f90c90ecc200defe5e580a7fbbb4365eda7c7c1eb809ebc9"},
    {file = "tornado-6.2-cp37-abi3-manylinux_2_17_aarch64.manylinux2014_aarch64.whl", hash = "sha256:ba09ef14ca9893954244fd872798b4ccb2367c165946ce2dd7376aebdde8e3ac"},
    {file = "tornado-6.2-cp37-abi3-manylinux_2_5_i686.manylinux1_i686.manylinux_2_17_i686.manylinux2014_i686.whl", hash = "sha256:b8150f721c101abdef99073bf66d3903e292d851bee51910839831caba341a75"},
    {file = "tornado-6.2-cp37-abi3-manylinux_2_5_x86_64.manylinux1_x86_64.manylinux_2_17_x86_64.manylinux2014_x86_64.whl", hash = "sha256:d3a2f5999215a3a06a4fc218026cd84c61b8b2b40ac5296a6db1f1451ef04c1e"},
    {file = "tornado-6.2-cp37-abi3-musllinux_1_1_aarch64.whl", hash = "sha256:5f8c52d219d4995388119af7ccaa0bcec289535747620116a58d830e7c25d8a8"},
    {file = "tornado-6.2-cp37-abi3-musllinux_1_1_i686.whl", hash = "sha256:6fdfabffd8dfcb6cf887428849d30cf19a3ea34c2c248461e1f7d718ad30b66b"},
    {file = "tornado-6.2-cp37-abi3-musllinux_1_1_x86_64.whl", hash = "sha256:1d54d13ab8414ed44de07efecb97d4ef7c39f7438cf5e976ccd356bebb1b5fca"},
    {file = "tornado-6.2-cp37-abi3-win32.whl", hash = "sha256:5c87076709343557ef8032934ce5f637dbb552efa7b21d08e89ae7619ed0eb23"},
    {file = "tornado-6.2-cp37-abi3-win_amd64.whl", hash = "sha256:e5f923aa6a47e133d1cf87d60700889d7eae68988704e20c75fb2d65677a8e4b"},
    {file = "tornado-6.2.tar.gz", hash = "sha256:9b630419bde84ec666bfd7ea0a4cb2a8a651c2d5cccdbdd1972a0c859dfc3c13"},
]
tox = [
    {file = "tox-3.27.1-py2.py3-none-any.whl", hash = "sha256:f52ca66eae115fcfef0e77ef81fd107133d295c97c52df337adedb8dfac6ab84"},
    {file = "tox-3.27.1.tar.gz", hash = "sha256:b2a920e35a668cc06942ffd1cf3a4fb221a4d909ca72191fb6d84b0b18a7be04"},
]
traitlets = [
    {file = "traitlets-5.6.0-py3-none-any.whl", hash = "sha256:1410755385d778aed847d68deb99b3ba30fbbf489e17a1e8cbb753060d5cce73"},
    {file = "traitlets-5.6.0.tar.gz", hash = "sha256:10b6ed1c9cedee83e795db70a8b9c2db157bb3778ec4587a349ecb7ef3b1033b"},
]
types-toml = [
    {file = "types-toml-0.10.8.1.tar.gz", hash = "sha256:171bdb3163d79a520560f24ba916a9fc9bff81659c5448a9fea89240923722be"},
    {file = "types_toml-0.10.8.1-py3-none-any.whl", hash = "sha256:b7b5c4977f96ab7b5ac06d8a6590d17c0bf252a96efc03b109c2711fb3e0eafd"},
]
typing-extensions = [
    {file = "typing_extensions-4.4.0-py3-none-any.whl", hash = "sha256:16fa4864408f655d35ec496218b85f79b3437c829e93320c7c9215ccfd92489e"},
    {file = "typing_extensions-4.4.0.tar.gz", hash = "sha256:1511434bb92bf8dd198c12b1cc812e800d4181cfcb867674e0f8279cc93087aa"},
]
urllib3 = [
    {file = "urllib3-1.26.13-py2.py3-none-any.whl", hash = "sha256:47cc05d99aaa09c9e72ed5809b60e7ba354e64b59c9c173ac3018642d8bb41fc"},
    {file = "urllib3-1.26.13.tar.gz", hash = "sha256:c083dd0dce68dbfbe1129d5271cb90f9447dea7d52097c6e0126120c521ddea8"},
]
virtualenv = [
    {file = "virtualenv-20.17.0-py3-none-any.whl", hash = "sha256:40a7e06a98728fd5769e1af6fd1a706005b4bb7e16176a272ed4292473180389"},
    {file = "virtualenv-20.17.0.tar.gz", hash = "sha256:7d6a8d55b2f73b617f684ee40fd85740f062e1f2e379412cb1879c7136f05902"},
]
wcwidth = [
    {file = "wcwidth-0.2.5-py2.py3-none-any.whl", hash = "sha256:beb4802a9cebb9144e99086eff703a642a13d6a0052920003a230f3294bbe784"},
    {file = "wcwidth-0.2.5.tar.gz", hash = "sha256:c4d647b99872929fdb7bdcaa4fbe7f01413ed3d98077df798530e5b04f116c83"},
]
webencodings = [
    {file = "webencodings-0.5.1-py2.py3-none-any.whl", hash = "sha256:a0af1213f3c2226497a97e2b3aa01a7e4bee4f403f95be16fc9acd2947514a78"},
    {file = "webencodings-0.5.1.tar.gz", hash = "sha256:b36a1c245f2d304965eb4e0a82848379241dc04b865afcc4aab16748587e1923"},
]
websocket-client = [
    {file = "websocket-client-1.4.2.tar.gz", hash = "sha256:d6e8f90ca8e2dd4e8027c4561adeb9456b54044312dba655e7cae652ceb9ae59"},
    {file = "websocket_client-1.4.2-py3-none-any.whl", hash = "sha256:d6b06432f184438d99ac1f456eaf22fe1ade524c3dd16e661142dc54e9cba574"},
]
werkzeug = [
    {file = "Werkzeug-2.2.2-py3-none-any.whl", hash = "sha256:f979ab81f58d7318e064e99c4506445d60135ac5cd2e177a2de0089bfd4c9bd5"},
    {file = "Werkzeug-2.2.2.tar.gz", hash = "sha256:7ea2d48322cc7c0f8b3a215ed73eabd7b5d75d0b50e31ab006286ccff9e00b8f"},
]
wheel = [
    {file = "wheel-0.37.1-py2.py3-none-any.whl", hash = "sha256:4bdcd7d840138086126cd09254dc6195fb4fc6f01c050a1d7236f2630db1d22a"},
    {file = "wheel-0.37.1.tar.gz", hash = "sha256:e9a504e793efbca1b8e0e9cb979a249cf4a0a7b5b8c9e8b65a5e39d49529c1c4"},
]
wrapt = [
    {file = "wrapt-1.14.1-cp27-cp27m-macosx_10_9_x86_64.whl", hash = "sha256:1b376b3f4896e7930f1f772ac4b064ac12598d1c38d04907e696cc4d794b43d3"},
    {file = "wrapt-1.14.1-cp27-cp27m-manylinux1_i686.whl", hash = "sha256:903500616422a40a98a5a3c4ff4ed9d0066f3b4c951fa286018ecdf0750194ef"},
    {file = "wrapt-1.14.1-cp27-cp27m-manylinux1_x86_64.whl", hash = "sha256:5a9a0d155deafd9448baff28c08e150d9b24ff010e899311ddd63c45c2445e28"},
    {file = "wrapt-1.14.1-cp27-cp27m-manylinux2010_i686.whl", hash = "sha256:ddaea91abf8b0d13443f6dac52e89051a5063c7d014710dcb4d4abb2ff811a59"},
    {file = "wrapt-1.14.1-cp27-cp27m-manylinux2010_x86_64.whl", hash = "sha256:36f582d0c6bc99d5f39cd3ac2a9062e57f3cf606ade29a0a0d6b323462f4dd87"},
    {file = "wrapt-1.14.1-cp27-cp27mu-manylinux1_i686.whl", hash = "sha256:7ef58fb89674095bfc57c4069e95d7a31cfdc0939e2a579882ac7d55aadfd2a1"},
    {file = "wrapt-1.14.1-cp27-cp27mu-manylinux1_x86_64.whl", hash = "sha256:e2f83e18fe2f4c9e7db597e988f72712c0c3676d337d8b101f6758107c42425b"},
    {file = "wrapt-1.14.1-cp27-cp27mu-manylinux2010_i686.whl", hash = "sha256:ee2b1b1769f6707a8a445162ea16dddf74285c3964f605877a20e38545c3c462"},
    {file = "wrapt-1.14.1-cp27-cp27mu-manylinux2010_x86_64.whl", hash = "sha256:833b58d5d0b7e5b9832869f039203389ac7cbf01765639c7309fd50ef619e0b1"},
    {file = "wrapt-1.14.1-cp310-cp310-macosx_10_9_x86_64.whl", hash = "sha256:80bb5c256f1415f747011dc3604b59bc1f91c6e7150bd7db03b19170ee06b320"},
    {file = "wrapt-1.14.1-cp310-cp310-macosx_11_0_arm64.whl", hash = "sha256:07f7a7d0f388028b2df1d916e94bbb40624c59b48ecc6cbc232546706fac74c2"},
    {file = "wrapt-1.14.1-cp310-cp310-manylinux_2_17_aarch64.manylinux2014_aarch64.whl", hash = "sha256:02b41b633c6261feff8ddd8d11c711df6842aba629fdd3da10249a53211a72c4"},
    {file = "wrapt-1.14.1-cp310-cp310-manylinux_2_5_i686.manylinux1_i686.manylinux_2_17_i686.manylinux2014_i686.whl", hash = "sha256:2fe803deacd09a233e4762a1adcea5db5d31e6be577a43352936179d14d90069"},
    {file = "wrapt-1.14.1-cp310-cp310-manylinux_2_5_x86_64.manylinux1_x86_64.manylinux_2_17_x86_64.manylinux2014_x86_64.whl", hash = "sha256:257fd78c513e0fb5cdbe058c27a0624c9884e735bbd131935fd49e9fe719d310"},
    {file = "wrapt-1.14.1-cp310-cp310-musllinux_1_1_aarch64.whl", hash = "sha256:4fcc4649dc762cddacd193e6b55bc02edca674067f5f98166d7713b193932b7f"},
    {file = "wrapt-1.14.1-cp310-cp310-musllinux_1_1_i686.whl", hash = "sha256:11871514607b15cfeb87c547a49bca19fde402f32e2b1c24a632506c0a756656"},
    {file = "wrapt-1.14.1-cp310-cp310-musllinux_1_1_x86_64.whl", hash = "sha256:8ad85f7f4e20964db4daadcab70b47ab05c7c1cf2a7c1e51087bfaa83831854c"},
    {file = "wrapt-1.14.1-cp310-cp310-win32.whl", hash = "sha256:a9a52172be0b5aae932bef82a79ec0a0ce87288c7d132946d645eba03f0ad8a8"},
    {file = "wrapt-1.14.1-cp310-cp310-win_amd64.whl", hash = "sha256:6d323e1554b3d22cfc03cd3243b5bb815a51f5249fdcbb86fda4bf62bab9e164"},
    {file = "wrapt-1.14.1-cp35-cp35m-manylinux1_i686.whl", hash = "sha256:43ca3bbbe97af00f49efb06e352eae40434ca9d915906f77def219b88e85d907"},
    {file = "wrapt-1.14.1-cp35-cp35m-manylinux1_x86_64.whl", hash = "sha256:6b1a564e6cb69922c7fe3a678b9f9a3c54e72b469875aa8018f18b4d1dd1adf3"},
    {file = "wrapt-1.14.1-cp35-cp35m-manylinux2010_i686.whl", hash = "sha256:00b6d4ea20a906c0ca56d84f93065b398ab74b927a7a3dbd470f6fc503f95dc3"},
    {file = "wrapt-1.14.1-cp35-cp35m-manylinux2010_x86_64.whl", hash = "sha256:a85d2b46be66a71bedde836d9e41859879cc54a2a04fad1191eb50c2066f6e9d"},
    {file = "wrapt-1.14.1-cp35-cp35m-win32.whl", hash = "sha256:dbcda74c67263139358f4d188ae5faae95c30929281bc6866d00573783c422b7"},
    {file = "wrapt-1.14.1-cp35-cp35m-win_amd64.whl", hash = "sha256:b21bb4c09ffabfa0e85e3a6b623e19b80e7acd709b9f91452b8297ace2a8ab00"},
    {file = "wrapt-1.14.1-cp36-cp36m-macosx_10_9_x86_64.whl", hash = "sha256:9e0fd32e0148dd5dea6af5fee42beb949098564cc23211a88d799e434255a1f4"},
    {file = "wrapt-1.14.1-cp36-cp36m-manylinux_2_17_aarch64.manylinux2014_aarch64.whl", hash = "sha256:9736af4641846491aedb3c3f56b9bc5568d92b0692303b5a305301a95dfd38b1"},
    {file = "wrapt-1.14.1-cp36-cp36m-manylinux_2_5_i686.manylinux1_i686.manylinux_2_17_i686.manylinux2014_i686.whl", hash = "sha256:5b02d65b9ccf0ef6c34cba6cf5bf2aab1bb2f49c6090bafeecc9cd81ad4ea1c1"},
    {file = "wrapt-1.14.1-cp36-cp36m-manylinux_2_5_x86_64.manylinux1_x86_64.manylinux_2_17_x86_64.manylinux2014_x86_64.whl", hash = "sha256:21ac0156c4b089b330b7666db40feee30a5d52634cc4560e1905d6529a3897ff"},
    {file = "wrapt-1.14.1-cp36-cp36m-musllinux_1_1_aarch64.whl", hash = "sha256:9f3e6f9e05148ff90002b884fbc2a86bd303ae847e472f44ecc06c2cd2fcdb2d"},
    {file = "wrapt-1.14.1-cp36-cp36m-musllinux_1_1_i686.whl", hash = "sha256:6e743de5e9c3d1b7185870f480587b75b1cb604832e380d64f9504a0535912d1"},
    {file = "wrapt-1.14.1-cp36-cp36m-musllinux_1_1_x86_64.whl", hash = "sha256:d79d7d5dc8a32b7093e81e97dad755127ff77bcc899e845f41bf71747af0c569"},
    {file = "wrapt-1.14.1-cp36-cp36m-win32.whl", hash = "sha256:81b19725065dcb43df02b37e03278c011a09e49757287dca60c5aecdd5a0b8ed"},
    {file = "wrapt-1.14.1-cp36-cp36m-win_amd64.whl", hash = "sha256:b014c23646a467558be7da3d6b9fa409b2c567d2110599b7cf9a0c5992b3b471"},
    {file = "wrapt-1.14.1-cp37-cp37m-macosx_10_9_x86_64.whl", hash = "sha256:88bd7b6bd70a5b6803c1abf6bca012f7ed963e58c68d76ee20b9d751c74a3248"},
    {file = "wrapt-1.14.1-cp37-cp37m-manylinux_2_17_aarch64.manylinux2014_aarch64.whl", hash = "sha256:b5901a312f4d14c59918c221323068fad0540e34324925c8475263841dbdfe68"},
    {file = "wrapt-1.14.1-cp37-cp37m-manylinux_2_5_i686.manylinux1_i686.manylinux_2_17_i686.manylinux2014_i686.whl", hash = "sha256:d77c85fedff92cf788face9bfa3ebaa364448ebb1d765302e9af11bf449ca36d"},
    {file = "wrapt-1.14.1-cp37-cp37m-manylinux_2_5_x86_64.manylinux1_x86_64.manylinux_2_17_x86_64.manylinux2014_x86_64.whl", hash = "sha256:8d649d616e5c6a678b26d15ece345354f7c2286acd6db868e65fcc5ff7c24a77"},
    {file = "wrapt-1.14.1-cp37-cp37m-musllinux_1_1_aarch64.whl", hash = "sha256:7d2872609603cb35ca513d7404a94d6d608fc13211563571117046c9d2bcc3d7"},
    {file = "wrapt-1.14.1-cp37-cp37m-musllinux_1_1_i686.whl", hash = "sha256:ee6acae74a2b91865910eef5e7de37dc6895ad96fa23603d1d27ea69df545015"},
    {file = "wrapt-1.14.1-cp37-cp37m-musllinux_1_1_x86_64.whl", hash = "sha256:2b39d38039a1fdad98c87279b48bc5dce2c0ca0d73483b12cb72aa9609278e8a"},
    {file = "wrapt-1.14.1-cp37-cp37m-win32.whl", hash = "sha256:60db23fa423575eeb65ea430cee741acb7c26a1365d103f7b0f6ec412b893853"},
    {file = "wrapt-1.14.1-cp37-cp37m-win_amd64.whl", hash = "sha256:709fe01086a55cf79d20f741f39325018f4df051ef39fe921b1ebe780a66184c"},
    {file = "wrapt-1.14.1-cp38-cp38-macosx_10_9_x86_64.whl", hash = "sha256:8c0ce1e99116d5ab21355d8ebe53d9460366704ea38ae4d9f6933188f327b456"},
    {file = "wrapt-1.14.1-cp38-cp38-macosx_11_0_arm64.whl", hash = "sha256:e3fb1677c720409d5f671e39bac6c9e0e422584e5f518bfd50aa4cbbea02433f"},
    {file = "wrapt-1.14.1-cp38-cp38-manylinux_2_17_aarch64.manylinux2014_aarch64.whl", hash = "sha256:642c2e7a804fcf18c222e1060df25fc210b9c58db7c91416fb055897fc27e8cc"},
    {file = "wrapt-1.14.1-cp38-cp38-manylinux_2_5_i686.manylinux1_i686.manylinux_2_17_i686.manylinux2014_i686.whl", hash = "sha256:7b7c050ae976e286906dd3f26009e117eb000fb2cf3533398c5ad9ccc86867b1"},
    {file = "wrapt-1.14.1-cp38-cp38-manylinux_2_5_x86_64.manylinux1_x86_64.manylinux_2_17_x86_64.manylinux2014_x86_64.whl", hash = "sha256:ef3f72c9666bba2bab70d2a8b79f2c6d2c1a42a7f7e2b0ec83bb2f9e383950af"},
    {file = "wrapt-1.14.1-cp38-cp38-musllinux_1_1_aarch64.whl", hash = "sha256:01c205616a89d09827986bc4e859bcabd64f5a0662a7fe95e0d359424e0e071b"},
    {file = "wrapt-1.14.1-cp38-cp38-musllinux_1_1_i686.whl", hash = "sha256:5a0f54ce2c092aaf439813735584b9537cad479575a09892b8352fea5e988dc0"},
    {file = "wrapt-1.14.1-cp38-cp38-musllinux_1_1_x86_64.whl", hash = "sha256:2cf71233a0ed05ccdabe209c606fe0bac7379fdcf687f39b944420d2a09fdb57"},
    {file = "wrapt-1.14.1-cp38-cp38-win32.whl", hash = "sha256:aa31fdcc33fef9eb2552cbcbfee7773d5a6792c137b359e82879c101e98584c5"},
    {file = "wrapt-1.14.1-cp38-cp38-win_amd64.whl", hash = "sha256:d1967f46ea8f2db647c786e78d8cc7e4313dbd1b0aca360592d8027b8508e24d"},
    {file = "wrapt-1.14.1-cp39-cp39-macosx_10_9_x86_64.whl", hash = "sha256:3232822c7d98d23895ccc443bbdf57c7412c5a65996c30442ebe6ed3df335383"},
    {file = "wrapt-1.14.1-cp39-cp39-macosx_11_0_arm64.whl", hash = "sha256:988635d122aaf2bdcef9e795435662bcd65b02f4f4c1ae37fbee7401c440b3a7"},
    {file = "wrapt-1.14.1-cp39-cp39-manylinux_2_17_aarch64.manylinux2014_aarch64.whl", hash = "sha256:9cca3c2cdadb362116235fdbd411735de4328c61425b0aa9f872fd76d02c4e86"},
    {file = "wrapt-1.14.1-cp39-cp39-manylinux_2_5_i686.manylinux1_i686.manylinux_2_17_i686.manylinux2014_i686.whl", hash = "sha256:d52a25136894c63de15a35bc0bdc5adb4b0e173b9c0d07a2be9d3ca64a332735"},
    {file = "wrapt-1.14.1-cp39-cp39-manylinux_2_5_x86_64.manylinux1_x86_64.manylinux_2_17_x86_64.manylinux2014_x86_64.whl", hash = "sha256:40e7bc81c9e2b2734ea4bc1aceb8a8f0ceaac7c5299bc5d69e37c44d9081d43b"},
    {file = "wrapt-1.14.1-cp39-cp39-musllinux_1_1_aarch64.whl", hash = "sha256:b9b7a708dd92306328117d8c4b62e2194d00c365f18eff11a9b53c6f923b01e3"},
    {file = "wrapt-1.14.1-cp39-cp39-musllinux_1_1_i686.whl", hash = "sha256:6a9a25751acb379b466ff6be78a315e2b439d4c94c1e99cb7266d40a537995d3"},
    {file = "wrapt-1.14.1-cp39-cp39-musllinux_1_1_x86_64.whl", hash = "sha256:34aa51c45f28ba7f12accd624225e2b1e5a3a45206aa191f6f9aac931d9d56fe"},
    {file = "wrapt-1.14.1-cp39-cp39-win32.whl", hash = "sha256:dee0ce50c6a2dd9056c20db781e9c1cfd33e77d2d569f5d1d9321c641bb903d5"},
    {file = "wrapt-1.14.1-cp39-cp39-win_amd64.whl", hash = "sha256:dee60e1de1898bde3b238f18340eec6148986da0455d8ba7848d50470a7a32fb"},
    {file = "wrapt-1.14.1.tar.gz", hash = "sha256:380a85cf89e0e69b7cfbe2ea9f765f004ff419f34194018a6827ac0e3edfed4d"},
]
xmltodict = [
    {file = "xmltodict-0.13.0-py2.py3-none-any.whl", hash = "sha256:aa89e8fd76320154a40d19a0df04a4695fb9dc5ba977cbb68ab3e4eb225e7852"},
    {file = "xmltodict-0.13.0.tar.gz", hash = "sha256:341595a488e3e01a85a9d8911d8912fd922ede5fecc4dce437eb4b6c8d037e56"},
]
yarl = [
    {file = "yarl-1.8.2-cp310-cp310-macosx_10_9_universal2.whl", hash = "sha256:bb81f753c815f6b8e2ddd2eef3c855cf7da193b82396ac013c661aaa6cc6b0a5"},
    {file = "yarl-1.8.2-cp310-cp310-macosx_10_9_x86_64.whl", hash = "sha256:47d49ac96156f0928f002e2424299b2c91d9db73e08c4cd6742923a086f1c863"},
    {file = "yarl-1.8.2-cp310-cp310-macosx_11_0_arm64.whl", hash = "sha256:3fc056e35fa6fba63248d93ff6e672c096f95f7836938241ebc8260e062832fe"},
    {file = "yarl-1.8.2-cp310-cp310-manylinux_2_17_aarch64.manylinux2014_aarch64.whl", hash = "sha256:58a3c13d1c3005dbbac5c9f0d3210b60220a65a999b1833aa46bd6677c69b08e"},
    {file = "yarl-1.8.2-cp310-cp310-manylinux_2_17_ppc64le.manylinux2014_ppc64le.whl", hash = "sha256:10b08293cda921157f1e7c2790999d903b3fd28cd5c208cf8826b3b508026996"},
    {file = "yarl-1.8.2-cp310-cp310-manylinux_2_17_s390x.manylinux2014_s390x.whl", hash = "sha256:de986979bbd87272fe557e0a8fcb66fd40ae2ddfe28a8b1ce4eae22681728fef"},
    {file = "yarl-1.8.2-cp310-cp310-manylinux_2_17_x86_64.manylinux2014_x86_64.whl", hash = "sha256:6c4fcfa71e2c6a3cb568cf81aadc12768b9995323186a10827beccf5fa23d4f8"},
    {file = "yarl-1.8.2-cp310-cp310-manylinux_2_5_i686.manylinux1_i686.manylinux_2_17_i686.manylinux2014_i686.whl", hash = "sha256:ae4d7ff1049f36accde9e1ef7301912a751e5bae0a9d142459646114c70ecba6"},
    {file = "yarl-1.8.2-cp310-cp310-musllinux_1_1_aarch64.whl", hash = "sha256:bf071f797aec5b96abfc735ab97da9fd8f8768b43ce2abd85356a3127909d146"},
    {file = "yarl-1.8.2-cp310-cp310-musllinux_1_1_i686.whl", hash = "sha256:74dece2bfc60f0f70907c34b857ee98f2c6dd0f75185db133770cd67300d505f"},
    {file = "yarl-1.8.2-cp310-cp310-musllinux_1_1_ppc64le.whl", hash = "sha256:df60a94d332158b444301c7f569659c926168e4d4aad2cfbf4bce0e8fb8be826"},
    {file = "yarl-1.8.2-cp310-cp310-musllinux_1_1_s390x.whl", hash = "sha256:63243b21c6e28ec2375f932a10ce7eda65139b5b854c0f6b82ed945ba526bff3"},
    {file = "yarl-1.8.2-cp310-cp310-musllinux_1_1_x86_64.whl", hash = "sha256:cfa2bbca929aa742b5084fd4663dd4b87c191c844326fcb21c3afd2d11497f80"},
    {file = "yarl-1.8.2-cp310-cp310-win32.whl", hash = "sha256:b05df9ea7496df11b710081bd90ecc3a3db6adb4fee36f6a411e7bc91a18aa42"},
    {file = "yarl-1.8.2-cp310-cp310-win_amd64.whl", hash = "sha256:24ad1d10c9db1953291f56b5fe76203977f1ed05f82d09ec97acb623a7976574"},
    {file = "yarl-1.8.2-cp311-cp311-macosx_10_9_universal2.whl", hash = "sha256:2a1fca9588f360036242f379bfea2b8b44cae2721859b1c56d033adfd5893634"},
    {file = "yarl-1.8.2-cp311-cp311-macosx_10_9_x86_64.whl", hash = "sha256:f37db05c6051eff17bc832914fe46869f8849de5b92dc4a3466cd63095d23dfd"},
    {file = "yarl-1.8.2-cp311-cp311-macosx_11_0_arm64.whl", hash = "sha256:77e913b846a6b9c5f767b14dc1e759e5aff05502fe73079f6f4176359d832581"},
    {file = "yarl-1.8.2-cp311-cp311-manylinux_2_17_aarch64.manylinux2014_aarch64.whl", hash = "sha256:0978f29222e649c351b173da2b9b4665ad1feb8d1daa9d971eb90df08702668a"},
    {file = "yarl-1.8.2-cp311-cp311-manylinux_2_17_ppc64le.manylinux2014_ppc64le.whl", hash = "sha256:388a45dc77198b2460eac0aca1efd6a7c09e976ee768b0d5109173e521a19daf"},
    {file = "yarl-1.8.2-cp311-cp311-manylinux_2_17_s390x.manylinux2014_s390x.whl", hash = "sha256:2305517e332a862ef75be8fad3606ea10108662bc6fe08509d5ca99503ac2aee"},
    {file = "yarl-1.8.2-cp311-cp311-manylinux_2_17_x86_64.manylinux2014_x86_64.whl", hash = "sha256:42430ff511571940d51e75cf42f1e4dbdded477e71c1b7a17f4da76c1da8ea76"},
    {file = "yarl-1.8.2-cp311-cp311-manylinux_2_5_i686.manylinux1_i686.manylinux_2_17_i686.manylinux2014_i686.whl", hash = "sha256:3150078118f62371375e1e69b13b48288e44f6691c1069340081c3fd12c94d5b"},
    {file = "yarl-1.8.2-cp311-cp311-musllinux_1_1_aarch64.whl", hash = "sha256:c15163b6125db87c8f53c98baa5e785782078fbd2dbeaa04c6141935eb6dab7a"},
    {file = "yarl-1.8.2-cp311-cp311-musllinux_1_1_i686.whl", hash = "sha256:4d04acba75c72e6eb90745447d69f84e6c9056390f7a9724605ca9c56b4afcc6"},
    {file = "yarl-1.8.2-cp311-cp311-musllinux_1_1_ppc64le.whl", hash = "sha256:e7fd20d6576c10306dea2d6a5765f46f0ac5d6f53436217913e952d19237efc4"},
    {file = "yarl-1.8.2-cp311-cp311-musllinux_1_1_s390x.whl", hash = "sha256:75c16b2a900b3536dfc7014905a128a2bea8fb01f9ee26d2d7d8db0a08e7cb2c"},
    {file = "yarl-1.8.2-cp311-cp311-musllinux_1_1_x86_64.whl", hash = "sha256:6d88056a04860a98341a0cf53e950e3ac9f4e51d1b6f61a53b0609df342cc8b2"},
    {file = "yarl-1.8.2-cp311-cp311-win32.whl", hash = "sha256:fb742dcdd5eec9f26b61224c23baea46c9055cf16f62475e11b9b15dfd5c117b"},
    {file = "yarl-1.8.2-cp311-cp311-win_amd64.whl", hash = "sha256:8c46d3d89902c393a1d1e243ac847e0442d0196bbd81aecc94fcebbc2fd5857c"},
    {file = "yarl-1.8.2-cp37-cp37m-macosx_10_9_x86_64.whl", hash = "sha256:ceff9722e0df2e0a9e8a79c610842004fa54e5b309fe6d218e47cd52f791d7ef"},
    {file = "yarl-1.8.2-cp37-cp37m-manylinux_2_17_aarch64.manylinux2014_aarch64.whl", hash = "sha256:3f6b4aca43b602ba0f1459de647af954769919c4714706be36af670a5f44c9c1"},
    {file = "yarl-1.8.2-cp37-cp37m-manylinux_2_17_ppc64le.manylinux2014_ppc64le.whl", hash = "sha256:1684a9bd9077e922300ecd48003ddae7a7474e0412bea38d4631443a91d61077"},
    {file = "yarl-1.8.2-cp37-cp37m-manylinux_2_17_s390x.manylinux2014_s390x.whl", hash = "sha256:ebb78745273e51b9832ef90c0898501006670d6e059f2cdb0e999494eb1450c2"},
    {file = "yarl-1.8.2-cp37-cp37m-manylinux_2_17_x86_64.manylinux2014_x86_64.whl", hash = "sha256:3adeef150d528ded2a8e734ebf9ae2e658f4c49bf413f5f157a470e17a4a2e89"},
    {file = "yarl-1.8.2-cp37-cp37m-manylinux_2_5_i686.manylinux1_i686.manylinux_2_17_i686.manylinux2014_i686.whl", hash = "sha256:57a7c87927a468e5a1dc60c17caf9597161d66457a34273ab1760219953f7f4c"},
    {file = "yarl-1.8.2-cp37-cp37m-musllinux_1_1_aarch64.whl", hash = "sha256:efff27bd8cbe1f9bd127e7894942ccc20c857aa8b5a0327874f30201e5ce83d0"},
    {file = "yarl-1.8.2-cp37-cp37m-musllinux_1_1_i686.whl", hash = "sha256:a783cd344113cb88c5ff7ca32f1f16532a6f2142185147822187913eb989f739"},
    {file = "yarl-1.8.2-cp37-cp37m-musllinux_1_1_ppc64le.whl", hash = "sha256:705227dccbe96ab02c7cb2c43e1228e2826e7ead880bb19ec94ef279e9555b5b"},
    {file = "yarl-1.8.2-cp37-cp37m-musllinux_1_1_s390x.whl", hash = "sha256:34c09b43bd538bf6c4b891ecce94b6fa4f1f10663a8d4ca589a079a5018f6ed7"},
    {file = "yarl-1.8.2-cp37-cp37m-musllinux_1_1_x86_64.whl", hash = "sha256:a48f4f7fea9a51098b02209d90297ac324241bf37ff6be6d2b0149ab2bd51b37"},
    {file = "yarl-1.8.2-cp37-cp37m-win32.whl", hash = "sha256:0414fd91ce0b763d4eadb4456795b307a71524dbacd015c657bb2a39db2eab89"},
    {file = "yarl-1.8.2-cp37-cp37m-win_amd64.whl", hash = "sha256:d881d152ae0007809c2c02e22aa534e702f12071e6b285e90945aa3c376463c5"},
    {file = "yarl-1.8.2-cp38-cp38-macosx_10_9_universal2.whl", hash = "sha256:5df5e3d04101c1e5c3b1d69710b0574171cc02fddc4b23d1b2813e75f35a30b1"},
    {file = "yarl-1.8.2-cp38-cp38-macosx_10_9_x86_64.whl", hash = "sha256:7a66c506ec67eb3159eea5096acd05f5e788ceec7b96087d30c7d2865a243918"},
    {file = "yarl-1.8.2-cp38-cp38-macosx_11_0_arm64.whl", hash = "sha256:2b4fa2606adf392051d990c3b3877d768771adc3faf2e117b9de7eb977741229"},
    {file = "yarl-1.8.2-cp38-cp38-manylinux_2_17_aarch64.manylinux2014_aarch64.whl", hash = "sha256:1e21fb44e1eff06dd6ef971d4bdc611807d6bd3691223d9c01a18cec3677939e"},
    {file = "yarl-1.8.2-cp38-cp38-manylinux_2_17_ppc64le.manylinux2014_ppc64le.whl", hash = "sha256:93202666046d9edadfe9f2e7bf5e0782ea0d497b6d63da322e541665d65a044e"},
    {file = "yarl-1.8.2-cp38-cp38-manylinux_2_17_s390x.manylinux2014_s390x.whl", hash = "sha256:fc77086ce244453e074e445104f0ecb27530d6fd3a46698e33f6c38951d5a0f1"},
    {file = "yarl-1.8.2-cp38-cp38-manylinux_2_17_x86_64.manylinux2014_x86_64.whl", hash = "sha256:64dd68a92cab699a233641f5929a40f02a4ede8c009068ca8aa1fe87b8c20ae3"},
    {file = "yarl-1.8.2-cp38-cp38-manylinux_2_5_i686.manylinux1_i686.manylinux_2_17_i686.manylinux2014_i686.whl", hash = "sha256:1b372aad2b5f81db66ee7ec085cbad72c4da660d994e8e590c997e9b01e44901"},
    {file = "yarl-1.8.2-cp38-cp38-musllinux_1_1_aarch64.whl", hash = "sha256:e6f3515aafe0209dd17fb9bdd3b4e892963370b3de781f53e1746a521fb39fc0"},
    {file = "yarl-1.8.2-cp38-cp38-musllinux_1_1_i686.whl", hash = "sha256:dfef7350ee369197106805e193d420b75467b6cceac646ea5ed3049fcc950a05"},
    {file = "yarl-1.8.2-cp38-cp38-musllinux_1_1_ppc64le.whl", hash = "sha256:728be34f70a190566d20aa13dc1f01dc44b6aa74580e10a3fb159691bc76909d"},
    {file = "yarl-1.8.2-cp38-cp38-musllinux_1_1_s390x.whl", hash = "sha256:ff205b58dc2929191f68162633d5e10e8044398d7a45265f90a0f1d51f85f72c"},
    {file = "yarl-1.8.2-cp38-cp38-musllinux_1_1_x86_64.whl", hash = "sha256:baf211dcad448a87a0d9047dc8282d7de59473ade7d7fdf22150b1d23859f946"},
    {file = "yarl-1.8.2-cp38-cp38-win32.whl", hash = "sha256:272b4f1599f1b621bf2aabe4e5b54f39a933971f4e7c9aa311d6d7dc06965165"},
    {file = "yarl-1.8.2-cp38-cp38-win_amd64.whl", hash = "sha256:326dd1d3caf910cd26a26ccbfb84c03b608ba32499b5d6eeb09252c920bcbe4f"},
    {file = "yarl-1.8.2-cp39-cp39-macosx_10_9_universal2.whl", hash = "sha256:f8ca8ad414c85bbc50f49c0a106f951613dfa5f948ab69c10ce9b128d368baf8"},
    {file = "yarl-1.8.2-cp39-cp39-macosx_10_9_x86_64.whl", hash = "sha256:418857f837347e8aaef682679f41e36c24250097f9e2f315d39bae3a99a34cbf"},
    {file = "yarl-1.8.2-cp39-cp39-macosx_11_0_arm64.whl", hash = "sha256:ae0eec05ab49e91a78700761777f284c2df119376e391db42c38ab46fd662b77"},
    {file = "yarl-1.8.2-cp39-cp39-manylinux_2_17_aarch64.manylinux2014_aarch64.whl", hash = "sha256:009a028127e0a1755c38b03244c0bea9d5565630db9c4cf9572496e947137a87"},
    {file = "yarl-1.8.2-cp39-cp39-manylinux_2_17_ppc64le.manylinux2014_ppc64le.whl", hash = "sha256:3edac5d74bb3209c418805bda77f973117836e1de7c000e9755e572c1f7850d0"},
    {file = "yarl-1.8.2-cp39-cp39-manylinux_2_17_s390x.manylinux2014_s390x.whl", hash = "sha256:da65c3f263729e47351261351b8679c6429151ef9649bba08ef2528ff2c423b2"},
    {file = "yarl-1.8.2-cp39-cp39-manylinux_2_17_x86_64.manylinux2014_x86_64.whl", hash = "sha256:0ef8fb25e52663a1c85d608f6dd72e19bd390e2ecaf29c17fb08f730226e3a08"},
    {file = "yarl-1.8.2-cp39-cp39-manylinux_2_5_i686.manylinux1_i686.manylinux_2_17_i686.manylinux2014_i686.whl", hash = "sha256:bcd7bb1e5c45274af9a1dd7494d3c52b2be5e6bd8d7e49c612705fd45420b12d"},
    {file = "yarl-1.8.2-cp39-cp39-musllinux_1_1_aarch64.whl", hash = "sha256:44ceac0450e648de86da8e42674f9b7077d763ea80c8ceb9d1c3e41f0f0a9951"},
    {file = "yarl-1.8.2-cp39-cp39-musllinux_1_1_i686.whl", hash = "sha256:97209cc91189b48e7cfe777237c04af8e7cc51eb369004e061809bcdf4e55220"},
    {file = "yarl-1.8.2-cp39-cp39-musllinux_1_1_ppc64le.whl", hash = "sha256:48dd18adcf98ea9cd721a25313aef49d70d413a999d7d89df44f469edfb38a06"},
    {file = "yarl-1.8.2-cp39-cp39-musllinux_1_1_s390x.whl", hash = "sha256:e59399dda559688461762800d7fb34d9e8a6a7444fd76ec33220a926c8be1516"},
    {file = "yarl-1.8.2-cp39-cp39-musllinux_1_1_x86_64.whl", hash = "sha256:d617c241c8c3ad5c4e78a08429fa49e4b04bedfc507b34b4d8dceb83b4af3588"},
    {file = "yarl-1.8.2-cp39-cp39-win32.whl", hash = "sha256:cb6d48d80a41f68de41212f3dfd1a9d9898d7841c8f7ce6696cf2fd9cb57ef83"},
    {file = "yarl-1.8.2-cp39-cp39-win_amd64.whl", hash = "sha256:6604711362f2dbf7160df21c416f81fac0de6dbcf0b5445a2ef25478ecc4c778"},
    {file = "yarl-1.8.2.tar.gz", hash = "sha256:49d43402c6e3013ad0978602bf6bf5328535c48d192304b91b97a3c6790b1562"},
]
zipp = [
    {file = "zipp-3.11.0-py3-none-any.whl", hash = "sha256:83a28fcb75844b5c0cdaf5aa4003c2d728c77e05f5aeabe8e95e56727005fbaa"},
    {file = "zipp-3.11.0.tar.gz", hash = "sha256:a7a22e05929290a67401440b39690ae6563279bced5f314609d9d03798f56766"},
]<|MERGE_RESOLUTION|>--- conflicted
+++ resolved
@@ -261,22 +261,14 @@
 
 [[package]]
 name = "boto3"
-<<<<<<< HEAD
-version = "1.26.17"
-=======
 version = "1.26.25"
->>>>>>> e1ee3ced
 description = "The AWS SDK for Python"
 category = "main"
 optional = false
 python-versions = ">= 3.7"
 
 [package.dependencies]
-<<<<<<< HEAD
-botocore = ">=1.29.17,<1.30.0"
-=======
 botocore = ">=1.29.25,<1.30.0"
->>>>>>> e1ee3ced
 jmespath = ">=0.7.1,<2.0.0"
 s3transfer = ">=0.6.0,<0.7.0"
 
@@ -285,11 +277,7 @@
 
 [[package]]
 name = "botocore"
-<<<<<<< HEAD
-version = "1.29.17"
-=======
 version = "1.29.25"
->>>>>>> e1ee3ced
 description = "Low-level, data-driven core of boto 3."
 category = "main"
 optional = false
@@ -2706,13 +2694,8 @@
 
 [metadata]
 lock-version = "1.1"
-<<<<<<< HEAD
 python-versions = ">=3.8, <4.0"
 content-hash = "82dfcc4d3ccb702f7b005d5aa5b46e5fdafbd9e5abe6360cdd6a94de9be09704"
-=======
-python-versions = ">=3.7.1, <4.0"
-content-hash = "4d519a080285620bf000a18801d69cf591b2fa6fc12b4216d81852e1b122f44f"
->>>>>>> e1ee3ced
 
 [metadata.files]
 aenum = [
@@ -2909,21 +2892,12 @@
     {file = "blessed-1.19.1.tar.gz", hash = "sha256:9a0d099695bf621d4680dd6c73f6ad547f6a3442fbdbe80c4b1daa1edbc492fc"},
 ]
 boto3 = [
-<<<<<<< HEAD
-    {file = "boto3-1.26.17-py3-none-any.whl", hash = "sha256:c39b7e87b27b00dcf452b2fc80252d311e275036f3d48464af34d0123077f985"},
-    {file = "boto3-1.26.17.tar.gz", hash = "sha256:bb40a9788dd2234851cdd1110eec0e3f6b3af6b98280924fa44c25199ced5737"},
-]
-botocore = [
-    {file = "botocore-1.29.17-py3-none-any.whl", hash = "sha256:d4bab7d42acdb18effa33fee53d137b8b1bdedc2da196428a2d1e04a123778bc"},
-    {file = "botocore-1.29.17.tar.gz", hash = "sha256:4be7ca8c581dbc6e8584876c4347dcc4f4bc6aa6e6e8131901fc11816fc8151b"},
-=======
     {file = "boto3-1.26.25-py3-none-any.whl", hash = "sha256:7048335b099473816240046753d77ef0953ce5a037b93b2848477dcf036d3849"},
     {file = "boto3-1.26.25.tar.gz", hash = "sha256:e0ba3620feb430e31926270ea3dc0bb94df55a0fd2b209bd91f7904f2f2166ef"},
 ]
 botocore = [
     {file = "botocore-1.29.25-py3-none-any.whl", hash = "sha256:cb489ca8fbc043cd9bf901e3e105f0dec316ed438ee883e55c9f9c77bd0f6a2d"},
     {file = "botocore-1.29.25.tar.gz", hash = "sha256:a204140c9d7adadf3919d8024d79278f1865a20c869e4f216eaea599ca3a1743"},
->>>>>>> e1ee3ced
 ]
 bump2version = [
     {file = "bump2version-1.0.1-py2.py3-none-any.whl", hash = "sha256:37f927ea17cde7ae2d7baf832f8e80ce3777624554a653006c9144f8017fe410"},
